--- conflicted
+++ resolved
@@ -88,38 +88,6 @@
 int main(int argc, char *argv[]) {
 
   struct clocks_time tic, toc;
-<<<<<<< HEAD
-  char ICfileName[200] = "";
-  char dumpfile[30];
-  float dt_max = 0.0f, dt_min = 0.0f;
-  int nr_nodes = 1, myrank = 0;
-  FILE *file_thread;
-  int with_outputs = 1;
-  int with_external_gravity = 0;
-  int with_self_gravity = 0;
-  int engine_policies = 0;
-  int verbose = 0, talking = 0;
-  unsigned long long cpufreq = 0;
-  struct phys_const prog_const;
-  struct external_potential potential;
-
-#ifdef WITH_MPI
-  struct partition initial_partition;
-  enum repartition_type reparttype = REPART_NONE;
-
-  initial_partition.type = INITPART_GRID;
-  initial_partition.grid[0] = 1;
-  initial_partition.grid[1] = 1;
-  initial_partition.grid[2] = 1;
-#ifdef HAVE_METIS
-  /* Defaults make use of METIS. */
-  reparttype = REPART_METIS_BOTH;
-  initial_partition.type = INITPART_METIS_NOWEIGHT;
-#endif
-#endif
-=======
->>>>>>> 93ce6618
-
   int nr_nodes = 1, myrank = 0;
 
 #ifdef WITH_MPI
@@ -291,31 +259,28 @@
 #endif
 
   /* Initialize unit system */
-<<<<<<< HEAD
-  initUnitSystem(&us);
+  struct UnitSystem us;
+  struct phys_const prog_const;
+  struct external_potential potential;
+  units_init(&us, params);
   initPhysicalConstants(&us, &prog_const);
   initPotentialProperties(&us, &potential);
-=======
-  struct UnitSystem us;
-  units_init(&us, params);
->>>>>>> 93ce6618
   if (myrank == 0) {
     message("Unit system: U_M = %e g.", us.UnitMass_in_cgs);
     message("Unit system: U_L = %e cm.", us.UnitLength_in_cgs);
     message("Unit system: U_t = %e s.", us.UnitTime_in_cgs);
     message("Unit system: U_I = %e A.", us.UnitCurrent_in_cgs);
     message("Unit system: U_T = %e K.", us.UnitTemperature_in_cgs);
-<<<<<<< HEAD
     message("Density units: %e a^%f h^%f.",
-            conversionFactor(&us, UNIT_CONV_DENSITY),
-            aFactor(&us, UNIT_CONV_DENSITY), hFactor(&us, UNIT_CONV_DENSITY));
+            units_conversion_factor(&us, UNIT_CONV_DENSITY),
+            units_a_factor(&us, UNIT_CONV_DENSITY), 
+            units_h_factor(&us, UNIT_CONV_DENSITY));
     message("Entropy units: %e a^%f h^%f.",
-            conversionFactor(&us, UNIT_CONV_ENTROPY),
-            aFactor(&us, UNIT_CONV_ENTROPY), hFactor(&us, UNIT_CONV_ENTROPY));
-	 message("Gravity constant = %e", prog_const.newton_gravity);
-	 message("Point mass properties are (x,y,z) = (%e, %e, %e), M = %e", potential.point_mass.x, potential.point_mass.y, potential.point_mass.z, potential.point_mass.mass);
-=======
->>>>>>> 93ce6618
+            units_conversion_factor(&us, UNIT_CONV_ENTROPY),
+            units_a_factor(&us, UNIT_CONV_ENTROPY), 
+            units_h_factor(&us, UNIT_CONV_ENTROPY));
+    message("Gravity constant = %e", prog_const.newton_gravity);
+    message("Point mass properties are (x,y,z) = (%e, %e, %e), M = %e", potential.point_mass.x, potential.point_mass.y, potential.point_mass.z, potential.point_mass.mass);
   }
 
 /* Prepare the domain decomposition scheme */
@@ -408,12 +373,8 @@
     message("%zi parts in %i cells.", s.nr_parts, s.tot_cells);
     message("%zi gparts in %i cells.", s.nr_gparts, s.tot_cells);
     message("maximum depth is %d.", s.maxdepth);
-<<<<<<< HEAD
     message("gparts[10].id = %lld.", gparts[10].id);
     // message( "cutoffs in [ %g %g ]." , s.h_min , s.h_max ); fflush(stdout);
-  }
-
-=======
   }
 
   /* Verify that each particle is in it's proper cell. */
@@ -429,7 +390,6 @@
     space_map_cells_pre(&s, 0, &map_maxdepth, data);
     message("nr of cells at depth %i is %i.", data[0], data[1]);
   }
->>>>>>> 93ce6618
 
   /* Construct the engine policy */
   int engine_policies = ENGINE_POLICY | engine_policy_steal;
@@ -440,16 +400,10 @@
 
   /* Initialize the engine with the space and policies. */
   if (myrank == 0) clocks_gettime(&tic);
-<<<<<<< HEAD
-  if (myrank == 0) message("nr_nodes is %i.", nr_nodes);
-  engine_init(&e, &s, dt_max, nr_threads, nr_queues, nr_nodes, myrank,
-              engine_policies, 0, time_end, dt_min, dt_max, talking, &prog_const, &potential);
-  if (myrank == 0 && verbose) {
-=======
   struct engine e;
-  engine_init(&e, &s, params, nr_nodes, myrank, engine_policies, talking);
-  if (myrank == 0) {
->>>>>>> 93ce6618
+  engine_init(&e, &s, params, nr_nodes, myrank, engine_policies, talking,
+              &prog_const, &potential);
+  if (myrank == 0) {
     clocks_gettime(&toc);
     message("engine_init took %.3f %s.", clocks_diff(&tic, &toc),
             clocks_getunit());
@@ -519,15 +473,14 @@
   engine_init_particles(&e);
   /* Verify that each particle is in it's proper cell. */
   if (myrank == 0) {
-    icount = 0;
+    int icount = 0;
     space_map_cells_pre(&s, 0, &map_cellcheck, &icount);
     message("map_cellcheck picked up %i parts.", icount);
 
   }
 
   if (myrank == 0) {
-    data[0] = s.maxdepth;
-    data[1] = 0;
+    int data[2] = {s.maxdepth ,0};
     space_map_cells_pre(&s, 0, &map_maxdepth, data);
     message("nr of cells at depth %i is %i.", data[0], data[1]);
   }
