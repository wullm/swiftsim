/*******************************************************************************
 * This file is part of SWIFT.
 * Copyright (c) 2012 Pedro Gonnet (pedro.gonnet@durham.ac.uk),
 *                    Matthieu Schaller (matthieu.schaller@durham.ac.uk)
 *               2015 Peter W. Draper (p.w.draper@durham.ac.uk)
 *                    Angus Lepper (angus.lepper@ed.ac.uk)
 *               2016 John A. Regan (john.a.regan@durham.ac.uk)
 *                    Tom Theuns (tom.theuns@durham.ac.uk)
 *
 * This program is free software: you can redistribute it and/or modify
 * it under the terms of the GNU Lesser General Public License as published
 * by the Free Software Foundation, either version 3 of the License, or
 * (at your option) any later version.
 *
 * This program is distributed in the hope that it will be useful,
 * but WITHOUT ANY WARRANTY; without even the implied warranty of
 * MERCHANTABILITY or FITNESS FOR A PARTICULAR PURPOSE.  See the
 * GNU General Public License for more details.
 *
 * You should have received a copy of the GNU Lesser General Public License
 * along with this program.  If not, see <http://www.gnu.org/licenses/>.
 *
 ******************************************************************************/

/* Config parameters. */
#include "../config.h"

/* Some standard headers. */
#include <errno.h>
#include <fenv.h>
#include <libgen.h>
#include <stdio.h>
#include <stdlib.h>
#include <string.h>
#include <sys/stat.h>
#include <unistd.h>

#ifdef WITH_CLASS_INTERFACE
#include "class.h"
#endif

/* MPI headers. */
#ifdef WITH_MPI
#include <mpi.h>
#endif

/* Local headers. */
#include "argparse.h"
#include "swift.h"

/* Engine policy flags. */
#ifndef ENGINE_POLICY
#define ENGINE_POLICY engine_policy_none
#endif

/* Global profiler. */
struct profiler prof;

/*  Usage string. */
static const char *const swift_usage[] = {
    "swift [options] [[--] param-file]",
    "swift [options] param-file",
    "swift_mpi [options] [[--] param-file]",
    "swift_mpi [options] param-file",
    NULL,
};

/* Function to handle multiple -P arguments. */
struct cmdparams {
  const char *param[PARSER_MAX_NO_OF_PARAMS];
  int nparam;
};

static int handle_cmdparam(struct argparse *self,
                           const struct argparse_option *opt) {
  struct cmdparams *cmdps = (struct cmdparams *)opt->data;
  cmdps->param[cmdps->nparam] = *(char **)opt->value;
  cmdps->nparam++;
  return 1;
}

/**
 * @brief Main routine that loads a few particles and generates some output.
 *
 */
int main(int argc, char *argv[]) {

  struct clocks_time tic, toc;
  struct engine e;

  /* Structs used by the engine. Declare now to make sure these are always in
   * scope.  */
  struct chemistry_global_data chemistry;
  struct cooling_function_data cooling_func;
  struct cosmology cosmo;
  struct external_potential potential;
  struct star_formation starform;
  struct pm_mesh mesh;
  struct gpart *gparts = NULL;
  struct gravity_props gravity_properties;
  struct hydro_props hydro_properties;
  struct stars_props stars_properties;
  struct feedback_props feedback_properties;
  struct entropy_floor_properties entropy_floor;
  struct black_holes_props black_holes_properties;
  struct fof_props fof_properties;
  struct part *parts = NULL;
  struct phys_const prog_const;
  struct space s;
  struct spart *sparts = NULL;
  struct bpart *bparts = NULL;
  struct unit_system us;
  struct renderer rend;
  struct los_props los_properties;

  int nr_nodes = 1, myrank = 0;

#ifdef WITH_MPI
  /* Start by initializing MPI. */
  int res = 0, prov = 0;
  if ((res = MPI_Init_thread(&argc, &argv, MPI_THREAD_MULTIPLE, &prov)) !=
      MPI_SUCCESS)
    error("Call to MPI_Init failed with error %i.", res);
  if (prov != MPI_THREAD_MULTIPLE)
    error(
        "MPI does not provide the level of threading"
        " required (MPI_THREAD_MULTIPLE).");
  if ((res = MPI_Comm_size(MPI_COMM_WORLD, &nr_nodes)) != MPI_SUCCESS)
    error("MPI_Comm_size failed with error %i.", res);
  if ((res = MPI_Comm_rank(MPI_COMM_WORLD, &myrank)) != MPI_SUCCESS)
    error("Call to MPI_Comm_rank failed with error %i.", res);

  /* Make sure messages are stamped with the correct rank and step. */
  engine_rank = myrank;
  engine_current_step = 0;

  if ((res = MPI_Comm_set_errhandler(MPI_COMM_WORLD, MPI_ERRORS_RETURN)) !=
      MPI_SUCCESS)
    error("Call to MPI_Comm_set_errhandler failed with error %i.", res);
  if (myrank == 0)
    printf("[0000] [00000.0] main: MPI is up and running with %i node(s).\n\n",
           nr_nodes);
  if (nr_nodes == 1) {
    message("WARNING: you are running with one MPI rank.");
    message("WARNING: you should use the non-MPI version of this program.");
  }
  fflush(stdout);

#endif

  /* Welcome to SWIFT, you made the right choice */
  if (myrank == 0) greetings(/*fof=*/0);

  int with_aff = 0;
  int dry_run = 0;
  int dump_tasks = 0;
  int dump_cells = 0;
  int dump_threadpool = 0;
  int nsteps = -2;
  int restart = 0;
  int with_cosmology = 0;
  int with_external_gravity = 0;
  int with_temperature = 0;
  int with_cooling = 0;
  int with_self_gravity = 0;
  int with_hydro = 0;
  int with_stars = 0;
  int with_fof = 0;
  int with_star_formation = 0;
  int with_feedback = 0;
  int with_black_holes = 0;
  int with_timestep_limiter = 0;
  int with_timestep_sync = 0;
  int with_fp_exceptions = 0;
  int with_drift_all = 0;
  int with_mpole_reconstruction = 0;
  int with_structure_finding = 0;
  int with_logger = 0;
  int with_qla = 0;
  int with_eagle = 0;
  int with_gear = 0;
  int with_line_of_sight = 0;
  int verbose = 0;
  int nr_threads = 1;
  int with_verbose_timers = 0;
  char *output_parameters_filename = NULL;
  char *cpufreqarg = NULL;
  char *param_filename = NULL;
  char restart_file[200] = "";
  unsigned long long cpufreq = 0;
  float dump_tasks_threshold = 0.f;
  struct cmdparams cmdps;
  cmdps.nparam = 0;
  cmdps.param[0] = NULL;
  char *buffer = NULL;

  /* Parse the command-line parameters. */
  struct argparse_option options[] = {
      OPT_HELP(),

      OPT_GROUP("  Simulation options:\n"),
      OPT_BOOLEAN('b', "feedback", &with_feedback, "Run with stars feedback.",
                  NULL, 0, 0),
      OPT_BOOLEAN('c', "cosmology", &with_cosmology,
                  "Run with cosmological time integration.", NULL, 0, 0),
      OPT_BOOLEAN(0, "temperature", &with_temperature,
                  "Run with temperature calculation.", NULL, 0, 0),
      OPT_BOOLEAN('C', "cooling", &with_cooling,
                  "Run with cooling (also switches on --temperature).", NULL, 0,
                  0),
      OPT_BOOLEAN('D', "drift-all", &with_drift_all,
                  "Always drift all particles even the ones far from active "
                  "particles. This emulates Gadget-[23] and GIZMO's default "
                  "behaviours.",
                  NULL, 0, 0),
      OPT_BOOLEAN('F', "star-formation", &with_star_formation,
                  "Run with star formation.", NULL, 0, 0),
      OPT_BOOLEAN('g', "external-gravity", &with_external_gravity,
                  "Run with an external gravitational potential.", NULL, 0, 0),
      OPT_BOOLEAN('G', "self-gravity", &with_self_gravity,
                  "Run with self-gravity.", NULL, 0, 0),
      OPT_BOOLEAN('M', "multipole-reconstruction", &with_mpole_reconstruction,
                  "Reconstruct the multipoles every time-step.", NULL, 0, 0),
      OPT_BOOLEAN('s', "hydro", &with_hydro, "Run with hydrodynamics.", NULL, 0,
                  0),
      OPT_BOOLEAN('S', "stars", &with_stars, "Run with stars.", NULL, 0, 0),
      OPT_BOOLEAN('B', "black-holes", &with_black_holes,
                  "Run with black holes.", NULL, 0, 0),
      OPT_BOOLEAN(
          'u', "fof", &with_fof,
          "Run Friends-of-Friends algorithm to perform black hole seeding.",
          NULL, 0, 0),
      OPT_BOOLEAN('x', "velociraptor", &with_structure_finding,
                  "Run with structure finding.", NULL, 0, 0),
      OPT_BOOLEAN(0, "line-of-sight", &with_line_of_sight,
                  "Run with line-of-sight outputs.", NULL, 0, 0),
      OPT_BOOLEAN(0, "limiter", &with_timestep_limiter,
                  "Run with time-step limiter.", NULL, 0, 0),
      OPT_BOOLEAN(0, "sync", &with_timestep_sync,
                  "Run with time-step synchronization of particles hit by "
                  "feedback events.",
                  NULL, 0, 0),
      OPT_BOOLEAN(0, "logger", &with_logger, "Run with the particle logger.",
                  NULL, 0, 0),

      OPT_GROUP("  Simulation meta-options:\n"),
      OPT_BOOLEAN(0, "quick-lyman-alpha", &with_qla,
                  "Run with all the options needed for the quick Lyman-alpha "
                  "model. This is equivalent to --hydro --self-gravity --stars "
                  "--star-formation --cooling.",
                  NULL, 0, 0),
      OPT_BOOLEAN(
          0, "eagle", &with_eagle,
          "Run with all the options needed for the EAGLE model. This is "
          "equivalent to --hydro --limiter --sync --self-gravity --stars "
          "--star-formation --cooling --feedback --black-holes --fof.",
          NULL, 0, 0),
      OPT_BOOLEAN(
          0, "gear", &with_gear,
          "Run with all the options needed for the GEAR model. This is "
          "equivalent to --hydro --limiter --sync --self-gravity --stars "
          "--star-formation --cooling --feedback.",
          NULL, 0, 0),

      OPT_GROUP("  Control options:\n"),
      OPT_BOOLEAN('a', "pin", &with_aff,
                  "Pin runners using processor affinity.", NULL, 0, 0),
      OPT_BOOLEAN('d', "dry-run", &dry_run,
                  "Dry run. Read the parameter file, allocates memory but does "
                  "not read the particles from ICs. Exits before the start of "
                  "time integration. Checks the validity of parameters and IC "
                  "files as well as memory limits.",
                  NULL, 0, 0),
      OPT_BOOLEAN('e', "fpe", &with_fp_exceptions,
                  "Enable floating-point exceptions (debugging mode).", NULL, 0,
                  0),
      OPT_STRING('f', "cpu-frequency", &cpufreqarg,
                 "Overwrite the CPU "
                 "frequency (Hz) to be used for time measurements.",
                 NULL, 0, 0),
      OPT_INTEGER('n', "steps", &nsteps,
                  "Execute a fixed number of time steps. When unset use the "
                  "time_end parameter to stop.",
                  NULL, 0, 0),
      OPT_STRING('o', "output-params", &output_parameters_filename,
                 "Generate a parameter file with the options for selecting the "
                 "output fields.",
                 NULL, 0, 0),
      OPT_STRING('P', "param", &buffer,
                 "Set parameter value, overiding the value read from the "
                 "parameter file. Can be used more than once {sec:par:value}.",
                 handle_cmdparam, (intptr_t)&cmdps, 0),
      OPT_BOOLEAN('r', "restart", &restart, "Continue using restart files.",
                  NULL, 0, 0),
      OPT_INTEGER('t', "threads", &nr_threads,
                  "The number of threads to use on each MPI rank. Defaults to "
                  "1 if not specified.",
                  NULL, 0, 0),
      OPT_INTEGER('T', "timers", &with_verbose_timers,
                  "Print timers every time-step.", NULL, 0, 0),
      OPT_INTEGER('v', "verbose", &verbose,
                  "Run in verbose mode, in MPI mode 2 outputs from all ranks.",
                  NULL, 0, 0),
      OPT_INTEGER('y', "task-dumps", &dump_tasks,
                  "Time-step frequency at which task graphs are dumped.", NULL,
                  0, 0),
      OPT_INTEGER(0, "cell-dumps", &dump_cells,
                  "Time-step frequency at which cell graphs are dumped.", NULL,
                  0, 0),
      OPT_INTEGER('Y', "threadpool-dumps", &dump_threadpool,
                  "Time-step frequency at which threadpool tasks are dumped.",
                  NULL, 0, 0),
      OPT_FLOAT(0, "dump-tasks-threshold", &dump_tasks_threshold,
                "Fraction of the total step's time spent in a task to trigger "
                "a dump of the task plot on this step",
                NULL, 0, 0),
      OPT_END(),
  };
  struct argparse argparse;
  argparse_init(&argparse, options, swift_usage, 0);
  argparse_describe(&argparse, "\nParameters:",
                    "\nSee the file examples/parameter_example.yml for an "
                    "example of parameter file.");
  int nargs = argparse_parse(&argparse, argc, (const char **)argv);

  /* Deal with meta options */
  if (with_qla) {
    with_hydro = 1;
    with_self_gravity = 1;
    with_stars = 1;
    with_star_formation = 1;
    with_cooling = 1;
  }
  if (with_eagle) {
    with_hydro = 1;
    with_timestep_limiter = 1;
    with_timestep_sync = 1;
    with_self_gravity = 1;
    with_stars = 1;
    with_star_formation = 1;
    with_cooling = 1;
    with_feedback = 1;
    with_black_holes = 1;
    with_fof = 1;
  }
  if (with_gear) {
    with_hydro = 1;
    with_timestep_limiter = 1;
    with_timestep_sync = 1;
    with_self_gravity = 1;
    with_stars = 1;
    with_star_formation = 1;
    with_cooling = 1;
    with_feedback = 1;
  }

  /* Write output parameter file */
  if (myrank == 0 && output_parameters_filename != NULL) {
    io_write_output_field_parameter(output_parameters_filename, with_cosmology);
    printf("End of run.\n");
    return 0;
  }

  /* Need a parameter file. */
  if (nargs != 1) {
    if (myrank == 0) argparse_usage(&argparse);
    printf("\nError: no parameter file was supplied.\n");
    return 1;
  }
  param_filename = argv[0];

  /* Checks of options. */
#if !defined(HAVE_SETAFFINITY) || !defined(HAVE_LIBNUMA)
  if (with_aff) {
    printf("Error: no NUMA support for thread affinity\n");
    return 1;
  }
#endif

#if !defined(WITH_LOGGER)
  if (with_logger) {
    printf(
        "Error: the particle logger is not available, please compile with "
        "--enable-logger.");
    return 1;
  }
#endif

#ifndef HAVE_FE_ENABLE_EXCEPT
  if (with_fp_exceptions) {
    printf("Error: no support for floating point exceptions\n");
    return 1;
  }
#endif

#ifndef HAVE_VELOCIRAPTOR
  if (with_structure_finding) {
    printf("Error: VELOCIraptor is not available\n");
    return 1;
  }
#endif

#ifndef SWIFT_DEBUG_TASKS
  if (dump_tasks) {
    if (myrank == 0) {
      message(
          "WARNING: complete task dumps are only created when "
          "configured with --enable-task-debugging.");
      message("         Basic task statistics will be output.");
    }
  }
#endif

  if (dump_tasks_threshold > 0.f) {
#ifndef SWIFT_DEBUG_TASKS
    if (myrank == 0) {
      error(
          "Error: Dumping task plot data above a fixed time threshold is only "
          "valid when the code is configured with --enable-task-debugging.");
    }
#endif
#ifdef WITH_MPI
    if (nr_nodes > 1)
      error("Cannot dump tasks above a time threshold over MPI (yet).");
#endif
  }

#ifndef SWIFT_CELL_GRAPH
  if (dump_cells) {
    if (myrank == 0) {
      error(
          "complete cell dumps are only created when "
          "configured with --enable-cell-graph.");
    }
  }
#endif

#ifndef SWIFT_DEBUG_THREADPOOL
  if (dump_threadpool) {
    printf(
        "Error: threadpool dumping is only possible if SWIFT was "
        "configured with the --enable-threadpool-debugging option.\n");
    return 1;
  }
#endif

  /* The CPU frequency is a long long, so we need to parse that ourselves. */
  if (cpufreqarg != NULL) {
    if (sscanf(cpufreqarg, "%llu", &cpufreq) != 1) {
      if (myrank == 0)
        printf("Error parsing CPU frequency (%s).\n", cpufreqarg);
      return 1;
    }
  }

  if (!with_self_gravity && !with_hydro && !with_external_gravity) {
    if (myrank == 0) {
      argparse_usage(&argparse);
      printf("\nError: At least one of -s, -g or -G must be chosen.\n");
    }
    return 1;
  }
  if (with_stars && !with_external_gravity && !with_self_gravity) {
    if (myrank == 0) {
      argparse_usage(&argparse);
      printf(
          "\nError: Cannot process stars without gravity, -g or -G "
          "must be chosen.\n");
    }
    return 1;
  }

  if (with_black_holes && !with_self_gravity) {
    if (myrank == 0) {
      argparse_usage(&argparse);
      printf(
          "\nError: Cannot process black holes without self-gravity, -G must "
          "be chosen.\n");
    }
    return 1;
  }

  if (with_fof) {
#ifndef WITH_FOF
    error("Running with FOF but compiled without it!");
#endif
  }

  if (with_fof && !with_self_gravity) {
    if (myrank == 0)
      printf(
          "Error: Cannot perform FOF search without gravity, -g or -G must be "
          "chosen.\n");
    return 1;
  }

  if (with_fof && !with_black_holes) {
    if (myrank == 0)
      printf(
          "Error: Cannot perform FOF seeding without black holes being in use, "
          "-B must be chosen.\n");
    return 1;
  }

  if (!with_stars && with_star_formation) {
    if (myrank == 0) {
      argparse_usage(&argparse);
      printf(
          "\nError: Cannot process star formation without stars, --stars must "
          "be chosen.\n");
    }
    return 1;
  }

  if (!with_stars && with_feedback) {
    if (myrank == 0) {
      argparse_usage(&argparse);
      printf(
          "\nError: Cannot process feedback without stars, --stars must be "
          "chosen.\n");
    }
    return 1;
  }

  if (!with_hydro && with_feedback) {
    if (myrank == 0) {
      argparse_usage(&argparse);
      printf(
          "\nError: Cannot process feedback without gas, --hydro must be "
          "chosen.\n");
    }
    return 1;
  }

  if (!with_hydro && with_black_holes) {
    if (myrank == 0) {
      argparse_usage(&argparse);
      printf(
          "\nError: Cannot process black holes without gas, --hydro must be "
          "chosen.\n");
    }
    return 1;
  }

  if (!with_hydro && with_line_of_sight) {
    if (myrank == 0) {
      argparse_usage(&argparse);
      printf(
          "\nError: Cannot use line-of-sight outputs without gas, --hydro must "
          "be chosen.\n");
    }
    return 1;
  }

/* Let's pin the main thread, now we know if affinity will be used. */
#if defined(HAVE_SETAFFINITY) && defined(HAVE_LIBNUMA) && defined(_GNU_SOURCE)
  if (with_aff &&
      ((ENGINE_POLICY)&engine_policy_setaffinity) == engine_policy_setaffinity)
    engine_pin();
#endif

  /* Genesis 1.1: And then, there was time ! */
  clocks_set_cpufreq(cpufreq);

  /* Are we running with gravity */
  const int with_gravity = (with_self_gravity || with_external_gravity);

  /* How vocal are we ? */
  const int talking = (verbose == 1 && myrank == 0) || (verbose == 2);

  if (myrank == 0 && dry_run)
    message(
        "Executing a dry run. No i/o or time integration will be performed.");

  /* Report CPU frequency.*/
  cpufreq = clocks_get_cpufreq();
  if (myrank == 0) {
    message("CPU frequency used for tick conversion: %llu Hz", cpufreq);
  }

/* Report host name(s). */
#ifdef WITH_MPI
  if (talking) {
    message("Rank %d running on: %s", myrank, hostname());
  }
#else
  message("Running on: %s", hostname());
#endif

/* Do we have debugging checks ? */
#ifdef SWIFT_DEBUG_CHECKS
  if (myrank == 0)
    message("WARNING: Debugging checks activated. Code will be slower !");
#endif

/* Do we have debugging checks ? */
#ifdef SWIFT_USE_NAIVE_INTERACTIONS
  if (myrank == 0)
    message(
        "WARNING: Naive cell interactions activated. Code will be slower !");
#endif

/* Do we have gravity accuracy checks ? */
#ifdef SWIFT_GRAVITY_FORCE_CHECKS
  if (myrank == 0)
    message(
        "WARNING: Checking 1/%d of all gpart for gravity accuracy. Code will "
        "be slower !",
        SWIFT_GRAVITY_FORCE_CHECKS);
#endif

  /* Do we choke on FP-exceptions ? */
  if (with_fp_exceptions) {
#ifdef HAVE_FE_ENABLE_EXCEPT
    feenableexcept(FE_DIVBYZERO | FE_INVALID | FE_OVERFLOW);
#endif
    if (myrank == 0)
      message("WARNING: Floating point exceptions will be reported.");
  }

/* Do we have slow barriers? */
#ifndef HAVE_PTHREAD_BARRIERS
  if (myrank == 0)
    message("WARNING: Non-optimal thread barriers are being used.");
#endif

  /* How large are the parts? */
  if (myrank == 0) {
    message("sizeof(part)        is %4zi bytes.", sizeof(struct part));
    message("sizeof(xpart)       is %4zi bytes.", sizeof(struct xpart));
    message("sizeof(spart)       is %4zi bytes.", sizeof(struct spart));
    message("sizeof(bpart)       is %4zi bytes.", sizeof(struct bpart));
    message("sizeof(gpart)       is %4zi bytes.", sizeof(struct gpart));
    message("sizeof(multipole)   is %4zi bytes.", sizeof(struct multipole));
    message("sizeof(grav_tensor) is %4zi bytes.", sizeof(struct grav_tensor));
    message("sizeof(task)        is %4zi bytes.", sizeof(struct task));
    message("sizeof(cell)        is %4zi bytes.", sizeof(struct cell));
  }

  /* Read the parameter file */
  struct swift_params *params =
      (struct swift_params *)malloc(sizeof(struct swift_params));
  if (params == NULL) error("Error allocating memory for the parameter file.");
  if (myrank == 0) {
    message("Reading runtime parameters from file '%s'", param_filename);
    parser_read_file(param_filename, params);

    /* Handle any command-line overrides. */
    if (cmdps.nparam > 0) {
      message(
          "Overwriting values read from the YAML file with command-line "
          "values.");
      for (int k = 0; k < cmdps.nparam; k++)
        parser_set_param(params, cmdps.param[k]);
    }
  }

#ifdef WITH_MPI
  /* Broadcast the parameter file */
  MPI_Bcast(params, sizeof(struct swift_params), MPI_BYTE, 0, MPI_COMM_WORLD);
#endif

  /* Read the provided output selection file, if available. Best to
   * do this after broadcasting the parameters as there may be code in this
   * function that is repeated on each node based on the parameter file. */

  struct output_options *output_options =
      (struct output_options *)malloc(sizeof(struct output_options));
  output_options_init(params, myrank, output_options);

  /* Temporary early aborts for modes not supported over MPI. */
#ifdef WITH_MPI
  if (with_mpole_reconstruction && nr_nodes > 1)
    error("Cannot reconstruct m-poles every step over MPI (yet).");
#endif

    /* Temporary early aborts for modes not supported with hand-vec. */
#if defined(WITH_VECTORIZATION) && defined(GADGET2_SPH) && \
    !defined(CHEMISTRY_NONE)
  error(
      "Cannot run with chemistry and hand-vectorization (yet). "
      "Use --disable-hand-vec at configure time.");
#endif

  /* Check that we can write the snapshots by testing if the output
   * directory exists and is searchable and writable. */
  char basename[PARSER_MAX_LINE_SIZE];
  parser_get_param_string(params, "Snapshots:basename", basename);
  const char *dirp = dirname(basename);
  if (access(dirp, W_OK | X_OK) != 0) {
    error("Cannot write snapshots in directory %s (%s)", dirp, strerror(errno));
  }

  /* Check that we can write the structure finding catalogues by testing if the
   * output directory exists and is searchable and writable. */
  if (with_structure_finding) {
    char stfbasename[PARSER_MAX_LINE_SIZE];
    parser_get_param_string(params, "StructureFinding:basename", stfbasename);
    const char *stfdirp = dirname(stfbasename);
    if (access(stfdirp, W_OK | X_OK) != 0) {
      error("Cannot write stf catalogues in directory %s (%s)", stfdirp,
            strerror(errno));
    }
  }

  /* Check that we can write the line of sight files by testing if the
   * output directory exists and is searchable and writable. */
  if (with_line_of_sight) {
    char losbasename[PARSER_MAX_LINE_SIZE];
    parser_get_param_string(params, "LineOfSight:basename", losbasename);
    const char *losdirp = dirname(losbasename);
    if (access(losdirp, W_OK | X_OK) != 0) {
      error("Cannot write line of sight in directory %s (%s)", losdirp,
            strerror(errno));
    }
  }

  /* Prepare the domain decomposition scheme */
  struct repartition reparttype;
#ifdef WITH_MPI
  struct partition initial_partition;
  partition_init(&initial_partition, &reparttype, params, nr_nodes);

  /* Let's report what we did */
  if (myrank == 0) {
#if defined(HAVE_PARMETIS)
    if (reparttype.usemetis)
      message("Using METIS serial partitioning:");
    else
      message("Using ParMETIS partitioning:");
#elif defined(HAVE_METIS)
    message("Using METIS serial partitioning:");
#else
    message("Non-METIS partitioning:");
#endif
    message("  initial partitioning: %s",
            initial_partition_name[initial_partition.type]);
    if (initial_partition.type == INITPART_GRID)
      message("    grid set to [ %i %i %i ].", initial_partition.grid[0],
              initial_partition.grid[1], initial_partition.grid[2]);
    message("  repartitioning: %s", repartition_name[reparttype.type]);
  }
#endif

  /* Common variables for restart and IC sections. */
  int clean_smoothing_length_values = 0;
  int flag_entropy_ICs = 0;

  /* Work out where we will read and write restart files. */
  char restart_dir[PARSER_MAX_LINE_SIZE];
  parser_get_opt_param_string(params, "Restarts:subdir", restart_dir,
                              "restart");

  /* The directory must exist. */
  if (myrank == 0) {
    if (access(restart_dir, W_OK | X_OK) != 0) {
      if (restart) {
        error("Cannot restart as no restart subdirectory: %s (%s)", restart_dir,
              strerror(errno));
      } else {
        if (mkdir(restart_dir, 0777) != 0)
          error("Failed to create restart directory: %s (%s)", restart_dir,
                strerror(errno));
      }
    }
  }

  /* Basename for any restart files. */
  char restart_name[PARSER_MAX_LINE_SIZE];
  parser_get_opt_param_string(params, "Restarts:basename", restart_name,
                              "swift");

  /* How often to check for the stop file and dump restarts and exit the
   * application. */
  const int restart_stop_steps =
      parser_get_opt_param_int(params, "Restarts:stop_steps", 100);

  /* Get the maximal wall-clock time of this run */
  const float restart_max_hours_runtime =
      parser_get_opt_param_float(params, "Restarts:max_run_time", FLT_MAX);

  /* Do we want to resubmit when we hit the limit? */
  const int resubmit_after_max_hours =
      parser_get_opt_param_int(params, "Restarts:resubmit_on_exit", 0);

  /* What command should we run to resubmit at the end? */
  char resubmit_command[PARSER_MAX_LINE_SIZE];
  if (resubmit_after_max_hours)
    parser_get_param_string(params, "Restarts:resubmit_command",
                            resubmit_command);

  /* If restarting, look for the restart files. */
  if (restart) {

    /* Attempting a restart. */
    char **restart_files = NULL;
    int restart_nfiles = 0;

    if (myrank == 0) {
      message("Restarting SWIFT");

      /* Locate the restart files. */
      restart_files =
          restart_locate(restart_dir, restart_name, &restart_nfiles);
      if (restart_nfiles == 0)
        error("Failed to locate any restart files in %s", restart_dir);

      /* We need one file per rank. */
      if (restart_nfiles != nr_nodes)
        error("Incorrect number of restart files, expected %d found %d",
              nr_nodes, restart_nfiles);

      if (verbose > 0)
        for (int i = 0; i < restart_nfiles; i++)
          message("found restart file: %s", restart_files[i]);
    }

#ifdef WITH_MPI
    /* Distribute the restart files, need one for each rank. */
    if (myrank == 0) {

      for (int i = 1; i < nr_nodes; i++) {
        strcpy(restart_file, restart_files[i]);
        MPI_Send(restart_file, 200, MPI_BYTE, i, 0, MPI_COMM_WORLD);
      }

      /* Keep local file. */
      strcpy(restart_file, restart_files[0]);

      /* Finished with the list. */
      restart_locate_free(restart_nfiles, restart_files);

    } else {
      MPI_Recv(restart_file, 200, MPI_BYTE, 0, 0, MPI_COMM_WORLD,
               MPI_STATUS_IGNORE);
    }
    if (verbose > 1) message("local restart file = %s", restart_file);
#else

    /* Just one restart file. */
    strcpy(restart_file, restart_files[0]);

    /* Finished with the list. */
    restart_locate_free(1, restart_files);
#endif

    /* Now read it. */
    restart_read(&e, restart_file);

#ifdef RENDERER_USED
    /* Initialize the perturbation theory renderer. */
    e.rend = &rend;
    rend_init(e.rend, e.parameter_file, &e);
    rend_init_perturb_vec(e.rend, e.parameter_file, &e, myrank);
#endif

    /* And initialize the engine with the space and policies. */
    if (myrank == 0) clocks_gettime(&tic);
    engine_config(/*restart=*/1, /*fof=*/0, &e, params, nr_nodes, myrank,
                  nr_threads, with_aff, talking, restart_file);
    if (myrank == 0) {
      clocks_gettime(&toc);
      message("engine_config took %.3f %s.", clocks_diff(&tic, &toc),
              clocks_getunit());
      fflush(stdout);
    }

    /* Check if we are already done when given steps on the command-line. */
    if (e.step >= nsteps && nsteps > 0)
      error("Not restarting, already completed %d steps", e.step);

  } else {

    /* Prepare and verify the selection of outputs */
    io_prepare_output_fields(output_options, with_cosmology, with_fof,
                             with_structure_finding);

    /* Not restarting so look for the ICs. */
    /* Initialize unit system and constants */
    units_init_from_params(&us, params, "InternalUnitSystem");
    phys_const_init(&us, params, &prog_const);
    if (myrank == 0) {
      message("Internal unit system: U_M = %e g.", us.UnitMass_in_cgs);
      message("Internal unit system: U_L = %e cm.", us.UnitLength_in_cgs);
      message("Internal unit system: U_t = %e s.", us.UnitTime_in_cgs);
      message("Internal unit system: U_I = %e A.", us.UnitCurrent_in_cgs);
      message("Internal unit system: U_T = %e K.", us.UnitTemperature_in_cgs);
      phys_const_print(&prog_const);
    }

    /* Read particles and space information from ICs */
    char ICfileName[200] = "";
    parser_get_param_string(params, "InitialConditions:file_name", ICfileName);
    const int periodic =
        parser_get_param_int(params, "InitialConditions:periodic");
    const int replicate =
        parser_get_opt_param_int(params, "InitialConditions:replicate", 1);
    clean_smoothing_length_values = parser_get_opt_param_int(
        params, "InitialConditions:cleanup_smoothing_lengths", 0);
    const int cleanup_h = parser_get_opt_param_int(
        params, "InitialConditions:cleanup_h_factors", 0);
    const int cleanup_sqrt_a = parser_get_opt_param_int(
        params, "InitialConditions:cleanup_velocity_factors", 0);
    const int generate_gas_in_ics = parser_get_opt_param_int(
        params, "InitialConditions:generate_gas_in_ics", 0);

    /* Initialise the cosmology */
    if (with_cosmology)
      cosmology_init(params, &us, &prog_const, &cosmo);
    else
      cosmology_init_no_cosmo(&cosmo);
    if (myrank == 0 && with_cosmology) cosmology_print(&cosmo);

    /* Initialise the hydro properties */
    if (with_hydro)
      hydro_props_init(&hydro_properties, &prog_const, &us, params);
    else
      bzero(&hydro_properties, sizeof(struct hydro_props));

    /* Initialise the equation of state */
    if (with_hydro)
      eos_init(&eos, &prog_const, &us, params);
    else
      bzero(&eos, sizeof(struct eos_parameters));

    /* Initialise the entropy floor */
    if (with_hydro)
      entropy_floor_init(&entropy_floor, &prog_const, &us, &hydro_properties,
                         params);
    else
      bzero(&entropy_floor, sizeof(struct entropy_floor_properties));

    /* Initialise the pressure floor */
    if (with_hydro)
      pressure_floor_init(&pressure_floor_props, &prog_const, &us,
                          &hydro_properties, params);
    else
      bzero(&pressure_floor_props, sizeof(struct pressure_floor_properties));

    /* Initialise the stars properties */
    if (with_stars)
      stars_props_init(&stars_properties, &prog_const, &us, params,
                       &hydro_properties, &cosmo);
    else
      bzero(&stars_properties, sizeof(struct stars_props));

    /* Initialise the feedback properties */
    if (with_feedback) {
#ifdef FEEDBACK_NONE
      error("ERROR: Running with feedback but compiled without it.");
#endif
      feedback_props_init(&feedback_properties, &prog_const, &us, params,
                          &hydro_properties, &cosmo);
    } else
      bzero(&feedback_properties, sizeof(struct feedback_props));

    /* Initialise the black holes properties */
    if (with_black_holes) {
#ifdef BLACK_HOLES_NONE
      error("ERROR: Running with black_holes but compiled without it.");
#endif
      black_holes_props_init(&black_holes_properties, &prog_const, &us, params,
                             &hydro_properties, &cosmo);
    } else
      bzero(&black_holes_properties, sizeof(struct black_holes_props));

      /* Initialise the cooling function properties */
#ifdef COOLING_NONE
    if (with_cooling) {
      error(
          "ERROR: Running with cooling calculation"
          " but compiled without it.");
    }
#else
    if (!with_cooling && !with_temperature) {
      error(
          "ERROR: Compiled with cooling but running without it. "
          "Did you forget the --cooling or --temperature flags?");
    }
#endif
    bzero(&cooling_func, sizeof(struct cooling_function_data));
    if (with_cooling || with_temperature) {
      cooling_init(params, &us, &prog_const, &hydro_properties, &cooling_func);
    }
    if (myrank == 0) cooling_print(&cooling_func);

    /* Initialise the star formation law and its properties */
    bzero(&starform, sizeof(struct star_formation));
    if (with_star_formation) {
#ifdef STAR_FORMATION_NONE
      error("ERROR: Running with star formation but compiled without it!");
#endif
      starformation_init(params, &prog_const, &us, &hydro_properties,
                         &starform);
    }
    if (with_star_formation && myrank == 0) starformation_print(&starform);

    /* Initialise the chemistry */
    bzero(&chemistry, sizeof(struct chemistry_global_data));
    chemistry_init(params, &us, &prog_const, &chemistry);
    if (myrank == 0) chemistry_print(&chemistry);

    /* Initialise the FOF properties */
    bzero(&fof_properties, sizeof(struct fof_props));
#ifdef WITH_FOF
    if (with_fof) fof_init(&fof_properties, params, &prog_const, &us);
#endif

    /* Be verbose about what happens next */
    if (myrank == 0) message("Reading ICs from file '%s'", ICfileName);
    if (myrank == 0 && cleanup_h)
      message("Cleaning up h-factors (h=%f)", cosmo.h);
    if (myrank == 0 && cleanup_sqrt_a)
      message("Cleaning up a-factors from velocity (a=%f)", cosmo.a);
    fflush(stdout);

    /* Get ready to read particles of all kinds */
    size_t Ngas = 0, Ngpart = 0, Ngpart_background = 0, Nnupart = 0, Nspart = 0,
           Nbpart = 0;
    double dim[3] = {0., 0., 0.};

    if (myrank == 0) clocks_gettime(&tic);
#if defined(HAVE_HDF5)
#if defined(WITH_MPI)
#if defined(HAVE_PARALLEL_HDF5)
    read_ic_parallel(ICfileName, &us, dim, &parts, &gparts, &sparts, &bparts,
                     &Ngas, &Ngpart, &Ngpart_background, &Nnupart, &Nspart,
                     &Nbpart, &flag_entropy_ICs, with_hydro, with_gravity,
                     with_stars, with_black_holes, with_cosmology, cleanup_h,
                     cleanup_sqrt_a, cosmo.h, cosmo.a, myrank, nr_nodes,
                     MPI_COMM_WORLD, MPI_INFO_NULL, nr_threads, dry_run);
#else
    read_ic_serial(ICfileName, &us, dim, &parts, &gparts, &sparts, &bparts,
                   &Ngas, &Ngpart, &Ngpart_background, &Nnupart, &Nspart,
                   &Nbpart, &flag_entropy_ICs, with_hydro, with_gravity,
                   with_stars, with_black_holes, with_cosmology, cleanup_h,
                   cleanup_sqrt_a, cosmo.h, cosmo.a, myrank, nr_nodes,
                   MPI_COMM_WORLD, MPI_INFO_NULL, nr_threads, dry_run);
#endif
#else
    read_ic_single(ICfileName, &us, dim, &parts, &gparts, &sparts, &bparts,
                   &Ngas, &Ngpart, &Ngpart_background, &Nnupart, &Nspart,
                   &Nbpart, &flag_entropy_ICs, with_hydro, with_gravity,
                   with_stars, with_black_holes, with_cosmology, cleanup_h,
                   cleanup_sqrt_a, cosmo.h, cosmo.a, nr_threads, dry_run);
#endif
#endif

    if (myrank == 0) {
      clocks_gettime(&toc);
      message("Reading initial conditions took %.3f %s.",
              clocks_diff(&tic, &toc), clocks_getunit());
      fflush(stdout);
    }

    /* Some checks that we are not doing something stupid */
    if (generate_gas_in_ics && flag_entropy_ICs)
      error("Can't generate gas if the entropy flag is set in the ICs.");
    if (generate_gas_in_ics && !with_cosmology)
      error("Can't generate gas if the run is not cosmological.");

#ifdef SWIFT_DEBUG_CHECKS
    /* Check once and for all that we don't have unwanted links */
    if (!with_stars && !dry_run) {
      for (size_t k = 0; k < Ngpart; ++k)
        if (gparts[k].type == swift_type_stars) error("Linking problem");
    }
    if (!with_black_holes && !dry_run) {
      for (size_t k = 0; k < Ngpart; ++k)
        if (gparts[k].type == swift_type_black_hole) error("Linking problem");
    }
    if (!with_hydro && !dry_run) {
      for (size_t k = 0; k < Ngpart; ++k)
        if (gparts[k].type == swift_type_gas) error("Linking problem");
    }

    /* Check that the other links are correctly set */
    if (!dry_run)
      part_verify_links(parts, gparts, sparts, bparts, Ngas, Ngpart, Nspart,
                        Nbpart, 1);
#endif

    /* Get the total number of particles across all nodes. */
    long long N_total[swift_type_count + 1] = {0};
    long long Nbaryons = Ngas + Nspart + Nbpart;
#if defined(WITH_MPI)
    long long N_long[swift_type_count + 1] = {0};
    N_long[swift_type_gas] = Ngas;
    N_long[swift_type_dark_matter] =
        with_gravity ? Ngpart - Ngpart_background - Nbaryons - Nnupart : 0;
    N_long[swift_type_dark_matter_background] = Ngpart_background;
    N_long[swift_type_neutrino] = Nnupart;
    N_long[swift_type_stars] = Nspart;
    N_long[swift_type_black_hole] = Nbpart;
    N_long[swift_type_count] = Ngpart;
    MPI_Allreduce(&N_long, &N_total, swift_type_count + 1, MPI_LONG_LONG_INT,
                  MPI_SUM, MPI_COMM_WORLD);
#else
    N_total[swift_type_gas] = Ngas;
    N_total[swift_type_dark_matter] =
        with_gravity ? Ngpart - Ngpart_background - Nbaryons - Nnupart : 0;
    N_total[swift_type_dark_matter_background] = Ngpart_background;
    N_total[swift_type_neutrino] = Nnupart;
    N_total[swift_type_stars] = Nspart;
    N_total[swift_type_black_hole] = Nbpart;
    N_total[swift_type_count] = Ngpart;
#endif

    if (myrank == 0)
      message(
          "Read %lld gas particles, %lld stars particles, %lld black hole "
          "particles, %lld DM particles, %lld DM background particles, and "
          "%lld neutrino particles from the ICs.",
          N_total[swift_type_gas], N_total[swift_type_stars],
          N_total[swift_type_black_hole], N_total[swift_type_dark_matter],
          N_total[swift_type_dark_matter_background],
          N_total[swift_type_neutrino]);

    const int with_DM_particles = N_total[swift_type_dark_matter] > 0;
    const int with_baryon_particles =
        (N_total[swift_type_gas] + N_total[swift_type_stars] +
             N_total[swift_type_black_hole] >
         0) ||
        (with_DM_particles && generate_gas_in_ics);

    /* Do we have background DM particles? */
    const int with_DM_background_particles =
        N_total[swift_type_dark_matter_background] > 0;

    /* Do we have neutrino particles? */
    const int with_neutrino_particles = N_total[swift_type_neutrino] > 0;

    /* Initialize the space with these data. */
    if (myrank == 0) clocks_gettime(&tic);
    space_init(&s, params, &cosmo, dim, &hydro_properties, parts, gparts,
               sparts, bparts, Ngas, Ngpart, Nspart, Nbpart, periodic,
               replicate, generate_gas_in_ics, with_hydro, with_self_gravity,
               with_star_formation, with_DM_background_particles, talking,
               dry_run, nr_nodes);

    /* Initialise the line of sight properties. */
    if (with_line_of_sight) los_init(s.dim, &los_properties, params);

    if (myrank == 0) {
      clocks_gettime(&toc);
      message("space_init took %.3f %s.", clocks_diff(&tic, &toc),
              clocks_getunit());
      fflush(stdout);
    }

    /* Initialise the gravity properties */
    bzero(&gravity_properties, sizeof(struct gravity_props));
    if (with_self_gravity)
<<<<<<< HEAD
      gravity_props_init(
          &gravity_properties, params, &prog_const, &cosmo, with_cosmology,
          with_external_gravity, with_baryon_particles, with_DM_particles,
          with_neutrino_particles, with_DM_background_particles, periodic);
=======
      gravity_props_init(&gravity_properties, params, &prog_const, &cosmo,
                         with_cosmology, with_external_gravity,
                         with_baryon_particles, with_DM_particles,
                         with_DM_background_particles, periodic, s.dim);
>>>>>>> c1edeb60

    /* Initialise the external potential properties */
    bzero(&potential, sizeof(struct external_potential));
    if (with_external_gravity)
      potential_init(params, &prog_const, &us, &s, &potential);
    if (myrank == 0) potential_print(&potential);

    /* Initialise the long-range gravity mesh */
    if (with_self_gravity && periodic) {
#ifdef HAVE_FFTW
      pm_mesh_init(&mesh, &gravity_properties, s.dim, nr_threads);
#else
      /* Need the FFTW library if periodic and self gravity. */
      error(
          "No FFTW library found. Cannot compute periodic long-range forces.");
#endif
    } else {
      pm_mesh_init_no_mesh(&mesh, s.dim);
    }

    /* Check that the matter content matches the cosmology given in the
     * parameter file. */
    if (with_cosmology && with_self_gravity && !dry_run)
      space_check_cosmology(&s, &cosmo, myrank);

    /* Also update the total counts (in case of changes due to replication) */
    Nbaryons = s.nr_parts + s.nr_sparts + s.nr_bparts;
#if defined(WITH_MPI)
    N_long[swift_type_gas] = s.nr_parts;
    N_long[swift_type_dark_matter] =
        with_gravity ? s.nr_gparts - Ngpart_background - Nbaryons - Nnupart : 0;
    // N_long[swift_type_neutrino] = s.nr_nuparts;
    N_long[swift_type_count] = s.nr_gparts;
    N_long[swift_type_stars] = s.nr_sparts;
    N_long[swift_type_black_hole] = s.nr_bparts;
    MPI_Allreduce(&N_long, &N_total, swift_type_count + 1, MPI_LONG_LONG_INT,
                  MPI_SUM, MPI_COMM_WORLD);
#else
    N_total[swift_type_gas] = s.nr_parts;
    N_total[swift_type_dark_matter] =
        with_gravity ? s.nr_gparts - Ngpart_background - Nbaryons - Nnupart : 0;
    // N_total[swift_type_neutrino] = s.nr_nuparts;
    N_total[swift_type_count] = s.nr_gparts;
    N_total[swift_type_stars] = s.nr_sparts;
    N_total[swift_type_black_hole] = s.nr_bparts;
#endif

    /* Say a few nice things about the space we just created. */
    if (myrank == 0) {
      message("space dimensions are [ %.3f %.3f %.3f ].", s.dim[0], s.dim[1],
              s.dim[2]);
      message("space %s periodic.", s.periodic ? "is" : "isn't");
      message("highest-level cell dimensions are [ %i %i %i ].", s.cdim[0],
              s.cdim[1], s.cdim[2]);
      message("%zi parts in %i cells.", s.nr_parts, s.tot_cells);
      message("%zi gparts in %i cells.", s.nr_gparts, s.tot_cells);
      message("%zi sparts in %i cells.", s.nr_sparts, s.tot_cells);
      message("%zi bparts in %i cells.", s.nr_bparts, s.tot_cells);
      message("maximum depth is %d.", s.maxdepth);
      fflush(stdout);
    }

    /* Verify that we are not using basic modes incorrectly */
    if (with_hydro && N_total[swift_type_gas] == 0) {
      error(
          "ERROR: Running with hydrodynamics but no gas particles found in the "
          "ICs!");
    }
    if (with_gravity && N_total[swift_type_count] == 0) {
      error(
          "ERROR: Running with gravity but no gravity particles found in "
          "the ICs!");
    }

    /* Verify that each particle is in its proper cell. */
    if (talking && !dry_run) {
      int icount = 0;
      space_map_cells_pre(&s, 0, &map_cellcheck, &icount);
      message("map_cellcheck picked up %i parts.", icount);
    }

    /* Verify the maximal depth of cells. */
    if (talking && !dry_run) {
      int data[2] = {s.maxdepth, 0};
      space_map_cells_pre(&s, 0, &map_maxdepth, data);
      message("nr of cells at depth %i is %i.", data[0], data[1]);
    }

    /* Construct the engine policy */
    int engine_policies = ENGINE_POLICY | engine_policy_steal;
    if (with_drift_all) engine_policies |= engine_policy_drift_all;
    if (with_mpole_reconstruction)
      engine_policies |= engine_policy_reconstruct_mpoles;
    if (with_hydro) engine_policies |= engine_policy_hydro;
    if (with_self_gravity) engine_policies |= engine_policy_self_gravity;
    if (with_external_gravity)
      engine_policies |= engine_policy_external_gravity;
    if (with_cosmology) engine_policies |= engine_policy_cosmology;
    if (with_temperature) engine_policies |= engine_policy_temperature;
    if (with_timestep_limiter)
      engine_policies |= engine_policy_timestep_limiter;
    if (with_timestep_sync) engine_policies |= engine_policy_timestep_sync;
    if (with_cooling) engine_policies |= engine_policy_cooling;
    if (with_stars) engine_policies |= engine_policy_stars;
    if (with_star_formation) engine_policies |= engine_policy_star_formation;
    if (with_feedback) engine_policies |= engine_policy_feedback;
    if (with_black_holes) engine_policies |= engine_policy_black_holes;
    if (with_structure_finding)
      engine_policies |= engine_policy_structure_finding;
    if (with_fof) engine_policies |= engine_policy_fof;
    if (with_logger) engine_policies |= engine_policy_logger;
    if (with_line_of_sight) engine_policies |= engine_policy_line_of_sight;

    /* Initialize the engine with the space and policies. */
    if (myrank == 0) clocks_gettime(&tic);
    engine_init(&e, &s, params, output_options, N_total[swift_type_gas],
                N_total[swift_type_count], N_total[swift_type_stars],
                N_total[swift_type_black_hole],
                N_total[swift_type_dark_matter_background],
                N_total[swift_type_neutrino], engine_policies, talking,
                &reparttype, &us, &prog_const, &cosmo, &hydro_properties,
                &entropy_floor, &gravity_properties, &stars_properties,
                &black_holes_properties, &feedback_properties, &mesh,
                &potential, &cooling_func, &starform, &chemistry,
                &fof_properties, &rend, &los_properties);
    engine_config(/*restart=*/0, /*fof=*/0, &e, params, nr_nodes, myrank,
                  nr_threads, with_aff, talking, restart_file);

    if (myrank == 0) {
      clocks_gettime(&toc);
      message("engine_init took %.3f %s.", clocks_diff(&tic, &toc),
              clocks_getunit());
      fflush(stdout);
    }

#ifdef RENDERER_USED
    rend_init_perturb_vec(e.rend, e.parameter_file, &e, myrank);
#endif

    /* Compute some stats for the star formation */
    if (with_star_formation) {
      star_formation_first_init_stats(&starform, &e);
    }

    /* Get some info to the user. */
    if (myrank == 0) {
      const long long N_DM = N_total[swift_type_dark_matter] +
                             N_total[swift_type_dark_matter_background] +
                             N_total[swift_type_neutrino];
      message(
          "Running on %lld gas particles, %lld stars particles %lld black "
          "hole particles and %lld DM particles (%lld gravity particles), "
          "%lld neutrino particles",
          N_total[swift_type_gas], N_total[swift_type_stars],
          N_total[swift_type_black_hole], N_DM, N_total[swift_type_count],
          N_total[swift_type_neutrino]);
      message(
          "from t=%.3e until t=%.3e with %d ranks, %d threads / rank and %d "
          "task queues / rank (dt_min=%.3e, dt_max=%.3e)...",
          e.time_begin, e.time_end, nr_nodes, e.nr_threads, e.sched.nr_queues,
          e.dt_min, e.dt_max);
      fflush(stdout);
    }
  }

  /* Time to say good-bye if this was not a serious run. */
  if (dry_run) {
#ifdef WITH_MPI
    if ((res = MPI_Finalize()) != MPI_SUCCESS)
      error("call to MPI_Finalize failed with error %i.", res);
#endif
    if (myrank == 0)
      message("Time integration ready to start. End of dry-run.");
    engine_clean(&e, /*fof=*/0, /*restart=*/0);
    free(params);
    return 0;
  }

/* Initialise the table of Ewald corrections for the gravity checks */
#ifdef SWIFT_GRAVITY_FORCE_CHECKS
  if (s.periodic) gravity_exact_force_ewald_init(e.s->dim[0]);
#endif

  if (!restart) {

#ifdef WITH_MPI
    /* Split the space. */
    engine_split(&e, &initial_partition);
    /* Turn off the logger to avoid writing the communications */
    if (with_logger) e.policy &= ~engine_policy_logger;

    engine_redistribute(&e);
    /* Turn it back on */
    if (with_logger) e.policy |= engine_policy_logger;
#endif

    /* Initialise the particles */
    engine_init_particles(&e, flag_entropy_ICs, clean_smoothing_length_values);

    /* Write the state of the system before starting time integration. */
#ifdef WITH_LOGGER
    if (e.policy & engine_policy_logger) {
      logger_log_all(e.logger, &e);
      engine_dump_index(&e);
    }
#endif
    /* Dump initial state snapshot, if not working with an output list */
    if (!e.output_list_snapshots) engine_dump_snapshot(&e);

    /* Dump initial state statistics, if not working with an output list */
    if (!e.output_list_stats) engine_print_stats(&e);

    /* Is there a dump before the end of the first time-step? */
    engine_check_for_dumps(&e);
  }

  /* Legend */
  if (myrank == 0) {
    printf("# %6s %14s %12s %12s %14s %9s %12s %12s %12s %12s %16s [%s] %6s",
           "Step", "Time", "Scale-factor", "Redshift", "Time-step", "Time-bins",
           "Updates", "g-Updates", "s-Updates", "b-Updates", "Wall-clock time",
           clocks_getunit(), "Props");
#ifdef WITH_DF_DIAGNOSTICS
    printf(" %12s %12s", "df: beta", "df: I"); /* two extra columns */
#endif
    printf("\n");

    fflush(stdout);
  }

  /* File for the timers */
  if (with_verbose_timers) timers_open_file(myrank);

  /* Create a name for restart file of this rank. */
  if (restart_genname(restart_dir, restart_name, e.nodeID, restart_file, 200) !=
      0)
    error("Failed to generate restart filename");

  /* dump the parameters as used. */
  if (!restart && myrank == 0) {

    /* used parameters */
    parser_write_params_to_file(params, "used_parameters.yml", /*used=*/1);
    /* unused parameters */
    parser_write_params_to_file(params, "unused_parameters.yml", /*used=*/0);
  }

    /* Dump memory use report if collected for the 0 step. */
#ifdef SWIFT_MEMUSE_REPORTS
  {
    char dumpfile[40];
#ifdef WITH_MPI
    snprintf(dumpfile, 40, "memuse_report-rank%d-step%d.dat", engine_rank, 0);
#else
    snprintf(dumpfile, 40, "memuse_report-step%d.dat", 0);
#endif  // WITH_MPI
    memuse_log_dump(dumpfile);
  }
#endif

    /* Dump MPI requests if collected. */
#if defined(SWIFT_MPIUSE_REPORTS) && defined(WITH_MPI)
  {
    char dumpfile[40];
    snprintf(dumpfile, 40, "mpiuse_report-rank%d-step%d.dat", engine_rank, 0);
    mpiuse_log_dump(dumpfile, clocks_start_ticks);
  }
#endif

  /* Main simulation loop */
  /* ==================== */
  int force_stop = 0, resubmit = 0;
  for (int j = 0; !engine_is_done(&e) && e.step - 1 != nsteps && !force_stop;
       j++) {

    /* Reset timers */
    timers_reset_all();

    /* Take a step. */
    engine_step(&e);

    // space_check_cosmology(e.s, e.cosmology, 0);

    /* Print the timers. */
    if (with_verbose_timers) timers_print(e.step);

    /* Every so often allow the user to stop the application and dump the
     * restart files. */
    if (j % restart_stop_steps == 0) {
      force_stop = restart_stop_now(restart_dir, 0);
      if (myrank == 0 && force_stop)
        message("Forcing application exit, dumping restart files...");
    }

    /* Did we exceed the maximal runtime? */
    if (e.runtime > restart_max_hours_runtime) {
      force_stop = 1;
      message("Runtime limit reached, dumping restart files...");
      if (resubmit_after_max_hours) resubmit = 1;
    }

    /* Also if using nsteps to exit, will not have saved any restarts on exit,
     * make sure we do that (useful in testing only). */
    if (force_stop || (e.restart_onexit && e.step - 1 == nsteps))
      engine_dump_restarts(&e, 0, 1);

    /* Dump the task data using the given frequency. */
    if (dump_tasks && (dump_tasks == 1 || j % dump_tasks == 1)) {
#ifdef SWIFT_DEBUG_TASKS
      if (dump_tasks_threshold == 0.) task_dump_all(&e, j + 1);
#endif

      /* Generate the task statistics. */
      char dumpfile[40];
      snprintf(dumpfile, 40, "thread_stats-step%d.dat", e.step + 1);
      task_dump_stats(dumpfile, &e, dump_tasks_threshold,
                      /* header = */ 0, /* allranks = */ 1);
    }

#ifdef SWIFT_CELL_GRAPH
    /* Dump the cell data using the given frequency. */
    if (dump_cells && (dump_cells == 1 || j % dump_cells == 1)) {
      space_write_cell_hierarchy(e.s, j + 1);
    }
#endif

      /* Dump memory use report if collected. */
#ifdef SWIFT_MEMUSE_REPORTS
    {
      char dumpfile[40];
#ifdef WITH_MPI
      snprintf(dumpfile, 40, "memuse_report-rank%d-step%d.dat", engine_rank,
               j + 1);
#else
      snprintf(dumpfile, 40, "memuse_report-step%d.dat", e.step + 1);
#endif  // WITH_MPI
      memuse_log_dump(dumpfile);
    }
#endif

      /* Dump MPI requests if collected. */
#if defined(SWIFT_MPIUSE_REPORTS) && defined(WITH_MPI)
    {
      char dumpfile[40];
      snprintf(dumpfile, 40, "mpiuse_report-rank%d-step%d.dat", engine_rank,
               j + 1);
      mpiuse_log_dump(dumpfile, e.tic_step);
    }
#endif  // WITH_MPI

#ifdef SWIFT_DEBUG_THREADPOOL
    /* Dump the task data using the given frequency. */
    if (dump_threadpool && (dump_threadpool == 1 || j % dump_threadpool == 1)) {
      char dumpfile[40];
#ifdef WITH_MPI
      snprintf(dumpfile, 40, "threadpool_info-rank%d-step%d.dat", engine_rank,
               j + 1);
#else
      snprintf(dumpfile, 40, "threadpool_info-step%d.dat", j + 1);
#endif  // WITH_MPI
      threadpool_dump_log(&e.threadpool, dumpfile, 1);
    } else {
      threadpool_reset_log(&e.threadpool);
    }
#endif  // SWIFT_DEBUG_THREADPOOL
  }

  /* Write final time information */
  if (myrank == 0) {

    /* Print some information to the screen */
    printf(
        "  %6d %14e %12.7f %12.7f %14e %4d %4d %12lld %12lld %12lld %12lld"
        " %21.3f %6d\n",
        e.step, e.time, e.cosmology->a, e.cosmology->z, e.time_step,
        e.min_active_bin, e.max_active_bin, e.updates, e.g_updates, e.s_updates,
        e.b_updates, e.wallclock_time, e.step_props);
    fflush(stdout);

    fprintf(e.file_timesteps,
            "  %6d %14e %12.7f %12.7f %14e %4d %4d %12lld %12lld %12lld %12lld"
            " %21.3f %6d\n",
            e.step, e.time, e.cosmology->a, e.cosmology->z, e.time_step,
            e.min_active_bin, e.max_active_bin, e.updates, e.g_updates,
            e.s_updates, e.b_updates, e.wallclock_time, e.step_props);
    fflush(e.file_timesteps);

    /* Print information to the SFH logger */
    if (e.policy & engine_policy_star_formation) {
      star_formation_logger_write_to_log_file(
          e.sfh_logger, e.time, e.cosmology->a, e.cosmology->z, e.sfh, e.step);
    }
  }

  /* Write final output. */
  if (!force_stop) {

    /* Move forward in time */
    e.ti_old = e.ti_current;
    e.ti_current = e.ti_end_min;
    e.max_active_bin = get_max_active_bin(e.ti_end_min);
    e.min_active_bin = get_min_active_bin(e.ti_current, e.ti_old);
    e.step += 1;
    engine_current_step = e.step;

    engine_drift_all(&e, /*drift_mpole=*/0);

    /* Write final statistics? */
    if (e.output_list_stats) {
      if (e.output_list_stats->final_step_dump) engine_print_stats(&e);
    } else {
      engine_print_stats(&e);
    }
#ifdef WITH_LOGGER
    if (e.policy & engine_policy_logger) {
      logger_log_all(e.logger, &e);

      /* Write a final index file */
      engine_dump_index(&e);

      /* Write a sentinel timestamp */
      logger_log_timestamp(e.logger, e.ti_current, e.time,
                           &e.logger->timestamp_offset);
    }
#endif

    /* Write final snapshot? */
    if ((e.output_list_snapshots && e.output_list_snapshots->final_step_dump) ||
        !e.output_list_snapshots) {
#ifdef HAVE_VELOCIRAPTOR
      if (with_structure_finding && e.snapshot_invoke_stf &&
          !e.stf_this_timestep)
        velociraptor_invoke(&e, /*linked_with_snap=*/1);
#endif
      engine_dump_snapshot(&e);
#ifdef HAVE_VELOCIRAPTOR
      if (with_structure_finding && e.snapshot_invoke_stf &&
          e.s->gpart_group_data)
        swift_free("gpart_group_data", e.s->gpart_group_data);
#endif
    }

      /* Write final stf? */
#ifdef HAVE_VELOCIRAPTOR
    if (with_structure_finding && e.output_list_stf) {
      if (e.output_list_stf->final_step_dump && !e.stf_this_timestep)
        velociraptor_invoke(&e, /*linked_with_snap=*/0);
    }
#endif
  }

  /* Remove the stop file if used. Do this anyway, we could have missed the
   * stop file if normal exit happened first. */
  if (myrank == 0) force_stop = restart_stop_now(restart_dir, 1);

  /* Did we want to run a re-submission command just before dying? */
  if (myrank == 0 && resubmit) {
    message("Running the resubmission command:");
    restart_resubmit(resubmit_command);
    fflush(stdout);
    fflush(stderr);
    message("resubmission command completed.");
  }

  /* Clean everything */
  if (with_verbose_timers) timers_close_file();
  if (with_cosmology) cosmology_clean(e.cosmology);
  if (with_self_gravity) pm_mesh_clean(e.mesh);
  if (with_cooling || with_temperature) cooling_clean(e.cooling_func);
  if (with_feedback) feedback_clean(e.feedback_props);
  engine_clean(&e, /*fof=*/0, restart);
  free(params);
  free(output_options);

#ifdef WITH_MPI
  if ((res = MPI_Finalize()) != MPI_SUCCESS)
    error("call to MPI_Finalize failed with error %i.", res);
#endif

  /* Say goodbye. */
  if (myrank == 0) message("done. Bye.");

  /* All is calm, all is bright. */
  return 0;
}<|MERGE_RESOLUTION|>--- conflicted
+++ resolved
@@ -1151,17 +1151,11 @@
     /* Initialise the gravity properties */
     bzero(&gravity_properties, sizeof(struct gravity_props));
     if (with_self_gravity)
-<<<<<<< HEAD
       gravity_props_init(
           &gravity_properties, params, &prog_const, &cosmo, with_cosmology,
           with_external_gravity, with_baryon_particles, with_DM_particles,
-          with_neutrino_particles, with_DM_background_particles, periodic);
-=======
-      gravity_props_init(&gravity_properties, params, &prog_const, &cosmo,
-                         with_cosmology, with_external_gravity,
-                         with_baryon_particles, with_DM_particles,
-                         with_DM_background_particles, periodic, s.dim);
->>>>>>> c1edeb60
+          with_neutrino_particles, with_DM_background_particles, periodic,
+          s.dim);
 
     /* Initialise the external potential properties */
     bzero(&potential, sizeof(struct external_potential));
