--- conflicted
+++ resolved
@@ -602,22 +602,11 @@
 
   /* Initialize the engine with the space and policies. */
   if (myrank == 0) clocks_gettime(&tic);
-<<<<<<< HEAD
-  engine_init(
-      &e, &s, params, N_total[swift_type_gas], N_total[swift_type_count],
-      N_total[swift_type_stars], N_total[swift_type_black_hole],
-      N_total[swift_type_dark_matter_background], N_total[swift_type_neutrino],
-      engine_policies, talking, &reparttype, &us, &prog_const, &cosmo,
-      /*hydro_properties=*/NULL, /*entropy_floor=*/NULL, &gravity_properties,
-      /*stars_properties=*/NULL, /*black_holes_properties=*/NULL,
-      /*feedback_properties=*/NULL, &mesh, /*potential=*/NULL,
-      /*cooling_func=*/NULL,
-      /*starform=*/NULL, /*chemistry=*/NULL, &fof_properties);
-=======
   engine_init(&e, &s, params, output_options, N_total[swift_type_gas],
               N_total[swift_type_count], N_total[swift_type_stars],
               N_total[swift_type_black_hole],
-              N_total[swift_type_dark_matter_background], engine_policies,
+              N_total[swift_type_dark_matter_background],
+              N_total[swift_type_neutrino], engine_policies,
               talking, &reparttype, &us, &prog_const, &cosmo,
               /*hydro_properties=*/NULL, /*entropy_floor=*/NULL,
               &gravity_properties,
@@ -625,7 +614,6 @@
               /*feedback_properties=*/NULL, &mesh, /*potential=*/NULL,
               /*cooling_func=*/NULL, /*starform=*/NULL, /*chemistry=*/NULL,
               &fof_properties, /*los_properties=*/NULL);
->>>>>>> 7cbf85bd
   engine_config(/*restart=*/0, /*fof=*/1, &e, params, nr_nodes, myrank,
                 nr_threads, with_aff, talking, NULL);
 
