--- conflicted
+++ resolved
@@ -452,47 +452,16 @@
 
   /* Get ready to read particles of all kinds */
   int flag_entropy_ICs = 0;
-<<<<<<< HEAD
-  size_t Ngas = 0, Ngpart = 0, Ngpart_background = 0, Nnupart = 0, Nspart = 0,
-         Nbpart = 0;
-=======
-  size_t Ngas = 0, Ngpart = 0, Ngpart_background = 0;
+  size_t Ngas = 0, Ngpart = 0, Ngpart_background = 0, Nnupart = 0;
   size_t Nsink = 0, Nspart = 0, Nbpart = 0;
->>>>>>> 3435ea75
   double dim[3] = {0., 0., 0.};
 
   if (myrank == 0) clocks_gettime(&tic);
 #if defined(HAVE_HDF5)
 #if defined(WITH_MPI)
 #if defined(HAVE_PARALLEL_HDF5)
-<<<<<<< HEAD
-  read_ic_parallel(ICfileName, &us, dim, &parts, &gparts, &sparts, &bparts,
-                   &Ngas, &Ngpart, &Ngpart_background, &Nnupart, &Nspart,
-                   &Nbpart, &flag_entropy_ICs, with_hydro,
-                   /*with_grav=*/1, with_stars, with_black_holes,
-                   /*with_cosmology=*/1, cleanup_h, cleanup_sqrt_a, cosmo.h,
-                   cosmo.a, myrank, nr_nodes, MPI_COMM_WORLD, MPI_INFO_NULL,
-                   nr_threads,
-                   /*dry_run=*/0);
-#else
-  read_ic_serial(ICfileName, &us, dim, &parts, &gparts, &sparts, &bparts, &Ngas,
-                 &Ngpart, &Ngpart_background, &Nnupart, &Nspart, &Nbpart,
-                 &flag_entropy_ICs, with_hydro,
-                 /*with_grav=*/1, with_stars, with_black_holes,
-                 /*with_cosmology=*/1, cleanup_h, cleanup_sqrt_a, cosmo.h,
-                 cosmo.a, myrank, nr_nodes, MPI_COMM_WORLD, MPI_INFO_NULL,
-                 nr_threads, /*dry_run=*/0);
-#endif
-#else
-  read_ic_single(ICfileName, &us, dim, &parts, &gparts, &sparts, &bparts, &Ngas,
-                 &Ngpart, &Ngpart_background, &Nnupart, &Nspart, &Nbpart,
-                 &flag_entropy_ICs, with_hydro,
-                 /*with_grav=*/1, with_stars, with_black_holes,
-                 /*with_cosmology=*/1, cleanup_h, cleanup_sqrt_a, cosmo.h,
-                 cosmo.a, nr_threads, /*dry_run=*/0);
-=======
   read_ic_parallel(ICfileName, &us, dim, &parts, &gparts, &sinks, &sparts,
-                   &bparts, &Ngas, &Ngpart, &Ngpart_background, &Nsink, &Nspart,
+                   &bparts, &Ngas, &Ngpart, &Ngpart_background, &Nnupart, &Nsink, &Nspart,
                    &Nbpart, &flag_entropy_ICs, with_hydro,
                    /*with_grav=*/1, with_sinks, with_stars, with_black_holes,
                    with_cosmology, cleanup_h, cleanup_sqrt_a, cosmo.h, cosmo.a,
@@ -500,7 +469,7 @@
                    /*dry_run=*/0, /*remap_ids=*/0);
 #else
   read_ic_serial(ICfileName, &us, dim, &parts, &gparts, &sinks, &sparts,
-                 &bparts, &Ngas, &Ngpart, &Ngpart_background, &Nsink, &Nspart,
+                 &bparts, &Ngas, &Ngpart, &Ngpart_background, &Nnupart, &Nsink, &Nspart,
                  &Nbpart, &flag_entropy_ICs, with_hydro,
                  /*with_grav=*/1, with_sinks, with_stars, with_black_holes,
                  with_cosmology, cleanup_h, cleanup_sqrt_a, cosmo.h, cosmo.a,
@@ -509,12 +478,11 @@
 #endif
 #else
   read_ic_single(ICfileName, &us, dim, &parts, &gparts, &sinks, &sparts,
-                 &bparts, &Ngas, &Ngpart, &Ngpart_background, &Nsink, &Nspart,
+                 &bparts, &Ngas, &Ngpart, &Ngpart_background, &Nnupart, &Nsink, &Nspart,
                  &Nbpart, &flag_entropy_ICs, with_hydro,
                  /*with_grav=*/1, with_sinks, with_stars, with_black_holes,
                  with_cosmology, cleanup_h, cleanup_sqrt_a, cosmo.h, cosmo.a,
                  nr_threads, /*dry_run=*/0, /*remap_ids=*/0);
->>>>>>> 3435ea75
 #endif
 #endif
   if (myrank == 0) {
@@ -539,11 +507,8 @@
   N_long[swift_type_dark_matter] =
       Ngpart - Ngpart_background - Nbaryons - Nnupart;
   N_long[swift_type_dark_matter_background] = Ngpart_background;
-<<<<<<< HEAD
   N_long[swift_type_neutrino] = Nnupart;
-=======
   N_long[swift_type_sink] = Nsink;
->>>>>>> 3435ea75
   N_long[swift_type_stars] = Nspart;
   N_long[swift_type_black_hole] = Nbpart;
   N_long[swift_type_count] = Ngpart;
@@ -554,11 +519,8 @@
   N_total[swift_type_dark_matter] =
       Ngpart - Ngpart_background - Nbaryons - Nnupart;
   N_total[swift_type_dark_matter_background] = Ngpart_background;
-<<<<<<< HEAD
   N_total[swift_type_neutrino] = Nnupart;
-=======
   N_total[swift_type_sink] = Nsink;
->>>>>>> 3435ea75
   N_total[swift_type_stars] = Nspart;
   N_total[swift_type_black_hole] = Nbpart;
   N_total[swift_type_count] = Ngpart;
@@ -566,24 +528,14 @@
 
   if (myrank == 0)
     message(
-<<<<<<< HEAD
-        "Read %lld gas particles, %lld stars particles, %lld black hole "
-        "particles, %lld DM particles, %lld DM background particles, and "
-        "%lld neutrino particles from the ICs.",
-        N_total[swift_type_gas], N_total[swift_type_stars],
-        N_total[swift_type_black_hole], N_total[swift_type_dark_matter],
-        N_total[swift_type_dark_matter_background],
-        N_total[swift_type_neutrino]);
-=======
         "Read %lld gas particles, %lld sink particles, %lld stars particles, "
-        "%lld black hole "
-        "particles, %lld DM particles and %lld DM background particles from "
-        "the ICs.",
+        "%lld black hole particles, %lld DM particles, %lld DM background "
+        " particles, and %lld neutrino particles, from the ICs.",
         N_total[swift_type_gas], N_total[swift_type_sink],
         N_total[swift_type_stars], N_total[swift_type_black_hole],
         N_total[swift_type_dark_matter],
-        N_total[swift_type_dark_matter_background]);
->>>>>>> 3435ea75
+        N_total[swift_type_dark_matter_background],
+        N_total[swift_type_neutrino]);
 
   const int with_DM_particles = N_total[swift_type_dark_matter] > 0;
   const int with_baryon_particles =
@@ -616,13 +568,8 @@
   /* Initialise the gravity scheme */
   bzero(&gravity_properties, sizeof(struct gravity_props));
   gravity_props_init(&gravity_properties, params, &prog_const, &cosmo,
-<<<<<<< HEAD
-                     /*with_cosmology=*/1, /*with_external_gravity=*/0,
+                     with_cosmology, /*with_external_gravity=*/0,
                      with_baryon_particles, with_DM_particles, with_neutrinos,
-=======
-                     with_cosmology, /*with_external_gravity=*/0,
-                     with_baryon_particles, with_DM_particles,
->>>>>>> 3435ea75
                      with_DM_background_particles, periodic, s.dim);
 
   /* Initialise the long-range gravity mesh */
@@ -682,23 +629,10 @@
 
   /* Initialize the engine with the space and policies. */
   if (myrank == 0) clocks_gettime(&tic);
-<<<<<<< HEAD
-  engine_init(
-      &e, &s, params, output_options, N_total[swift_type_gas],
-      N_total[swift_type_count], N_total[swift_type_stars],
-      N_total[swift_type_black_hole],
-      N_total[swift_type_dark_matter_background], N_total[swift_type_neutrino],
-      engine_policies, talking, &reparttype, &us, &prog_const, &cosmo,
-      /*hydro_properties=*/NULL, /*entropy_floor=*/NULL, &gravity_properties,
-      /*stars_properties=*/NULL, /*black_holes_properties=*/NULL,
-      /*feedback_properties=*/NULL, &mesh, /*potential=*/NULL,
-      /*cooling_func=*/NULL, /*starform=*/NULL, /*chemistry=*/NULL,
-      &fof_properties, /*rend=*/NULL, /*los_properties=*/NULL);
-=======
   engine_init(&e, &s, params, output_options, N_total[swift_type_gas],
               N_total[swift_type_count], N_total[swift_type_sink],
               N_total[swift_type_stars], N_total[swift_type_black_hole],
-              N_total[swift_type_dark_matter_background], engine_policies,
+              N_total[swift_type_dark_matter_background], N_total[swift_type_neutrino], engine_policies,
               talking, &reparttype, &us, &prog_const, &cosmo,
               /*hydro_properties=*/NULL, /*entropy_floor=*/NULL,
               &gravity_properties,
@@ -707,7 +641,6 @@
               /*feedback_properties=*/NULL, &mesh, /*potential=*/NULL,
               /*cooling_func=*/NULL, /*starform=*/NULL, /*chemistry=*/NULL,
               &fof_properties, /*los_properties=*/NULL);
->>>>>>> 3435ea75
   engine_config(/*restart=*/0, /*fof=*/1, &e, params, nr_nodes, myrank,
                 nr_threads, with_aff, talking, NULL);
 
@@ -724,21 +657,12 @@
                            N_total[swift_type_dark_matter_background] +
                            N_total[swift_type_neutrino];
     message(
-<<<<<<< HEAD
-        "Running FOF on %lld gas particles, %lld stars particles %lld black "
-        "hole particles and %lld DM particles (%lld gravity particles),"
-        "%lld neutrino particles",
-        N_total[swift_type_gas], N_total[swift_type_stars],
-        N_total[swift_type_black_hole], N_DM, N_total[swift_type_count],
-        N_total[swift_type_neutrino]);
-=======
         "Running FOF on %lld gas particles, %lld sink particles, %lld stars "
-        "particles %lld black "
-        "hole particles and %lld DM particles (%lld gravity particles)",
+        "particles %lld black hole particles, %lld DM particles, and %lld "
+        "neutrino particles (%lld gravity particles)",
         N_total[swift_type_gas], N_total[swift_type_sink],
         N_total[swift_type_stars], N_total[swift_type_black_hole], N_DM,
-        N_total[swift_type_count]);
->>>>>>> 3435ea75
+        N_total[swift_type_neutrino], N_total[swift_type_count]);
     message(
         "from t=%.3e until t=%.3e with %d ranks, %d threads / rank and %d "
         "task queues / rank (dt_min=%.3e, dt_max=%.3e)...",
