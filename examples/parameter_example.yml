# Define some meta-data about the simulation
MetaData:
  run_name:   Name of the sim in less than 256 characters.  # The name of the simulation. This is written into the snapshot headers.

# Define the system of units to use internally.
InternalUnitSystem:
  UnitMass_in_cgs:     1   # Grams
  UnitLength_in_cgs:   1   # Centimeters
  UnitVelocity_in_cgs: 1   # Centimeters per second
  UnitCurrent_in_cgs:  1   # Amperes
  UnitTemp_in_cgs:     1   # Kelvin

# Values of some physical constants
PhysicalConstants:
  G:            6.67408e-8 # (Optional) Overwrite the value of Newton's constant used internally by the code.

# Cosmological parameters
Cosmology:
  h:              0.6777        # Reduced Hubble constant
  a_begin:        0.0078125     # Initial scale-factor of the simulation
  a_end:          1.0           # Final scale factor of the simulation
  Omega_m:        0.307         # Matter density parameter
  Omega_lambda:   0.693         # Dark-energy density parameter
  Omega_b:        0.0482519     # Baryon density parameter
  Omega_r:        0.            # (Optional) Radiation density parameter
  w_0:            -1.0          # (Optional) Dark-energy equation-of-state parameter at z=0.
  w_a:            0.            # (Optional) Dark-energy equation-of-state time evolution parameter.

# Parameters for the hydrodynamics scheme
SPH:
<<<<<<< HEAD
  resolution_eta:        1.2348   # Target smoothing length in units of the mean inter-particle separation (1.2348 == 48Ngbs with the cubic spline kernel).
  CFL_condition:         0.1      # Courant-Friedrich-Levy condition for time integration.
  h_tolerance:           1e-4     # (Optional) Relative accuracy of the Netwon-Raphson scheme for the smoothing lengths.
  h_max:                 10.      # (Optional) Maximal allowed smoothing length in internal units. Defaults to FLT_MAX if unspecified.
  h_min_ratio:           0.       # (Optional) Minimal allowed smoothing length in units of the softening. Defaults to 0 if unspecified.
  max_volume_change:     1.4      # (Optional) Maximal allowed change of kernel volume over one time-step.
  max_ghost_iterations:  30       # (Optional) Maximal number of iterations allowed to converge towards the smoothing length.
  initial_temperature:   0        # (Optional) Initial temperature (in internal units) to set the gas particles at start-up. Value is ignored if set to 0.
  minimal_temperature:   0        # (Optional) Minimal temperature (in internal units) allowed for the gas particles. Value is ignored if set to 0.
  H_mass_fraction:       0.755    # (Optional) Hydrogen mass fraction used for initial conversion from temp to internal energy. Default value is derived from the physical constants.
  H_ionization_temperature: 1e4   # (Optional) Temperature of the transition from neutral to ionized Hydrogen for primoridal gas.
  viscosity_alpha:       0.8      # (Optional) Override for the initial value of the artificial viscosity. In schemes that have a fixed AV, this remains as alpha throughout the run.
  viscosity_alpha_max:   2.0      # (Optional) Maximal value for the artificial viscosity in schemes that allow alpha to vary.
  viscosity_alpha_min:   0.1      # (Optional) Minimal value for the artificial viscosity in schemes that allow alpha to vary.
  viscosity_length:      0.1      # (Optional) Decay length for the artificial viscosity in schemes that allow alpha to vary.
  diffusion_alpha:       0.0      # (Optional) Override the initial value for the thermal diffusion coefficient in schemes with thermal diffusion.
  diffusion_beta:        0.01     # (Optional) Override the decay/rise rate tuning parameter for the thermal diffusion.
  diffusion_alpha_max:   1.0      # (Optional) Override the maximal thermal diffusion coefficient that is allowed for a given particle.
  diffusion_alpha_min:   0.0      # (Optional) Override the minimal thermal diffusion coefficient that is allowed for a given particle.

Stars:
  resolution_eta:        1,2348   # (Optional) Target smoothing length in units of the mean inter-particle separation. Will default to the SPH value.
  h_tolerance:           1e-4     # (Optional) Relative accuracy of the Netwon-Raphson scheme for the smoothing lengths. Will default to the SPH value.
  max_volume_change:     1.4      # (Optional) Maximal allowed change of kernel volume over one time-step. Will default to the SPH value.
  max_ghost_iterations:  30       # (Optional) Maximal number of iterations allowed to converge towards the smoothing length. Will default to the SPH value.
  birth_time:            -1       # (Optional) Birth time to impose upon all the star particles when reading the ICs.
  
=======
  resolution_eta:            1.2348   # Target smoothing length in units of the mean inter-particle separation (1.2348 == 48Ngbs with the cubic spline kernel).
  CFL_condition:             0.1      # Courant-Friedrich-Levy condition for time integration.
  use_mass_weighted_num_ngb: 0        # (Optional) Are we using the mass-weighted definition of the number of neighbours?
  h_tolerance:               1e-4     # (Optional) Relative accuracy of the Netwon-Raphson scheme for the smoothing lengths.
  h_max:                     10.      # (Optional) Maximal allowed smoothing length in internal units. Defaults to FLT_MAX if unspecified.
  h_min_ratio:               0.       # (Optional) Minimal allowed smoothing length in units of the softening. Defaults to 0 if unspecified.
  max_volume_change:         1.4      # (Optional) Maximal allowed change of kernel volume over one time-step.
  max_ghost_iterations:      30       # (Optional) Maximal number of iterations allowed to converge towards the smoothing length.
  initial_temperature:       0        # (Optional) Initial temperature (in internal units) to set the gas particles at start-up. Value is ignored if set to 0.
  minimal_temperature:       0        # (Optional) Minimal temperature (in internal units) allowed for the gas particles. Value is ignored if set to 0.
  H_mass_fraction:           0.755    # (Optional) Hydrogen mass fraction used for initial conversion from temp to internal energy. Default value is derived from the physical constants.
  H_ionization_temperature:  1e4      # (Optional) Temperature of the transition from neutral to ionized Hydrogen for primoridal gas.
  viscosity_alpha:           0.8      # (Optional) Override for the initial value of the artificial viscosity. In schemes that have a fixed AV, this remains as alpha throughout the run.
  viscosity_alpha_max:       2.0      # (Optional) Maximal value for the artificial viscosity in schemes that allow alpha to vary.
  viscosity_alpha_min:       0.1      # (Optional) Minimal value for the artificial viscosity in schemes that allow alpha to vary.
  viscosity_length:          0.1      # (Optional) Decay length for the artificial viscosity in schemes that allow alpha to vary.
  diffusion_alpha:           0.0      # (Optional) Override the initial value for the thermal diffusion coefficient in schemes with thermal diffusion.
  diffusion_beta:            0.01     # (Optional) Override the decay/rise rate tuning parameter for the thermal diffusion.
  diffusion_alpha_max:       1.0      # (Optional) Override the maximal thermal diffusion coefficient that is allowed for a given particle.
  diffusion_alpha_min:       0.0      # (Optional) Override the minimal thermal diffusion coefficient that is allowed for a given particle.

# Parameters of the stars neighbour search
Stars:
  resolution_eta:       1.2348   # (Optional) Target smoothing length in units of the mean inter-particle separation (1.2348 == 48Ngbs with the cubic spline kernel). Defaults to the SPH value.
  h_tolerance:          1e-4     # (Optional) Relative accuracy of the Netwon-Raphson scheme for the smoothing lengths. Defaults to the SPH value.
  max_ghost_iterations: 30       # (Optional) Maximal number of iterations allowed to converge towards the smoothing length. Defaults to the SPH value.
  max_volume_change:    1.4      # (Optional) Maximal allowed change of kernel volume over one time-step. Defaults to the SPH value.
  overwrite_birth_time:  0       # (Optional) Do we want to overwrite the birth time of the stars read from the ICs? (default: 0).
  birth_time:           -1       # (Optional) Initial birth times of *all* the stars to be used if we are overwriting them. (-1 means the stars remain inactive feedback-wise througout the run).

>>>>>>> ef9bfc3f
# Parameters for the self-gravity scheme
Gravity:
  mesh_side_length:       32               # Number of cells along each axis for the periodic gravity mesh.
  eta:          0.025                      # Constant dimensionless multiplier for time integration.
  theta:        0.7                        # Opening angle (Multipole acceptance criterion).
  comoving_DM_softening:     0.0026994     # Comoving Plummer-equivalent softening length for DM particles (in internal units).
  max_physical_DM_softening: 0.0007        # Maximal Plummer-equivalent softening length in physical coordinates for DM particles (in internal units).
  comoving_baryon_softening:     0.0026994 # Comoving Plummer-equivalent softening length for baryon particles (in internal units).
  max_physical_baryon_softening: 0.0007    # Maximal Plummer-equivalent softening length in physical coordinates for baryon particles (in internal units).
  softening_ratio_background:    0.04      # Fraction of the mean inter-particle separation to use as Plummer-equivalent softening for the background DM particles.
  rebuild_frequency:      0.01             # (Optional) Frequency of the gravity-tree rebuild in units of the number of g-particles (this is the default value).
  a_smooth:     1.25                       # (Optional) Smoothing scale in top-level cell sizes to smooth the long-range forces over (this is the default value).
  r_cut_max:    4.5                        # (Optional) Cut-off in number of top-level cells beyond which no FMM forces are computed (this is the default value).
  r_cut_min:    0.1                        # (Optional) Cut-off in number of top-level cells below which no truncation of FMM forces are performed (this is the default value).

# Parameters for the Friends-Of-Friends algorithm
FOF:
  basename:                        fof_output  # Filename for the FOF outputs (Unused when FoF is only run to seed BHs).
  scale_factor_first:              0.91        # Scale-factor of first FoF black hole seeding calls (needed for cosmological runs).
  time_first:                      0.2         # Time of first FoF black hole seeding calls (needed for non-cosmological runs).	
  delta_time:                      1.005       # Time between consecutive FoF black hole seeding calls.
  min_group_size:                  256         # The minimum no. of particles required for a group.
  linking_length_ratio:            0.2         # Linking length in units of the main inter-particle separation.
  black_hole_seed_halo_mass_Msun:  1.5e10      # Minimal halo mass in which to seed a black hole (in solar masses).
  absolute_linking_length:         -1.         # (Optional) Absolute linking length (in internal units). When not set to -1, this will overwrite the linking length computed from 'linking_length_ratio'.
  group_id_default:                2147483647  # (Optional) Sets the group ID of particles in groups below the minimum size. Defaults to 2^31 - 1 if unspecified. Has to be positive.
  group_id_offset:                 1           # (Optional) Sets the offset of group ID labeling. Defaults to 1 if unspecified.

# Parameters for the task scheduling
Scheduler:
  nr_queues:                 0         # (Optional) The number of task queues to use. Use 0  to let the system decide.
  cell_max_size:             8000000   # (Optional) Maximal number of interactions per task if we force the split (this is the default value).
  cell_sub_size_pair_hydro:  256000000 # (Optional) Maximal number of hydro-hydro interactions per sub-pair hydro/star task (this is the default value).
  cell_sub_size_self_hydro:  32000     # (Optional) Maximal number of hydro-hydro interactions per sub-self hydro/star task (this is the default value).
  cell_sub_size_pair_stars:  256000000 # (Optional) Maximal number of hydro-star interactions per sub-pair hydro/star task (this is the default value).
  cell_sub_size_self_stars:  32000     # (Optional) Maximal number of hydro-star interactions per sub-self hydro/star task (this is the default value).
  cell_sub_size_pair_grav:   256000000 # (Optional) Maximal number of interactions per sub-pair gravity task  (this is the default value).
  cell_sub_size_self_grav:   32000     # (Optional) Maximal number of interactions per sub-self gravity task  (this is the default value).
  cell_split_size:           400       # (Optional) Maximal number of particles per cell (this is the default value).
  cell_subdepth_diff_grav:   4         # (Optional) Maximal depth difference between leaves and a cell that gravity tasks can be pushed down to (this is the default value).
  cell_extra_parts:          0         # (Optional) Number of spare parts per top-level allocated at rebuild time for on-the-fly creation.
  cell_extra_gparts:         0         # (Optional) Number of spare gparts per top-level allocated at rebuild time for on-the-fly creation.
  cell_extra_sparts:         400       # (Optional) Number of spare sparts per top-level allocated at rebuild time for on-the-fly creation.
  max_top_level_cells:       12        # (Optional) Maximal number of top-level cells in any dimension. The number of top-level cells will be the cube of this (this is the default value).
  tasks_per_cell:            0.0       # (Optional) The average number of tasks per cell. If not large enough the simulation will fail (means guess...).
  links_per_tasks:           25        # (Optional) The average number of links per tasks (before adding the communication tasks). If not large enough the simulation will fail (means guess...). Defaults to 10.
  mpi_message_limit:         4096      # (Optional) Maximum MPI task message size to send non-buffered, KB.
  engine_max_parts_per_ghost:   1000   # (Optional) Maximum number of parts per ghost.
  engine_max_sparts_per_ghost:  1000   # (Optional) Maximum number of sparts per ghost.

# Parameters governing the time integration (Set dt_min and dt_max to the same value for a fixed time-step run.)
TimeIntegration:
  time_begin:        0.    # The starting time of the simulation (in internal units).
  time_end:          1.    # The end time of the simulation (in internal units).
  dt_min:            1e-6  # The minimal time-step size of the simulation (in internal units).
  dt_max:            1e-2  # The maximal time-step size of the simulation (in internal units).
  max_dt_RMS_factor: 0.25  # (Optional) Dimensionless factor for the maximal displacement allowed based on the RMS velocities.

# Parameters governing the snapshots
Snapshots:
  basename:   output      # Common part of the name of output files
  scale_factor_first: 0.1 # (Optional) Scale-factor of the first snapshot if cosmological time-integration.
  time_first: 0.          # (Optional) Time of the first output if non-cosmological time-integration (in internal units)
  delta_time: 0.01        # Time difference between consecutive outputs (in internal units)
  invoke_stf: 0           # (Optional) Call VELOCIraptor every time a snapshot is written irrespective of the VELOCIraptor output strategy.
  compression: 0          # (Optional) Set the level of compression of the HDF5 datasets [0-9]. 0 does no compression.
  int_time_label_on:   0  # (Optional) Enable to label the snapshots using the time rounded to an integer (in internal units)
  UnitMass_in_cgs:     1  # (Optional) Unit system for the outputs (Grams)
  UnitLength_in_cgs:   1  # (Optional) Unit system for the outputs (Centimeters)
  UnitVelocity_in_cgs: 1  # (Optional) Unit system for the outputs (Centimeters per second)
  UnitCurrent_in_cgs:  1  # (Optional) Unit system for the outputs (Amperes)
  UnitTemp_in_cgs:     1  # (Optional) Unit system for the outputs (Kelvin)
  output_list_on:      0  # (Optional) Enable the output list
  output_list:         snaplist.txt # (Optional) File containing the output times (see documentation in "Parameter File" section)

# Parameters governing the logger snapshot system
Logger:
  delta_step:           10     # Update the particle log every this many updates
  basename:             index  # Common part of the filenames
  initial_buffer_size:  1      # (Optional) Buffer size in GB
  buffer_scale:	        10     # (Optional) When buffer size is too small, update it with required memory times buffer_scale
  
# Parameters governing the conserved quantities statistics
Statistics:
  delta_time:           1e-2     # Time between statistics output
  scale_factor_first:     0.1    # (Optional) Scale-factor of the first statistics dump if cosmological time-integration.
  time_first:             0.     # (Optional) Time of the first stats output if non-cosmological time-integration (in internal units)
  energy_file_name:    energy    # (Optional) File name for energy output
  timestep_file_name:  timesteps # (Optional) File name for timing information output. Note: No underscores "_" allowed in file name
  output_list_on:      0   	 # (Optional) Enable the output list
  output_list:         statlist.txt # (Optional) File containing the output times (see documentation in "Parameter File" section)

# Parameters related to the initial conditions
InitialConditions:
  file_name:  SedovBlast/sedov.hdf5 # The file to read
  periodic:                    1    # Are we running with periodic ICs?
  generate_gas_in_ics:         0    # (Optional) Generate gas particles from the DM-only ICs (e.g. from panphasia).
  cleanup_h_factors:           0    # (Optional) Clean up the h-factors used in the ICs (e.g. in Gadget files).
  cleanup_velocity_factors:    0    # (Optional) Clean up the scale-factors used in the definition of the velocity variable in the ICs (e.g. in Gadget files).
  cleanup_smoothing_lengths:   0    # (Optional) Clean the values of the smoothing lengths that are read in to remove stupid values. Set to 1 to activate.
  smoothing_length_scaling:    1.   # (Optional) A scaling factor to apply to all smoothing lengths in the ICs.
  shift:      [0.0,0.0,0.0]         # (Optional) A shift to apply to all particles read from the ICs (in internal units).
  replicate:  2                     # (Optional) Replicate all particles along each axis a given integer number of times. Default 1.

# Parameters controlling restarts
Restarts:
  enable:             1          # (Optional) whether to enable dumping restarts at fixed intervals.
  save:               1          # (Optional) whether to save copies of the previous set of restart files (named .prev)
  onexit:             0          # (Optional) whether to dump restarts on exit (*needs enable*)
  subdir:             restart    # (Optional) name of subdirectory for restart files.
  basename:           swift      # (Optional) prefix used in naming restart files.
  delta_hours:        5.0        # (Optional) decimal hours between dumps of restart files.
  stop_steps:         100        # (Optional) how many steps to process before checking if the <subdir>/stop file exists. When present the application will attempt to exit early, dumping restart files first.
  max_run_time:       24.0       # (optional) Maximal wall-clock time in hours. The application will exit when this limit is reached.
  resubmit_on_exit:   0          # (Optional) whether to run a command when exiting after the time limit has been reached.
  resubmit_command:   ./resub.sh # (Optional) Command to run when time limit is reached. Compulsory if resubmit_on_exit is switched on. Note potentially unsafe.

# Parameters governing domain decomposition
DomainDecomposition:
  initial_type:     memory    # (Optional) The initial decomposition strategy: "grid",
                              #            "region", "memory", or "vectorized".
  initial_grid: [10,10,10]    # (Optional) Grid sizes if the "grid" strategy is chosen.

  synchronous:      0         # (Optional) Use synchronous MPI requests to redistribute, uses less system memory, but slower.
  repartition_type: fullcosts # (Optional) The re-decomposition strategy, one of:
                              # "none", "fullcosts", "edgecosts", "memory" or
                              # "timecosts".
  trigger:          0.05      # (Optional) Fractional (<1) CPU time difference between MPI ranks required to trigger a
                              # new decomposition, or number of steps (>1) between decompositions
  minfrac:          0.9       # (Optional) Fractional of all particles that should be updated in previous step when
                              # using CPU time trigger
  usemetis:         0         # Use serial METIS when ParMETIS is also available.
  adaptive:         1         # Use adaptive repartition when ParMETIS is available, otherwise simple refinement.
  itr:              100       # When adaptive defines the ratio of inter node communication time to data redistribution time, in the range 0.00001 to 10000000.0.
                              # Lower values give less data movement during redistributions, at the cost of global balance which may require more communication.
  use_fixed_costs:  0         # If 1 then use any compiled in fixed costs for
                              # task weights in first repartition, if 0 only use task timings, if > 1 only use
                              # fixed costs, unless none are available.

# Structure finding options (requires velociraptor)
StructureFinding:
  config_file_name:     stf_input.cfg # Name of the STF config file.
  basename:             ./stf         # Common part of the name of output files.
  scale_factor_first:   0.92          # (Optional) Scale-factor of the first snaphot (cosmological run)
  time_first:           0.01          # (Optional) Time of the first structure finding output (in internal units).
  delta_time:           1.10          # (Optional) Time difference between consecutive structure finding outputs (in internal units) in simulation time intervals.
  output_list_on:       0   	      # (Optional) Enable the output list
  output_list:          stflist.txt   # (Optional) File containing the output times (see documentation in "Parameter File" section)

# Parameters related to the equation of state ------------------------------------------

EoS:
  isothermal_internal_energy: 20.26784  # Thermal energy per unit mass for the case of isothermal equation of state (in internal units).

  planetary_use_Til:    1   # (Optional) Whether to prepare the Tillotson EOS
  planetary_use_HM80:   0   # (Optional) Whether to prepare the Hubbard & MacFarlane (1980) EOS
  planetary_use_ANEOS:  0   # (Optional) Whether to prepare the ANEOS EOS
  planetary_use_SESAME: 0   # (Optional) Whether to prepare the SESAME EOS
                            # (Optional) Table file paths
  planetary_HM80_HHe_table_file:        ./EoSTables/planetary_HM80_HHe.txt
  planetary_HM80_ice_table_file:        ./EoSTables/planetary_HM80_ice.txt
  planetary_HM80_rock_table_file:       ./EoSTables/planetary_HM80_rock.txt
  planetary_SESAME_iron_table_file:     ./EoSTables/planetary_SESAME_iron_2140.txt
  planetary_SESAME_basalt_table_file:   ./EoSTables/planetary_SESAME_basalt_7530.txt
  planetary_SESAME_water_table_file:    ./EoSTables/planetary_SESAME_water_7154.txt
  planetary_SS08_water_table_file:      ./EoSTables/planetary_SS08_water.txt

# Parameters related to external potentials --------------------------------------------

# Point mass external potentials
PointMassPotential:
  useabspos:       0        # 0 -> positions based on centre, 1 -> absolute positions 
  position:        [50.,50.0,50.]      # location of external point mass (internal units)
  mass:            1e10                # mass of external point mass (internal units)
  timestep_mult:   0.03                # Dimensionless pre-factor for the time-step condition
  softening:       0.05                # For point-mass-softened option

# Isothermal potential parameters
IsothermalPotential:
  useabspos:       0        # 0 -> positions based on centre, 1 -> absolute positions 
  position:        [100.,100.,100.]    # Location of centre of isothermal potential with respect to centre of the box (internal units)
  vrot:            200.     # Rotation speed of isothermal potential (internal units)
  timestep_mult:   0.03     # Dimensionless pre-factor for the time-step condition
  epsilon:         0.1      # Softening size (internal units)
  
# Hernquist potential parameters
HernquistPotential:
  useabspos:       0        # 0 -> positions based on centre, 1 -> absolute positions 
  position:        [100.,100.,100.]    # Location of centre of isothermal potential with respect to centre of the box (if 0) otherwise absolute (if 1) (internal units)
  idealizeddisk:   0        # (Optional) Whether to run with idealizeddisk or without, 0 used the mass and scalelength as mandatory parameters, while 1 uses more advanced disk dependent paramters
  mass:            1e10     # (Optional 0) default parameter, Mass of the Hernquist potential
  scalelength:     10.0     # (Optional 0) default parameter, Scale length of the potential
                            # If multiple X200 values are given, only one is used, in the order M200 > V200 > R200.
  M200:            3e11     # (Optional 1a) M200 of the galaxy+halo (when used V200 and R200 are not used)
  V200:            100.     # (Optional 1b) V200 of the galaxy+halo (when used M200 and R200 are not used, if M200 is given M200 is used)
  R200:            10.      # (Optional 1c) R200 of the galaxy+halo (when used M200 and V200 are not used, if M200 or V200 are given they are used)
  h:               0.704    # (Optional 1) reduced Hubble constant
  concentration:   7.1      # (Optional 1) concentration of the Halo
  diskfraction:              0.0434370991372   # (Optional 1) Disk mass fraction (equal to MD in MakeNewDisk and GalIC)
  bulgefraction:              0.00705852860979  # (Optional 1) Bulge mass fraction (equal to MB in MakeNewDisk and GalIC)
  timestep_mult:   0.01     # Dimensionless pre-factor for the time-step condition, basically determines the fraction of the orbital time we use to do the time integration
  epsilon:         0.1      # Softening size (internal units)
 
# Isothermal potential parameters
NFWPotential:
  useabspos:          0
  position:           [0.0,0.0,0.0]      # Location of centre of isothermal potential with respect to centre of the box (internal units) if useabspos=0 otherwise with respect to the 0,0,0, coordinates.
  concentration:      8.       # Concentration of the halo
  M_200:              2.0e+12  # Mass of the halo (M_200 in internal units)
  critical_density:   127.4    # Critical density (internal units).
  timestep_mult:      0.01     # Dimensionless pre-factor for the time-step condition, basically determines fraction of orbital time we need to do an integration step

# Disk-patch potential parameters
DiscPatchPotential:
  surface_density: 10.      # Surface density of the disc (internal units)
  scale_height:    100.     # Scale height of the disc (internal units)
  z_disc:          400.     # Position of the disc along the z-axis (internal units)
  z_trunc:         300.     # (Optional) Distance from the disc along z-axis above which the potential gets truncated.
  z_max:           380.     # (Optional) Distance from the disc along z-axis above which the potential is set to 0.
  timestep_mult:   0.03     # Dimensionless pre-factor for the time-step condition
  growth_time:     5.       # (Optional) Time for the disc to grow to its final size (multiple of the dynamical time)

# Sine Wave potential
SineWavePotential:
  amplitude:        10.     # Amplitude of the sine wave (internal units)
  timestep_limit:   1.      # Time-step dimensionless pre-factor.
  growth_time:      0.      # (Optional) Time for the potential to grow to its final size.

# Parameters related to entropy floors    ----------------------------------------------

EAGLEEntropyFloor:
  Jeans_density_threshold_H_p_cm3: 0.1       # Physical density above which the EAGLE Jeans limiter entropy floor kicks in expressed in Hydrogen atoms per cm^3.
  Jeans_over_density_threshold:    10.       # Overdensity above which the EAGLE Jeans limiter entropy floor can kick in.
  Jeans_temperature_norm_K:        8000      # Temperature of the EAGLE Jeans limiter entropy floor at the density threshold expressed in Kelvin.
  Jeans_gamma_effective:           1.3333333 # Slope the of the EAGLE Jeans limiter entropy floor
  Cool_density_threshold_H_p_cm3:  1e-5      # Physical density above which the EAGLE Cool limiter entropy floor kicks in expressed in Hydrogen atoms per cm^3.
  Cool_over_density_threshold:     10.       # Overdensity above which the EAGLE Cool limiter entropy floor can kick in.
  Cool_temperature_norm_K:         8000      # Temperature of the EAGLE Cool limiter entropy floor at the density threshold expressed in Kelvin.
  Cool_gamma_effective:            1.        # Slope the of the EAGLE Cool limiter entropy floor
  
# Parameters related to pressure floors    ----------------------------------------------

GEARPressureFloor:
  Jeans_factor: 10.       # Number of particles required to suppose a resolved clump and avoid the pressure floor.

# Parameters related to cooling function  ----------------------------------------------

# Constant du/dt cooling function
ConstCooling:
  cooling_rate: 1.          # Cooling rate (du/dt) (internal units)
  min_energy:   1.          # Minimal internal energy per unit mass (internal units)
  cooling_tstep_mult: 1.    # Dimensionless pre-factor for the time-step condition

# Constant lambda cooling function
LambdaCooling:
  lambda_nH2_cgs:              1e-22 # Cooling rate divided by square Hydrogen number density (in cgs units [erg * s^-1 * cm^3])
  cooling_tstep_mult:          1.0   # (Optional) Dimensionless pre-factor for the time-step condition.

# Parameters of the EAGLE cooling model (Wiersma+08 cooling tables).
EAGLECooling:
  dir_name:                  ./coolingtables/  # Location of the Wiersma+08 cooling tables
  H_reion_z:                 8.5               # Redshift of Hydrogen re-ionization
  He_reion_z_centre:         3.5               # Redshift of the centre of the Helium re-ionization Gaussian
  He_reion_z_sigma:          0.5               # Spread in redshift of the  Helium re-ionization Gaussian
  He_reion_eV_p_H:           2.0               # Energy inject by Helium re-ionization in electron-volt per Hydrogen atom
  newton_integration:        0                 # (Optional) Set to 1 to use the Newton-Raphson method to solve the xplicit cooling problem.
  Ca_over_Si_in_solar:       1.                # (Optional) Ratio of Ca/Si to use in units of solar. If set to 1, the code uses [Ca/Si] = 0, i.e. Ca/Si = 0.0941736.
  S_over_Si_in_solar:        1.                # (Optional) Ratio of S/Si to use in units of solar. If set to 1, the code uses [S/Si] = 0, i.e. S/Si = 0.6054160.
  
# Cooling with Grackle 3.0
GrackleCooling:
  CloudyTable: CloudyData_UVB=HM2012.h5 # Name of the Cloudy Table (available on the grackle bitbucket repository)
  WithUVbackground: 1                   # Enable or not the UV background
  Redshift: 0                           # Redshift to use (-1 means time based redshift)
  WithMetalCooling: 1                   # Enable or not the metal cooling
  ProvideVolumetricHeatingRates: 0      # (optional) User provide volumetric heating rates
  ProvideSpecificHeatingRates: 0        # (optional) User provide specific heating rates
  SelfShieldingMethod: 0                # (optional) Grackle (<= 3) or Gear self shielding method
  MaxSteps: 10000                       # (optional) Max number of step when computing the initial composition
  ConvergenceLimit: 1e-2                # (optional) Convergence threshold (relative) for initial composition

# Parameters related to chemistry models  -----------------------------------------------

# EAGLE model
EAGLEChemistry:
  init_abundance_metal:     0.           # Inital fraction of particle mass in *all* metals
  init_abundance_Hydrogen:  0.752        # Inital fraction of particle mass in Hydrogen
  init_abundance_Helium:    0.248        # Inital fraction of particle mass in Helium
  init_abundance_Carbon:    0.000        # Inital fraction of particle mass in Carbon
  init_abundance_Nitrogen:  0.000        # Inital fraction of particle mass in Nitrogen
  init_abundance_Oxygen:    0.000        # Inital fraction of particle mass in Oxygen
  init_abundance_Neon:      0.000        # Inital fraction of particle mass in Neon
  init_abundance_Magnesium: 0.000        # Inital fraction of particle mass in Magnesium
  init_abundance_Silicon:   0.000        # Inital fraction of particle mass in Silicon
  init_abundance_Iron:      0.000        # Inital fraction of particle mass in Iron

# Parameters related to star formation models  -----------------------------------------------

# GEAR star formation model (Revaz and Jablonka 2018)
GEARStarFormation:
  star_formation_efficiency: 0.01   # star formation efficiency (c_*)
  maximal_temperature:  3e4         # Upper limit to the temperature of a star forming particle

# EAGLE star formation model (Schaye and Dalla Vecchia 2008)
EAGLEStarFormation:
  EOS_density_norm_H_p_cm3:          0.1       # Physical density used for the normalisation of the EOS assumed for the star-forming gas in Hydrogen atoms per cm^3.
  EOS_temperature_norm_K:            8000      # Temperature om the polytropic EOS assumed for star-forming gas at the density normalisation in Kelvin.
  EOS_gamma_effective:               1.3333333 # Slope the of the polytropic EOS assumed for the star-forming gas.
  gas_fraction:                      0.25      # (Optional) The gas fraction used internally by the model (Defaults to 1).
  KS_normalisation:                  1.515e-4  # The normalization of the Kennicutt-Schmidt law in Msun / kpc^2 / yr.
  KS_exponent:                       1.4       # The exponent of the Kennicutt-Schmidt law.
  min_over_density:               57.7      # The over-density above which star-formation is allowed.
  KS_high_density_threshold_H_p_cm3: 1e3       # Hydrogen number density above which the Kennicut-Schmidt law changes slope in Hydrogen atoms per cm^3.
  KS_high_density_exponent:          2.0       # Slope of the Kennicut-Schmidt law above the high-density threshold.
  KS_max_density_threshold_H_p_cm3:  1e5       # (Optional) Density above which a gas particle gets automatically turned into a star in Hydrogen atoms per cm^3 (Defaults to FLT_MAX).
  EOS_temperature_margin_dex:         0.5       # (Optional) Logarithm base 10 of the maximal temperature difference above the EOS allowed to form stars (Defaults to FLT_MAX).
  threshold_norm_H_p_cm3:            0.1       # Normalisation of the metal-dependant density threshold for star formation in Hydrogen atoms per cm^3.
  threshold_Z0:                      0.002     # Reference metallicity (metal mass fraction) for the metal-dependant threshold for star formation.
  threshold_slope:                   -0.64     # Slope of the metal-dependant star formation threshold
  threshold_max_density_H_p_cm3:     10.0      # Maximal density of the metal-dependant density threshold for star formation in Hydrogen atoms per cm^3.  
  
# Parameters related to feedback models  -----------------------------------------------

# EAGLE feedback model
EAGLEFeedback:
  use_SNII_feedback:                1               # Global switch for SNII thermal (stochastic) feedback.
  use_SNIa_feedback:                1               # Global switch for SNIa thermal (continuous) feedback.
  use_AGB_enrichment:               1               # Global switch for enrichement from AGB stars.
  use_SNII_enrichment:              1               # Global switch for enrichement from SNII stars.
  use_SNIa_enrichment:              1               # Global switch for enrichement from SNIa stars.
  filename:                         ./yieldtables/  # Path to the directory containing the EAGLE yield tables.
  IMF_min_mass_Msun:                0.1             # Minimal stellar mass considered for the Chabrier IMF in solar masses.
  IMF_max_mass_Msun:              100.0             # Maximal stellar mass considered for the Chabrier IMF in solar masses.
  SNII_min_mass_Msun:               6.0             # Minimal mass considered for SNII feedback (not SNII enrichment!) in solar masses.
  SNII_max_mass_Msun:             100.0             # Maximal mass considered for SNII feedback (not SNII enrichment!) in solar masses.
  SNII_wind_delay_Gyr:              0.03            # Time in Gyr between a star's birth and the SNII thermal feedback event.
  SNII_delta_T_K:                   3.16228e7       # Change in temperature to apply to the gas particle in a SNII thermal feedback event in Kelvin.
  SNII_energy_erg:                  1.0e51          # Energy of one SNII explosion in ergs.
  SNII_energy_fraction_min:         3.0             # Maximal fraction of energy applied in a SNII feedback event.
  SNII_energy_fraction_max:         0.3             # Minimal fraction of energy applied in a SNII feedback event.
  SNII_energy_fraction_Z_0:         0.0012663729    # Pivot point for the metallicity dependance of the SNII energy fraction (metal mass fraction).
  SNII_energy_fraction_n_0_H_p_cm3: 0.67            # Pivot point for the birth density dependance of the SNII energy fraction in cm^-3.
  SNII_energy_fraction_n_Z:         0.8686          # Power-law for the metallicity dependance of the SNII energy fraction.
  SNII_energy_fraction_n_n:         0.8686          # Power-law for the birth density dependance of the SNII energy fraction.
  SNIa_max_mass_Msun:              8.0              # Maximal mass considered for SNIa feedback and enrichment in solar masses.
  SNIa_timescale_Gyr:              2.0              # Time-scale of the exponential decay of the SNIa rates in Gyr.
  SNIa_efficiency_p_Msun:          0.002            # Normalisation of the SNIa rates in inverse solar masses.
  SNIa_energy_erg:                 1.0e51           # Energy of one SNIa explosion in ergs.
  AGB_ejecta_velocity_km_p_s:      10.0             # Velocity of the AGB ejectas in km/s.
  stellar_evolution_age_cut_Gyr:    0.1             # Stellar age in Gyr above which the enrichment is down-sampled.
  stellar_evolution_sampling_rate:   10             # Number of time-steps in-between two enrichment events for a star above the age threshold.
  SNII_yield_factor_Hydrogen:       1.0             # (Optional) Correction factor to apply to the Hydrogen yield from the SNII channel.
  SNII_yield_factor_Helium:         1.0             # (Optional) Correction factor to apply to the Helium yield from the SNII channel.
  SNII_yield_factor_Carbon:         0.5             # (Optional) Correction factor to apply to the Carbon yield from the SNII channel.
  SNII_yield_factor_Nitrogen:       1.0             # (Optional) Correction factor to apply to the Nitrogen yield from the SNII channel.
  SNII_yield_factor_Oxygen:         1.0             # (Optional) Correction factor to apply to the Oxygen yield from the SNII channel.
  SNII_yield_factor_Neon:           1.0             # (Optional) Correction factor to apply to the Neon yield from the SNII channel.
  SNII_yield_factor_Magnesium:      2.0             # (Optional) Correction factor to apply to the Magnesium yield from the SNII channel.
  SNII_yield_factor_Silicon:        1.0             # (Optional) Correction factor to apply to the Silicon yield from the SNII channel.
  SNII_yield_factor_Iron:           0.5             # (Optional) Correction factor to apply to the Iron yield from the SNII channel.

# Parameters related to AGN models  -----------------------------------------------
  
# EAGLE AGN model
EAGLEAGN:
  subgrid_seed_mass_Msun:           1.5e5      # Black hole subgrid mass at creation time in solar masses.
  max_eddington_fraction:           1.         # Maximal allowed accretion rate in units of the Eddington rate.
  viscous_alpha:                    1e6        # Normalisation constant of the Bondi viscuous time-scale accretion reduction term
  radiative_efficiency:             0.1        # Fraction of the accreted mass that gets radiated.
  coupling_efficiency:              0.15       # Fraction of the radiated energy that couples to the gas in feedback events.
  AGN_delta_T_K:                    3.16228e8  # Change in temperature to apply to the gas particle in an AGN feedback event in Kelvin.
  AGN_num_ngb_to_heat:              1.         # Target number of gas neighbours to heat in an AGN feedback event.
  max_reposition_mass:              2e8        # Maximal BH mass considered for BH repositioning in solar masses.<|MERGE_RESOLUTION|>--- conflicted
+++ resolved
@@ -28,35 +28,6 @@
 
 # Parameters for the hydrodynamics scheme
 SPH:
-<<<<<<< HEAD
-  resolution_eta:        1.2348   # Target smoothing length in units of the mean inter-particle separation (1.2348 == 48Ngbs with the cubic spline kernel).
-  CFL_condition:         0.1      # Courant-Friedrich-Levy condition for time integration.
-  h_tolerance:           1e-4     # (Optional) Relative accuracy of the Netwon-Raphson scheme for the smoothing lengths.
-  h_max:                 10.      # (Optional) Maximal allowed smoothing length in internal units. Defaults to FLT_MAX if unspecified.
-  h_min_ratio:           0.       # (Optional) Minimal allowed smoothing length in units of the softening. Defaults to 0 if unspecified.
-  max_volume_change:     1.4      # (Optional) Maximal allowed change of kernel volume over one time-step.
-  max_ghost_iterations:  30       # (Optional) Maximal number of iterations allowed to converge towards the smoothing length.
-  initial_temperature:   0        # (Optional) Initial temperature (in internal units) to set the gas particles at start-up. Value is ignored if set to 0.
-  minimal_temperature:   0        # (Optional) Minimal temperature (in internal units) allowed for the gas particles. Value is ignored if set to 0.
-  H_mass_fraction:       0.755    # (Optional) Hydrogen mass fraction used for initial conversion from temp to internal energy. Default value is derived from the physical constants.
-  H_ionization_temperature: 1e4   # (Optional) Temperature of the transition from neutral to ionized Hydrogen for primoridal gas.
-  viscosity_alpha:       0.8      # (Optional) Override for the initial value of the artificial viscosity. In schemes that have a fixed AV, this remains as alpha throughout the run.
-  viscosity_alpha_max:   2.0      # (Optional) Maximal value for the artificial viscosity in schemes that allow alpha to vary.
-  viscosity_alpha_min:   0.1      # (Optional) Minimal value for the artificial viscosity in schemes that allow alpha to vary.
-  viscosity_length:      0.1      # (Optional) Decay length for the artificial viscosity in schemes that allow alpha to vary.
-  diffusion_alpha:       0.0      # (Optional) Override the initial value for the thermal diffusion coefficient in schemes with thermal diffusion.
-  diffusion_beta:        0.01     # (Optional) Override the decay/rise rate tuning parameter for the thermal diffusion.
-  diffusion_alpha_max:   1.0      # (Optional) Override the maximal thermal diffusion coefficient that is allowed for a given particle.
-  diffusion_alpha_min:   0.0      # (Optional) Override the minimal thermal diffusion coefficient that is allowed for a given particle.
-
-Stars:
-  resolution_eta:        1,2348   # (Optional) Target smoothing length in units of the mean inter-particle separation. Will default to the SPH value.
-  h_tolerance:           1e-4     # (Optional) Relative accuracy of the Netwon-Raphson scheme for the smoothing lengths. Will default to the SPH value.
-  max_volume_change:     1.4      # (Optional) Maximal allowed change of kernel volume over one time-step. Will default to the SPH value.
-  max_ghost_iterations:  30       # (Optional) Maximal number of iterations allowed to converge towards the smoothing length. Will default to the SPH value.
-  birth_time:            -1       # (Optional) Birth time to impose upon all the star particles when reading the ICs.
-  
-=======
   resolution_eta:            1.2348   # Target smoothing length in units of the mean inter-particle separation (1.2348 == 48Ngbs with the cubic spline kernel).
   CFL_condition:             0.1      # Courant-Friedrich-Levy condition for time integration.
   use_mass_weighted_num_ngb: 0        # (Optional) Are we using the mass-weighted definition of the number of neighbours?
@@ -87,7 +58,6 @@
   overwrite_birth_time:  0       # (Optional) Do we want to overwrite the birth time of the stars read from the ICs? (default: 0).
   birth_time:           -1       # (Optional) Initial birth times of *all* the stars to be used if we are overwriting them. (-1 means the stars remain inactive feedback-wise througout the run).
 
->>>>>>> ef9bfc3f
 # Parameters for the self-gravity scheme
 Gravity:
   mesh_side_length:       32               # Number of cells along each axis for the periodic gravity mesh.
@@ -165,7 +135,7 @@
 
 # Parameters governing the logger snapshot system
 Logger:
-  delta_step:           10     # Update the particle log every this many updates
+  delta_step:           10     # Update the particle log every this many updates buffer size is too small, update it with required memory times buffer_scale
   basename:             index  # Common part of the filenames
   initial_buffer_size:  1      # (Optional) Buffer size in GB
   buffer_scale:	        10     # (Optional) When buffer size is too small, update it with required memory times buffer_scale
