--- conflicted
+++ resolved
@@ -1129,12 +1129,8 @@
       # use linux default python
       with_python="/usr/"
    fi
-<<<<<<< HEAD
    AM_PATH_PYTHON([3], [], [AC_MSG_ERROR(python not found)])
-=======
-   AM_PATH_PYTHON([3], [], [AC_MSG_ERROR(python not found)])   
    AC_ARG_VAR([PYTHON_LIBS], [Linking flags for python, bypassing python-config])
->>>>>>> 3435ea75
    AC_ARG_VAR([PYTHON_INCS], [Include flags for python, bypassing python-config])
    AC_ARG_VAR([PYTHON_CONFIG], [Path to python-config])
    AS_IF([test -z "$PYTHON_INCS"], [
@@ -2286,7 +2282,6 @@
 )
 AC_DEFINE_UNQUOTED([SELF_GRAVITY_MULTIPOLE_ORDER], [$with_multipole_order], [Multipole order])
 
-<<<<<<< HEAD
 
 #  Neutrino cosmology
 AC_ARG_WITH([neutrino-cosmo],
@@ -2480,7 +2475,9 @@
    ;;
    *)
       AC_MSG_ERROR([Unknown option for neutrino timestep scheme])
-=======
+  ;;
+esac
+
 #  Radiative transfer scheme
 AC_ARG_WITH([rt],
    [AS_HELP_STRING([--with-rt=<scheme>],
@@ -2502,7 +2499,6 @@
    ;;
    *)
       AC_MSG_ERROR([Unknown radiative transfer scheme: $with_rt])
->>>>>>> 3435ea75
    ;;
 esac
 
