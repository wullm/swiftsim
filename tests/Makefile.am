# This file is part of SWIFT.
# Copyright (c) 2015 matthieu.schaller@durham.ac.uk.
#
# This program is free software: you can redistribute it and/or modify
# it under the terms of the GNU General Public License as published by
# the Free Software Foundation, either version 3 of the License, or
# (at your option) any later version.
#
# This program is distributed in the hope that it will be useful,
# but WITHOUT ANY WARRANTY; without even the implied warranty of
# MERCHANTABILITY or FITNESS FOR A PARTICULAR PURPOSE.  See the
# GNU General Public License for more details.
#
# You should have received a copy of the GNU General Public License
# along with this program.  If not, see <http://www.gnu.org/licenses/>.

# Add the source directory and the non-standard paths to the included library headers to CFLAGS
AM_CFLAGS = -I$(top_srcdir)/src $(HDF5_CPPFLAGS) $(GSL_INCS) $(FFTW_INCS) $(NUMA_INCS) $(OPENMP_CFLAGS)

AM_LDFLAGS = ../src/.libs/libswiftsim.a $(HDF5_LDFLAGS) $(HDF5_LIBS) $(FFTW_LIBS) $(NUMA_LIBS) $(TCMALLOC_LIBS) $(JEMALLOC_LIBS) $(TBBMALLOC_LIBS) $(GRACKLE_LIBS) $(GSL_LIBS) $(PROFILER_LIBS)

# List of programs and scripts to run in the test suite
TESTS = testGreetings testMaths testReading.sh testKernel testKernelLongGrav \
        testActivePair.sh test27cells.sh test27cellsPerturbed.sh testExp \
        testParser.sh test125cells.sh test125cellsPerturbed.sh testFFT \
        testAdiabaticIndex testRandom testRandomSpacing testErfc \
        testMatrixInversion testThreadpool testDump testLogger testInteractions.sh \
        testVoronoi1D testVoronoi2D testVoronoi3D testGravityDerivatives \
	testPeriodicBC.sh testPeriodicBCPerturbed.sh testPotentialSelf \
	testPotentialPair testEOS testUtilities testSelectOutput.sh \
	testCbrt testCosmology testOutputList testFormat.sh \
	test27cellsStars.sh test27cellsStarsPerturbed.sh testHydroMPIrules \
<<<<<<< HEAD
	testNeutrinoCosmology testIntegration testAtomic
=======
        testAtomic testGravitySpeed
>>>>>>> c1edeb60

# List of test programs to compile
check_PROGRAMS = testGreetings testReading testTimeIntegration testKernelLongGrav \
		 testActivePair test27cells test27cells_subset test125cells testParser \
                 testKernel testFFT testInteractions testMaths testRandom testExp \
                 testSymmetry testThreadpool testRandomSpacing testErfc \
                 testAdiabaticIndex testRiemannExact testRiemannTRRS \
                 testRiemannHLLC testMatrixInversion testDump testLogger \
		 testVoronoi1D testVoronoi2D testVoronoi3D testPeriodicBC \
		 testGravityDerivatives testPotentialSelf testPotentialPair testEOS testUtilities \
		 testSelectOutput testCbrt testCosmology testOutputList test27cellsStars \
<<<<<<< HEAD
		 test27cellsStars_subset testCooling testComovingCooling testFeedback testHashmap testHydroMPIrules \
		 testNeutrinoCosmology testIntegration testAtomic
=======
		 test27cellsStars_subset testCooling testComovingCooling testFeedback testHashmap \
                 testAtomic testHydroMPIrules testGravitySpeed
>>>>>>> c1edeb60

# Rebuild tests when SWIFT is updated.
$(check_PROGRAMS): ../src/.libs/libswiftsim.a

# Sources for the individual programs
testGreetings_SOURCES = testGreetings.c

testMaths_SOURCES = testMaths.c

testAtomic_SOURCES = testAtomic.c

testRandom_SOURCES = testRandom.c

testRandomSpacing_SOURCES = testRandomSpacing.c

testReading_SOURCES = testReading.c

testSelectOutput_SOURCES = testSelectOutput.c

testCosmology_SOURCES = testCosmology.c

testOutputList_SOURCES = testOutputList.c

testSymmetry_SOURCES = testSymmetry.c

# Added because of issues using memcmp on clang 4.x
testSymmetry_CFLAGS = $(AM_CFLAGS) -fno-builtin-memcmp

testTimeIntegration_SOURCES = testTimeIntegration.c

testActivePair_SOURCES = testActivePair.c

test27cells_SOURCES = test27cells.c

test27cells_subset_SOURCES = test27cells.c

test27cells_subset_CFLAGS = $(AM_CFLAGS) -DTEST_DOSELF_SUBSET -DTEST_DOPAIR_SUBSET

test27cellsStars_SOURCES = test27cellsStars.c

test27cellsStars_subset_SOURCES = test27cellsStars.c

test27cellsStars_subset_CFLAGS = $(AM_CFLAGS) -DTEST_DOSELF_SUBSET -DTEST_DOPAIR_SUBSET

testPeriodicBC_SOURCES = testPeriodicBC.c

test125cells_SOURCES = test125cells.c

testParser_SOURCES = testParser.c

testKernel_SOURCES = testKernel.c

testKernelLongGrav_SOURCES = testKernelLongGrav.c

testFFT_SOURCES = testFFT.c

testInteractions_SOURCES = testInteractions.c

testAdiabaticIndex_SOURCES = testAdiabaticIndex.c

testRiemannExact_SOURCES = testRiemannExact.c

testRiemannTRRS_SOURCES = testRiemannTRRS.c

testRiemannHLLC_SOURCES = testRiemannHLLC.c

testMatrixInversion_SOURCES = testMatrixInversion.c

testVoronoi1D_SOURCES = testVoronoi1D.c

testVoronoi2D_SOURCES = testVoronoi2D.c

testVoronoi3D_SOURCES = testVoronoi3D.c

testThreadpool_SOURCES = testThreadpool.c

testDump_SOURCES = testDump.c

testLogger_SOURCES = testLogger.c

testExp_SOURCES = testExp.c

testErfc_SOURCES = testErfc.c

testGravityDerivatives_SOURCES = testGravityDerivatives.c

testGravitySpeed_SOURCES = testGravitySpeed.c

testPotentialSelf_SOURCES = testPotentialSelf.c

testPotentialPair_SOURCES = testPotentialPair.c

testEOS_SOURCES = testEOS.c

testUtilities_SOURCES = testUtilities.c

testCooling_SOURCES = testCooling.c

testComovingCooling_SOURCES = testComovingCooling.c

testFeedback_SOURCES = testFeedback.c

testHashmap_SOURCES = testHashmap.c

testHydroMPIrules = testHydroMPIrules.c

# Files necessary for distribution
EXTRA_DIST = testReading.sh makeInput.py testActivePair.sh \
	     test27cells.sh test27cellsPerturbed.sh testParser.sh testPeriodicBC.sh \
	     testPeriodicBCPerturbed.sh test125cells.sh test125cellsPerturbed.sh testParserInput.yaml \
	     difffloat.py tolerance_125_normal.dat tolerance_125_perturbed.dat \
             tolerance_27_normal.dat tolerance_27_perturbed.dat tolerance_27_perturbed_h.dat tolerance_27_perturbed_h2.dat \
	     tolerance_testInteractions.dat tolerance_pair_active.dat tolerance_pair_force_active.dat \
	     fft_params.yml tolerance_periodic_BC_normal.dat tolerance_periodic_BC_perturbed.dat \
	     testEOS.sh testEOS_plot.sh testSelectOutput.sh selectOutput.yml \
             output_list_params.yml output_list_time.txt output_list_redshift.txt \
             output_list_scale_factor.txt testEOS.sh testEOS_plot.sh \
	     test27cellsStars.sh test27cellsStarsPerturbed.sh star_tolerance_27_normal.dat \
	     star_tolerance_27_perturbed.dat star_tolerance_27_perturbed_h.dat star_tolerance_27_perturbed_h2.dat<|MERGE_RESOLUTION|>--- conflicted
+++ resolved
@@ -30,11 +30,7 @@
 	testPotentialPair testEOS testUtilities testSelectOutput.sh \
 	testCbrt testCosmology testOutputList testFormat.sh \
 	test27cellsStars.sh test27cellsStarsPerturbed.sh testHydroMPIrules \
-<<<<<<< HEAD
-	testNeutrinoCosmology testIntegration testAtomic
-=======
-        testAtomic testGravitySpeed
->>>>>>> c1edeb60
+    testNeutrinoCosmology testIntegration testAtomic testGravitySpeed
 
 # List of test programs to compile
 check_PROGRAMS = testGreetings testReading testTimeIntegration testKernelLongGrav \
@@ -46,13 +42,8 @@
 		 testVoronoi1D testVoronoi2D testVoronoi3D testPeriodicBC \
 		 testGravityDerivatives testPotentialSelf testPotentialPair testEOS testUtilities \
 		 testSelectOutput testCbrt testCosmology testOutputList test27cellsStars \
-<<<<<<< HEAD
-		 test27cellsStars_subset testCooling testComovingCooling testFeedback testHashmap testHydroMPIrules \
-		 testNeutrinoCosmology testIntegration testAtomic
-=======
 		 test27cellsStars_subset testCooling testComovingCooling testFeedback testHashmap \
-                 testAtomic testHydroMPIrules testGravitySpeed
->>>>>>> c1edeb60
+         testNeutrinoCosmology testIntegration testAtomic testHydroMPIrules testGravitySpeed
 
 # Rebuild tests when SWIFT is updated.
 $(check_PROGRAMS): ../src/.libs/libswiftsim.a
