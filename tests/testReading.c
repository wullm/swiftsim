--- conflicted
+++ resolved
@@ -28,13 +28,8 @@
 
 int main(int argc, char *argv[]) {
 
-<<<<<<< HEAD
   size_t Ngas = 0, Ngpart = 0, Ngpart_background = 0, Nnupart = 0, Nspart = 0,
-         Nbpart = 0;
-=======
-  size_t Ngas = 0, Ngpart = 0, Ngpart_background = 0, Nspart = 0, Nbpart = 0,
-         Nsink = 0;
->>>>>>> 3435ea75
+         Nbpart = 0, Nsink = 0;
   int flag_entropy_ICs = -1;
   int i, j, k;
   double dim[3];
@@ -57,22 +52,10 @@
 #endif
 
   /* Read data */
-<<<<<<< HEAD
-  read_ic_single("input.hdf5", &us, dim, &parts, &gparts, &sparts, &bparts,
-                 &Ngas, &Ngpart, &Ngpart_background, &Nnupart, &Nspart, &Nbpart,
-                 &flag_entropy_ICs,
-                 /*with_hydro=*/1,
-                 /*with_gravity=*/1,
-                 /*with_stars=*/0,
-                 /*with_black_holes=*/0,
-                 /*with_cosmology=*/0,
-                 /*cleanup_h=*/0,
-                 /*cleanup_sqrt_a=*/0,
-                 /*h=*/1., /*a=*/1., /*n_threads=*/1, /*dry_run=*/0);
-=======
   read_ic_single(
       "input.hdf5", &us, dim, &parts, &gparts, &sinks, &sparts, &bparts, &Ngas,
-      &Ngpart, &Ngpart_background, &Nsink, &Nspart, &Nbpart, &flag_entropy_ICs,
+      &Ngpart, &Ngpart_background, &Nnupart, &Nsink, &Nspart, &Nbpart,
+      &flag_entropy_ICs,
       /*with_hydro=*/1,
       /*with_gravity=*/1,
       /*with_sink=*/0,
@@ -82,7 +65,6 @@
       /*cleanup_h=*/0,
       /*cleanup_sqrt_a=*/0,
       /*h=*/1., /*a=*/1., /*n_threads=*/1, /*dry_run=*/0, /*remap_ids=*/0);
->>>>>>> 3435ea75
 
   /* Check global properties read are correct */
   assert(dim[0] == boxSize);
