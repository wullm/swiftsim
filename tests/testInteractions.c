/*******************************************************************************
 * This file is part of SWIFT.
 * Copyright (C) 2015 Matthieu Schaller (matthieu.schaller@durham.ac.uk).
 *
 * This program is free software: you can redistribute it and/or modify
 * it under the terms of the GNU Lesser General Public License as published
 * by the Free Software Foundation, either version 3 of the License, or
 * (at your option) any later version.
 *
 * This program is distributed in the hope that it will be useful,
 * but WITHOUT ANY WARRANTY; without even the implied warranty of
 * MERCHANTABILITY or FITNESS FOR A PARTICULAR PURPOSE.  See the
 * GNU General Public License for more details.
 *
 * You should have received a copy of the GNU Lesser General Public License
 * along with this program.  If not, see <http://www.gnu.org/licenses/>.
 *
 ******************************************************************************/

#include <fenv.h>
#include <stdio.h>
#include <stdlib.h>
#include <string.h>
#include <unistd.h>
#include "swift.h"

/* Typdef function pointers for serial and vectorised versions of the
 * interaction functions. */
typedef void (*serial_interaction)(float, float *, float, float, struct part *,
                                   struct part *);
typedef void (*vec_interaction)(float *, float *, float *, float *,
                                struct part **, struct part **);

/**
 * @brief Constructs an array of particles in a valid state prior to
 * a IACT_NONSYM and IACT_NONSYM_VEC call.
 *
 * @param count No. of particles to create
 * @param offset The position of the particle offset from (0,0,0).
 * @param spacing Particle spacing.
 * @param h The smoothing length of the particles in units of the inter-particle
 *separation.
 * @param partId The running counter of IDs.
 */
struct part *make_particles(int count, double *offset, double spacing, double h,
                            long long *partId) {

  struct part *particles;
  if (posix_memalign((void **)&particles, part_align,
                     count * sizeof(struct part)) != 0) {
    error("couldn't allocate particles, no. of particles: %d", (int)count);
  }
  bzero(particles, count * sizeof(struct part));

  /* Construct the particles */
  struct part *p;
  for (size_t i = 0; i < VEC_SIZE + 1; ++i) {
    p = &particles[i];
    p->x[0] = offset[0] + spacing * i;
    p->x[1] = offset[1] + spacing * i;
    p->x[2] = offset[2] + spacing * i;

    /* Randomise velocities. */
    p->v[0] = random_uniform(-0.05, 0.05);
    p->v[1] = random_uniform(-0.05, 0.05);
    p->v[2] = random_uniform(-0.05, 0.05);

    p->h = h;
    p->id = ++(*partId);
    p->mass = 1.0f;
  }
  return particles;
}

/**
 * @brief Populates particle properties needed for the force calculation.
 */
void prepare_force(struct part *parts) {

  struct part *p;
  for (size_t i = 0; i < VEC_SIZE + 1; ++i) {
    p = &parts[i];
    p->rho = i + 1;
    p->force.balsara = i + 1;
    p->force.P_over_rho2 = i + 1;
  }
}

/**
 * @brief Dumps all particle information to a file
 */
void dump_indv_particle_fields(char *fileName, struct part *p) {

  FILE *file = fopen(fileName, "a");

  fprintf(file,
          "%6llu %10f %10f %10f %10f %10f %10f %10f %10f %10f %13e %13e %13e "
          "%13e %13e %13e %13e "
<<<<<<< HEAD
          "%13e %13e %13e\n",
=======
          "%13e %13e %13e %10f\n",
>>>>>>> 352f3185
          p->id, p->x[0], p->x[1], p->x[2], p->v[0], p->v[1], p->v[2],
          p->a_hydro[0], p->a_hydro[1], p->a_hydro[2], p->rho, p->rho_dh,
          p->density.wcount, p->density.wcount_dh, p->force.h_dt,
          p->force.v_sig,
#if defined(GADGET2_SPH)
          p->density.div_v, p->density.rot_v[0], p->density.rot_v[1],
<<<<<<< HEAD
          p->density.rot_v[2]
#elif defined(DEFAULT_SPH)
          p->density.div_v, p->density.curl_v[0], p->density.curl_v[1],
          p->density.curl_v[2]
=======
          p->density.rot_v[2], p->entropy_dt
#elif defined(DEFAULT_SPH)
          p->density.div_v, p->density.rot_v[0], p->density.rot_v[1],
          p->density.rot_v[2], 0.
>>>>>>> 352f3185
#else
          0., 0., 0., 0., 0., 0., 0., 0., 0., 0.
#endif
          );
  fclose(file);
}

/**
 * @brief Creates a header for the output file
 */
void write_header(char *fileName) {

  FILE *file = fopen(fileName, "w");
  /* Write header */
  fprintf(file,
          "# %4s %10s %10s %10s %10s %10s %10s %10s %10s %10s %13s %13s %13s "
          "%13s %13s %13s %13s"
          "%13s %13s %13s %13s\n",
          "ID", "pos_x", "pos_y", "pos_z", "v_x", "v_y", "v_z", "a_x", "a_y",
          "a_z", "rho", "rho_dh", "wcount", "wcount_dh", "dh/dt", "v_sig",
          "div_v", "curl_vx", "curl_vy", "curl_vz", "dS/dt");
  fprintf(file, "\nPARTICLES BEFORE INTERACTION:\n");
  fclose(file);
}

/*
 * @brief Calls the serial and vectorised version of the non-symmetrical density
 * interaction.
 *
 * @param parts Particle array to be interacted
 * @param count No. of particles to be interacted
 *
 */
void test_interactions(struct part *parts, int count,
                       serial_interaction serial_inter_func,
                       vec_interaction vec_inter_func, char *filePrefix) {

  /* Use the first particle in the array as the one that gets updated. */
  struct part pi = parts[0];
  // const float hig2 = hi * hi * kernel_gamma2;

  FILE *file;
  char serial_filename[200] = "";
  char vec_filename[200] = "";

  strcpy(serial_filename, filePrefix);
  strcpy(vec_filename, filePrefix);
  sprintf(serial_filename + strlen(serial_filename), "_serial.dat");
  sprintf(vec_filename + strlen(vec_filename), "_vec.dat");

  write_header(serial_filename);
  write_header(vec_filename);

  /* Dump state of particles before serial interaction. */
  dump_indv_particle_fields(serial_filename, &pi);
  for (size_t i = 1; i < count; i++)
    dump_indv_particle_fields(serial_filename, &parts[i]);

  /* Make copy of pi to be used in vectorised version. */
  struct part pi_vec = pi;
  struct part pj_vec[VEC_SIZE];
  for (int i = 0; i < VEC_SIZE; i++) pj_vec[i] = parts[i + 1];

  float r2q[VEC_SIZE] __attribute__((aligned(sizeof(float) * VEC_SIZE)));
  float hiq[VEC_SIZE] __attribute__((aligned(sizeof(float) * VEC_SIZE)));
  float hjq[VEC_SIZE] __attribute__((aligned(sizeof(float) * VEC_SIZE)));
  float dxq[3 * VEC_SIZE] __attribute__((aligned(sizeof(float) * VEC_SIZE)));
  struct part *piq[VEC_SIZE], *pjq[VEC_SIZE];

  /* Perform serial interaction */
  for (int i = 1; i < count; i++) {
    /* Compute the pairwise distance. */
    float r2 = 0.0f;
    float dx[3];
    for (int k = 0; k < 3; k++) {
      dx[k] = pi.x[k] - parts[i].x[k];
      r2 += dx[k] * dx[k];
    }

    serial_inter_func(r2, dx, pi.h, parts[i].h, &pi, &parts[i]);
  }

  file = fopen(serial_filename, "a");
  fprintf(file, "\nPARTICLES AFTER INTERACTION:\n");
  fclose(file);

  /* Dump result of serial interaction. */
  dump_indv_particle_fields(serial_filename, &pi);
  for (size_t i = 1; i < count; i++)
    dump_indv_particle_fields(serial_filename, &parts[i]);

  /* Setup arrays for vector interaction. */
  for (int i = 0; i < VEC_SIZE; i++) {
    /* Compute the pairwise distance. */
    float r2 = 0.0f;
    float dx[3];
    for (int k = 0; k < 3; k++) {
      dx[k] = pi_vec.x[k] - pj_vec[i].x[k];
      r2 += dx[k] * dx[k];
    }
    r2q[i] = r2;
    dxq[3 * i + 0] = dx[0];
    dxq[3 * i + 1] = dx[1];
    dxq[3 * i + 2] = dx[2];
    hiq[i] = pi_vec.h;
    hjq[i] = pj_vec[i].h;
    piq[i] = &pi_vec;
    pjq[i] = &pj_vec[i];
  }

  /* Dump state of particles before vector interaction. */
  dump_indv_particle_fields(vec_filename, piq[0]);
  for (size_t i = 0; i < VEC_SIZE; i++)
    dump_indv_particle_fields(vec_filename, pjq[i]);

  /* Perform vector interaction. */
<<<<<<< HEAD
  runner_iact_nonsym_vec_density(r2q, dxq, hiq, hjq, piq, pjq);
=======
  vec_inter_func(r2q, dxq, hiq, hjq, piq, pjq);
>>>>>>> 352f3185

  file = fopen(vec_filename, "a");
  fprintf(file, "\nPARTICLES AFTER INTERACTION:\n");
  fclose(file);

  /* Dump result of serial interaction. */
  dump_indv_particle_fields(vec_filename, piq[0]);
  for (size_t i = 0; i < VEC_SIZE; i++)
    dump_indv_particle_fields(vec_filename, pjq[i]);
}

/* And go... */
int main(int argc, char *argv[]) {
  double h = 1.2348, spacing = 0.5;
  double offset[3] = {0.0, 0.0, 0.0};
  int count = VEC_SIZE + 1;

  /* Get some randomness going */
  srand(0);

  char c;
  while ((c = getopt(argc, argv, "s:h:")) != -1) {
    switch (c) {
      case 'h':
        sscanf(optarg, "%lf", &h);
        break;
      case 's':
        sscanf(optarg, "%lf", &spacing);
        break;
      case '?':
        error("Unknown option.");
        break;
    }
  }

  if (h < 0 || spacing < 0) {
    printf(
        "\nUsage: %s [OPTIONS...]\n"
        "\nGenerates a particle array with equal particle separation."
        "\nThese are then interacted using runner_iact_density and "
        "runner_iact_vec_density."
        "\n\nOptions:"
        "\n-h DISTANCE=1.2348 - Smoothing length in units of <x>"
        "\n-s spacing         - Spacing between particles",
        argv[0]);
    exit(1);
  }

  /* Build the infrastructure */
  static long long partId = 0;
  struct part *density_particles =
      make_particles(count, offset, spacing, h, &partId);
  struct part *force_particles =
      make_particles(count, offset, spacing, h, &partId);
  prepare_force(force_particles);

  /* Define which interactions to call */
  serial_interaction serial_inter_func = &runner_iact_nonsym_density;
  vec_interaction vec_inter_func = &runner_iact_nonsym_vec_density;

  /* Call the non-sym density test. */
  test_interactions(density_particles, count, serial_inter_func, vec_inter_func,
                    "test_nonsym_density");

  density_particles = make_particles(count, offset, spacing, h, &partId);

  /* Re-assign function pointers. */
  serial_inter_func = &runner_iact_density;
  vec_inter_func = &runner_iact_vec_density;

  /* Call the symmetrical density test. */
  test_interactions(density_particles, count, serial_inter_func, vec_inter_func,
                    "test_sym_density");

  /* Re-assign function pointers. */
  serial_inter_func = &runner_iact_nonsym_force;
  vec_inter_func = &runner_iact_nonsym_vec_force;

  /* Call the test non-sym force test. */
  test_interactions(force_particles, count, serial_inter_func, vec_inter_func,
                    "test_nonsym_force");

  force_particles = make_particles(count, offset, spacing, h, &partId);
  prepare_force(force_particles);

  /* Re-assign function pointers. */
  serial_inter_func = &runner_iact_force;
  vec_inter_func = &runner_iact_vec_force;

  /* Call the test symmetrical force test. */
  test_interactions(force_particles, count, serial_inter_func, vec_inter_func,
                    "test_sym_force");

  return 0;
}<|MERGE_RESOLUTION|>--- conflicted
+++ resolved
@@ -96,28 +96,17 @@
   fprintf(file,
           "%6llu %10f %10f %10f %10f %10f %10f %10f %10f %10f %13e %13e %13e "
           "%13e %13e %13e %13e "
-<<<<<<< HEAD
-          "%13e %13e %13e\n",
-=======
           "%13e %13e %13e %10f\n",
->>>>>>> 352f3185
           p->id, p->x[0], p->x[1], p->x[2], p->v[0], p->v[1], p->v[2],
           p->a_hydro[0], p->a_hydro[1], p->a_hydro[2], p->rho, p->rho_dh,
           p->density.wcount, p->density.wcount_dh, p->force.h_dt,
           p->force.v_sig,
 #if defined(GADGET2_SPH)
           p->density.div_v, p->density.rot_v[0], p->density.rot_v[1],
-<<<<<<< HEAD
-          p->density.rot_v[2]
-#elif defined(DEFAULT_SPH)
-          p->density.div_v, p->density.curl_v[0], p->density.curl_v[1],
-          p->density.curl_v[2]
-=======
           p->density.rot_v[2], p->entropy_dt
 #elif defined(DEFAULT_SPH)
           p->density.div_v, p->density.rot_v[0], p->density.rot_v[1],
           p->density.rot_v[2], 0.
->>>>>>> 352f3185
 #else
           0., 0., 0., 0., 0., 0., 0., 0., 0., 0.
 #endif
@@ -157,7 +146,6 @@
 
   /* Use the first particle in the array as the one that gets updated. */
   struct part pi = parts[0];
-  // const float hig2 = hi * hi * kernel_gamma2;
 
   FILE *file;
   char serial_filename[200] = "";
@@ -234,11 +222,7 @@
     dump_indv_particle_fields(vec_filename, pjq[i]);
 
   /* Perform vector interaction. */
-<<<<<<< HEAD
-  runner_iact_nonsym_vec_density(r2q, dxq, hiq, hjq, piq, pjq);
-=======
   vec_inter_func(r2q, dxq, hiq, hjq, piq, pjq);
->>>>>>> 352f3185
 
   file = fopen(vec_filename, "a");
   fprintf(file, "\nPARTICLES AFTER INTERACTION:\n");
