/*******************************************************************************
 * This file is part of SWIFT.
 * Copyright (C) 2015 Matthieu Schaller (matthieu.schaller@durham.ac.uk).
 *
 * This program is free software: you can redistribute it and/or modify
 * it under the terms of the GNU Lesser General Public License as published
 * by the Free Software Foundation, either version 3 of the License, or
 * (at your option) any later version.
 *
 * This program is distributed in the hope that it will be useful,
 * but WITHOUT ANY WARRANTY; without even the implied warranty of
 * MERCHANTABILITY or FITNESS FOR A PARTICULAR PURPOSE.  See the
 * GNU General Public License for more details.
 *
 * You should have received a copy of the GNU Lesser General Public License
 * along with this program.  If not, see <http://www.gnu.org/licenses/>.
 *
 ******************************************************************************/

/* Some standard headers. */
#include "../config.h"

/* Includes. */
#include "swift.h"

void select_output_engine_init(struct engine *e, struct space *s,
                               struct cosmology *cosmo,
                               struct swift_params *params,
                               struct cooling_function_data *cooling,
                               struct hydro_props *hydro_properties) {
  /* set structures */
  e->s = s;
  e->cooling_func = cooling;
  e->parameter_file = params;
  e->cosmology = cosmo;
  e->policy = engine_policy_hydro;
  e->hydro_properties = hydro_properties;

  /* initialization of threadpool */
  threadpool_init(&e->threadpool, 1);

  /* set parameters */
  e->verbose = 1;
  e->time = 0;
  e->snapshot_output_count = 0;
  e->snapshot_compression = 0;
};

void select_output_space_init(struct space *s, double *dim, int periodic,
                              size_t Ngas, size_t Nspart, size_t Ngpart,
                              struct part *parts, struct spart *sparts,
                              struct gpart *gparts) {
  s->periodic = periodic;
  for (int i = 0; i < 3; i++) {
    s->dim[i] = dim[i];
  }

  /* init space particles */
  s->nr_parts = Ngas;
  s->nr_sparts = Nspart;
  s->nr_gparts = Ngpart;

  s->parts = parts;
  s->gparts = gparts;
  s->sparts = sparts;

  /* Allocate the extra parts array for the gas particles. */
  if (posix_memalign((void **)&s->xparts, xpart_align,
                     Ngas * sizeof(struct xpart)) != 0)
    error("Failed to allocate xparts.");
  bzero(s->xparts, Ngas * sizeof(struct xpart));
};

void select_output_space_clean(struct space *s) { free(s->xparts); };

void select_output_engine_clean(struct engine *e) {
  threadpool_clean(&e->threadpool);
}

int main(int argc, char *argv[]) {

  /* Initialize CPU frequency, this also starts time. */
  unsigned long long cpufreq = 0;
  clocks_set_cpufreq(cpufreq);

<<<<<<< HEAD
  const char *base_name = "testSelectOutput";
  size_t Ngas = 0, Ngpart = 0, Ngpart_background = 0, Nnupart = 0, Nspart = 0,
         Nbpart = 0;
=======
  // const char *base_name = "testSelectOutput";
  size_t Ngas = 0, Ngpart = 0, Ngpart_background = 0, Nspart = 0, Nbpart = 0;
>>>>>>> a85a07cf
  int flag_entropy_ICs = -1;
  int periodic = 1;
  double dim[3];
  struct part *parts = NULL;
  struct gpart *gparts = NULL;
  struct spart *sparts = NULL;
  struct bpart *bparts = NULL;

  /* parse parameters */
  message("Reading parameters.");
  struct swift_params param_file;
  const char *input_file = "selectOutput.yml";
  parser_read_file(input_file, &param_file);

  /* Default unit system */
  message("Initialization of the unit system.");
  struct unit_system us;
  units_init_cgs(&us);

  /* Default physical constants */
  message("Initialization of the physical constants.");
  struct phys_const prog_const;
  phys_const_init(&us, &param_file, &prog_const);

  /* Read data */
  message("Reading initial conditions.");
  read_ic_single("input.hdf5", &us, dim, &parts, &gparts, &sparts, &bparts,
                 &Ngas, &Ngpart, &Ngpart_background, &Nnupart, &Nspart, &Nbpart,
                 &flag_entropy_ICs,
                 /*with_hydro=*/1,
                 /*with_gravity=*/0,
                 /*with_stars=*/0,
                 /*with_black_holes=*/0,
                 /*with_cosmology=*/0,
                 /*cleanup_h=*/0,
                 /*cleanup_sqrt_a=*/0,
                 /*h=*/1., /*a=*/1., /*n_threads=*/1, /*dry_run=*/0);

  /* pseudo initialization of the space */
  message("Initialization of the space.");
  struct space s;
  select_output_space_init(&s, dim, periodic, Ngas, Nspart, Ngpart, parts,
                           sparts, gparts);

  /* initialization of cosmology */
  message("Initialization of the cosmology.");
  struct cosmology cosmo;
  cosmology_init_no_cosmo(&cosmo);

  /* pseudo initialization of cooling */
  message("Initialization of the cooling.");
  struct cooling_function_data cooling;

  /* pseudo initialization of hydro */
  message("Initialization of the hydro.");
  struct hydro_props hydro_properties;
  hydro_props_init(&hydro_properties, &prog_const, &us, &param_file);

  /* pseudo initialization of the engine */
  message("Initialization of the engine.");
  struct engine e;
  e.physical_constants = &prog_const;
  sprintf(e.snapshot_base_name, "testSelectOutput");
  sprintf(e.run_name, "Select Output Test");
  select_output_engine_init(&e, &s, &cosmo, &param_file, &cooling,
                            &hydro_properties);

  /* check output selection */
  message("Checking output parameters.");
  long long N_total[swift_type_count] = {
      (long long)Ngas, (long long)Ngpart, 0, 0, (long long)Nspart, 0};
  io_check_output_fields(&param_file, N_total);

  /* write output file */
  message("Writing output.");
  write_output_single(&e, &us, &us);

  /* Clean-up */
  message("Cleaning memory.");
  select_output_engine_clean(&e);
  select_output_space_clean(&s);
  cosmology_clean(&cosmo);
  free(parts);
  free(gparts);

  return 0;
}<|MERGE_RESOLUTION|>--- conflicted
+++ resolved
@@ -83,14 +83,9 @@
   unsigned long long cpufreq = 0;
   clocks_set_cpufreq(cpufreq);
 
-<<<<<<< HEAD
-  const char *base_name = "testSelectOutput";
+  // const char *base_name = "testSelectOutput";
   size_t Ngas = 0, Ngpart = 0, Ngpart_background = 0, Nnupart = 0, Nspart = 0,
          Nbpart = 0;
-=======
-  // const char *base_name = "testSelectOutput";
-  size_t Ngas = 0, Ngpart = 0, Ngpart_background = 0, Nspart = 0, Nbpart = 0;
->>>>>>> a85a07cf
   int flag_entropy_ICs = -1;
   int periodic = 1;
   double dim[3];
