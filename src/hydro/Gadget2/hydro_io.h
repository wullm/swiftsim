/*******************************************************************************
 * This file is part of SWIFT.
 * Coypright (c) 2016 Matthieu Schaller (matthieu.schaller@durham.ac.uk)
 *
 * This program is free software: you can redistribute it and/or modify
 * it under the terms of the GNU Lesser General Public License as published
 * by the Free Software Foundation, either version 3 of the License, or
 * (at your option) any later version.
 *
 * This program is distributed in the hope that it will be useful,
 * but WITHOUT ANY WARRANTY; without even the implied warranty of
 * MERCHANTABILITY or FITNESS FOR A PARTICULAR PURPOSE.  See the
 * GNU General Public License for more details.
 *
 * You should have received a copy of the GNU Lesser General Public License
 * along with this program.  If not, see <http://www.gnu.org/licenses/>.
 *
 ******************************************************************************/

/**
 * @brief Reads the different particles to the HDF5 file
 *
 * @param h_grp The HDF5 group in which to read the arrays.
 * @param N The number of particles on that MPI rank.
 * @param N_total The total number of particles (only used in MPI mode)
 * @param offset The offset of the particles for this MPI rank (only used in MPI
 * mode)
 * @param parts The particle array
 * @param internal_units The #UnitSystem used internally
 * @param ic_units The #UnitSystem used in the snapshots
 *
 */
__attribute__((always_inline)) INLINE static void hydro_read_particles(
    hid_t h_grp, int N, long long N_total, long long offset, struct part* parts,
    const struct UnitSystem* internal_units, struct UnitSystem* ic_units) {

  const int num_fields = 8;
  struct io_props list[num_fields];

  /* List what we want to read */
  list[0] = io_make_input_field("Coordinates", DOUBLE, 3, COMPULSORY,
                                UNIT_CONV_LENGTH, parts, x);
  list[1] = io_make_input_field("Velocities", FLOAT, 3, COMPULSORY,
                                UNIT_CONV_SPEED, parts, v);
  list[2] = io_make_input_field("Masses", FLOAT, 1, COMPULSORY, UNIT_CONV_MASS,
                                parts, mass);
  list[3] = io_make_input_field("SmoothingLength", FLOAT, 1, COMPULSORY,
                                UNIT_CONV_LENGTH, parts, h);
  list[4] = io_make_input_field("InternalEnergy", FLOAT, 1, COMPULSORY,
                                UNIT_CONV_ENERGY, parts, entropy);
  list[5] = io_make_input_field("ParticleIDs", ULONGLONG, 1, COMPULSORY,
                                UNIT_CONV_NO_UNITS, parts, id);
  list[6] = io_make_input_field("Accelerations", FLOAT, 3, OPTIONAL,
                                UNIT_CONV_ACCELERATION, parts, a_hydro);
  list[7] = io_make_input_field("Density", FLOAT, 1, OPTIONAL,
                                UNIT_CONV_DENSITY, parts, rho);

  /* Read arrays */
  /* readArray(h_grp, "Coordinates", DOUBLE, N, 3, parts, N_total, offset, x, */
  /*           COMPULSORY, internal_units, ic_units, UNIT_CONV_LENGTH); */
  /* readArray(h_grp, "Velocities", FLOAT, N, 3, parts, N_total, offset, v, */
  /*           COMPULSORY, internal_units, ic_units, UNIT_CONV_SPEED); */
  /* readArray(h_grp, "Masses", FLOAT, N, 1, parts, N_total, offset, mass, */
  /*           COMPULSORY, internal_units, ic_units, UNIT_CONV_MASS); */
  /* readArray(h_grp, "SmoothingLength", FLOAT, N, 1, parts, N_total, offset, h,
   */
  /*           COMPULSORY, internal_units, ic_units, UNIT_CONV_LENGTH); */
  /* readArray(h_grp, "InternalEnergy", FLOAT, N, 1, parts, N_total, offset, */
  /*           entropy, COMPULSORY, internal_units, ic_units, UNIT_CONV_ENERGY);
   */
  /* readArray(h_grp, "ParticleIDs", ULONGLONG, N, 1, parts, N_total, offset,
   * id, */
  /*           COMPULSORY, internal_units, ic_units, UNIT_CONV_NO_UNITS); */
  /* readArray(h_grp, "Acceleration", FLOAT, N, 3, parts, N_total, offset,
   * a_hydro, */
  /*           OPTIONAL, internal_units, ic_units, UNIT_CONV_ACCELERATION); */
  /* readArray(h_grp, "Density", FLOAT, N, 1, parts, N_total, offset, rho, */
  /*           OPTIONAL, internal_units, ic_units, UNIT_CONV_DENSITY); */

  /* And read everything */
  for (int i = 0; i < num_fields; ++i)
    readArray(h_grp, list[i], N, N_total, offset, internal_units, ic_units);
}

/**
 * @brief Writes the different particles to the HDF5 file
 *
 * @param h_grp The HDF5 group in which to write the arrays.
 * @param fileName The name of the file (unsued in MPI mode).
 * @param partTypeGroupName The name of the group containing the particles in
 * the HDF5 file.
 * @param xmfFile The XMF file to write to (unused in MPI mode).
 * @param N The number of particles on that MPI rank.
 * @param N_total The total number of particles (only used in MPI mode)
 * @param mpi_rank The MPI rank of this node (only used in MPI mode)
 * @param offset The offset of the particles for this MPI rank (only used in MPI
 * mode)
 * @param parts The particle array
 * @param internal_units The #UnitSystem used internally
 * @param snapshot_units The #UnitSystem used in the snapshots
 *
 */
__attribute__((always_inline)) INLINE static void hydro_write_particles(
    hid_t h_grp, char* fileName, char* partTypeGroupName, FILE* xmfFile, int N,
    long long N_total, int mpi_rank, long long offset, struct part* parts,
    const struct UnitSystem* internal_units,
    const struct UnitSystem* snapshot_units) {

  /* Write arrays */
<<<<<<< HEAD
  /* writeArray(h_grp, fileName, xmfFile, partTypeGroupName, "Coordinates",
   * DOUBLE, */
  /*            N, 3, parts, N_total, mpi_rank, offset, x, internal_units, */
  /*            snapshot_units, UNIT_CONV_LENGTH); */
  /* writeArray(h_grp, fileName, xmfFile, partTypeGroupName, "Velocities",
   * FLOAT, */
  /*            N, 3, parts, N_total, mpi_rank, offset, v, internal_units, */
  /*            snapshot_units, UNIT_CONV_SPEED); */
  /* writeArray(h_grp, fileName, xmfFile, partTypeGroupName, "Masses", FLOAT, N,
   * 1, */
  /*            parts, N_total, mpi_rank, offset, mass, internal_units, */
  /*            snapshot_units, UNIT_CONV_MASS); */
  /* writeArray(h_grp, fileName, xmfFile, partTypeGroupName, "SmoothingLength",
   */
  /*            FLOAT, N, 1, parts, N_total, mpi_rank, offset, h,
   * internal_units, */
  /*            snapshot_units, UNIT_CONV_LENGTH); */
  /* writeArray(h_grp, fileName, xmfFile, partTypeGroupName, "Entropy", FLOAT,
   * N, */
  /*            1, parts, N_total, mpi_rank, offset, entropy, internal_units, */
  /*            snapshot_units, UNIT_CONV_ENTROPY_PER_UNIT_MASS); */
  /* writeArray(h_grp, fileName, xmfFile, partTypeGroupName, "ParticleIDs", */
  /*            ULONGLONG, N, 1, parts, N_total, mpi_rank, offset, id, */
  /*            internal_units, snapshot_units, UNIT_CONV_NO_UNITS); */
  /* writeArray(h_grp, fileName, xmfFile, partTypeGroupName, "Acceleration",
   * FLOAT, */
  /*            N, 3, parts, N_total, mpi_rank, offset, a_hydro, internal_units,
   */
  /*            snapshot_units, UNIT_CONV_ACCELERATION); */
  /* writeArray(h_grp, fileName, xmfFile, partTypeGroupName, "Density", FLOAT,
   * N, */
  /*            1, parts, N_total, mpi_rank, offset, rho, internal_units, */
  /*            snapshot_units, UNIT_CONV_DENSITY); */
=======
  writeArray(h_grp, fileName, xmfFile, partTypeGroupName, "Coordinates", DOUBLE,
             N, 3, parts, N_total, mpi_rank, offset, x, us, UNIT_CONV_LENGTH);
  writeArray(h_grp, fileName, xmfFile, partTypeGroupName, "Velocities", FLOAT,
             N, 3, parts, N_total, mpi_rank, offset, v, us, UNIT_CONV_SPEED);
  writeArray(h_grp, fileName, xmfFile, partTypeGroupName, "Masses", FLOAT, N, 1,
             parts, N_total, mpi_rank, offset, mass, us, UNIT_CONV_MASS);
  writeArray(h_grp, fileName, xmfFile, partTypeGroupName, "SmoothingLength",
             FLOAT, N, 1, parts, N_total, mpi_rank, offset, h, us,
             UNIT_CONV_LENGTH);
  writeArray(h_grp, fileName, xmfFile, partTypeGroupName, "InternalEnergy",
             FLOAT, N, 1, parts, N_total, mpi_rank, offset, entropy, us,
             UNIT_CONV_ENTROPY_PER_UNIT_MASS);
  writeArray(h_grp, fileName, xmfFile, partTypeGroupName, "ParticleIDs",
             ULONGLONG, N, 1, parts, N_total, mpi_rank, offset, id, us,
             UNIT_CONV_NO_UNITS);
  writeArray(h_grp, fileName, xmfFile, partTypeGroupName, "Acceleration", FLOAT,
             N, 3, parts, N_total, mpi_rank, offset, a_hydro, us,
             UNIT_CONV_ACCELERATION);
  writeArray(h_grp, fileName, xmfFile, partTypeGroupName, "Density", FLOAT, N,
             1, parts, N_total, mpi_rank, offset, rho, us, UNIT_CONV_DENSITY);
>>>>>>> 95790946
}

/**
 * @brief Writes the current model of SPH to the file
 * @param h_grpsph The HDF5 group in which to write
 */
void writeSPHflavour(hid_t h_grpsph) {

  /* Kernel function description */
  writeAttribute_s(h_grpsph, "Kernel", kernel_name);

  /* Viscosity and thermal conduction */
  writeAttribute_s(h_grpsph, "Thermal Conductivity Model",
                   "(No treatment) Legacy Gadget-2 as in Springel (2005)");
  writeAttribute_s(h_grpsph, "Viscosity Model",
                   "Legacy Gadget-2 as in Springel (2005)");
  writeAttribute_f(h_grpsph, "Viscosity alpha", const_viscosity_alpha);
  writeAttribute_f(h_grpsph, "Viscosity beta", 3.f);
}

/**
 * @brief Are we writing entropy in the internal energy field ?
 *
 * @return 1 if entropy is in 'internal energy', 0 otherwise.
 */
int writeEntropyFlag() { return 1; }<|MERGE_RESOLUTION|>--- conflicted
+++ resolved
@@ -107,7 +107,6 @@
     const struct UnitSystem* snapshot_units) {
 
   /* Write arrays */
-<<<<<<< HEAD
   /* writeArray(h_grp, fileName, xmfFile, partTypeGroupName, "Coordinates",
    * DOUBLE, */
   /*            N, 3, parts, N_total, mpi_rank, offset, x, internal_units, */
@@ -141,28 +140,6 @@
    * N, */
   /*            1, parts, N_total, mpi_rank, offset, rho, internal_units, */
   /*            snapshot_units, UNIT_CONV_DENSITY); */
-=======
-  writeArray(h_grp, fileName, xmfFile, partTypeGroupName, "Coordinates", DOUBLE,
-             N, 3, parts, N_total, mpi_rank, offset, x, us, UNIT_CONV_LENGTH);
-  writeArray(h_grp, fileName, xmfFile, partTypeGroupName, "Velocities", FLOAT,
-             N, 3, parts, N_total, mpi_rank, offset, v, us, UNIT_CONV_SPEED);
-  writeArray(h_grp, fileName, xmfFile, partTypeGroupName, "Masses", FLOAT, N, 1,
-             parts, N_total, mpi_rank, offset, mass, us, UNIT_CONV_MASS);
-  writeArray(h_grp, fileName, xmfFile, partTypeGroupName, "SmoothingLength",
-             FLOAT, N, 1, parts, N_total, mpi_rank, offset, h, us,
-             UNIT_CONV_LENGTH);
-  writeArray(h_grp, fileName, xmfFile, partTypeGroupName, "InternalEnergy",
-             FLOAT, N, 1, parts, N_total, mpi_rank, offset, entropy, us,
-             UNIT_CONV_ENTROPY_PER_UNIT_MASS);
-  writeArray(h_grp, fileName, xmfFile, partTypeGroupName, "ParticleIDs",
-             ULONGLONG, N, 1, parts, N_total, mpi_rank, offset, id, us,
-             UNIT_CONV_NO_UNITS);
-  writeArray(h_grp, fileName, xmfFile, partTypeGroupName, "Acceleration", FLOAT,
-             N, 3, parts, N_total, mpi_rank, offset, a_hydro, us,
-             UNIT_CONV_ACCELERATION);
-  writeArray(h_grp, fileName, xmfFile, partTypeGroupName, "Density", FLOAT, N,
-             1, parts, N_total, mpi_rank, offset, rho, us, UNIT_CONV_DENSITY);
->>>>>>> 95790946
 }
 
 /**
