--- conflicted
+++ resolved
@@ -571,15 +571,10 @@
 void engine_dump_snapshot(struct engine *e);
 void engine_init_output_lists(struct engine *e, struct swift_params *params);
 void engine_init(struct engine *e, struct space *s, struct swift_params *params,
-<<<<<<< HEAD
-                 long long Ngas, long long Ngparts, long long Nstars,
-                 long long Nblackholes, long long Nbackground_gparts,
-                 long long Nnuparts, int policy, int verbose,
-=======
                  struct output_options *output_options, long long Ngas,
                  long long Ngparts, long long Nstars, long long Nblackholes,
-                 long long Nbackground_gparts, int policy, int verbose,
->>>>>>> 7cbf85bd
+                 long long Nbackground_gparts, long long Nnuparts, int policy,
+                 int verbose,
                  struct repartition *reparttype,
                  const struct unit_system *internal_units,
                  const struct phys_const *physical_constants,
@@ -592,12 +587,9 @@
                  struct cooling_function_data *cooling_func,
                  const struct star_formation *starform,
                  const struct chemistry_global_data *chemistry,
-<<<<<<< HEAD
-                 struct fof_props *fof_properties, struct renderer *rend);
-=======
                  struct fof_props *fof_properties,
+                 struct renderer *rend,
                  struct los_props *los_properties);
->>>>>>> 7cbf85bd
 void engine_config(int restart, int fof, struct engine *e,
                    struct swift_params *params, int nr_nodes, int nodeID,
                    int nr_threads, int with_aff, int verbose,
