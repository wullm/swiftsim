--- conflicted
+++ resolved
@@ -593,15 +593,9 @@
 void engine_init_output_lists(struct engine *e, struct swift_params *params);
 void engine_init(struct engine *e, struct space *s, struct swift_params *params,
                  struct output_options *output_options, long long Ngas,
-<<<<<<< HEAD
-                 long long Ngparts, long long Nstars, long long Nblackholes,
-                 long long Nbackground_gparts, long long Nnuparts, int policy,
-                 int verbose, struct repartition *reparttype,
-=======
                  long long Ngparts, long long Nsinks, long long Nstars,
-                 long long Nblackholes, long long Nbackground_gparts,
+                 long long Nblackholes, long long Nbackground_gparts, long long Nnuparts,
                  int policy, int verbose, struct repartition *reparttype,
->>>>>>> 3435ea75
                  const struct unit_system *internal_units,
                  const struct phys_const *physical_constants,
                  struct cosmology *cosmo, struct hydro_props *hydro,
