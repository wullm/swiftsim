/*******************************************************************************
 * This file is part of SWIFT.
 * Copyright (c) 2012 Pedro Gonnet (pedro.gonnet@durham.ac.uk)
 *                    Matthieu Schaller (matthieu.schaller@durham.ac.uk)
 *               2015 Peter W. Draper (p.w.draper@durham.ac.uk)
 *                    Angus Lepper (angus.lepper@ed.ac.uk)
 *               2016 John A. Regan (john.a.regan@durham.ac.uk)
 *                    Tom Theuns (tom.theuns@durham.ac.uk)
 *
 * This program is free software: you can redistribute it and/or modify
 * it under the terms of the GNU Lesser General Public License as published
 * by the Free Software Foundation, either version 3 of the License, or
 * (at your option) any later version.
 *
 * This program is distributed in the hope that it will be useful,
 * but WITHOUT ANY WARRANTY; without even the implied warranty of
 * MERCHANTABILITY or FITNESS FOR A PARTICULAR PURPOSE.  See the
 * GNU General Public License for more details.
 *
 * You should have received a copy of the GNU Lesser General Public License
 * along with this program.  If not, see <http://www.gnu.org/licenses/>.
 *
 ******************************************************************************/
#ifndef SWIFT_ENGINE_H
#define SWIFT_ENGINE_H

/* Config parameters. */
#include "../config.h"

/* MPI headers. */
#ifdef WITH_MPI
#include <mpi.h>
#endif

/* Includes. */
#include "barrier.h"
#include "clocks.h"
#include "collectgroup.h"
#include "dump.h"
#include "mesh_gravity.h"
#include "parser.h"
#include "partition.h"
#include "potential.h"
#include "runner.h"
#include "scheduler.h"
#include "space.h"
#include "task.h"
#include "units.h"
#include "velociraptor_interface.h"

#ifdef NEUTRINO_DELTA_F_LINEAR_THEORY
#include "neutrino/renderer.h"
#endif

#ifdef NEUTRINO_DELTA_F
#include "neutrino/phase_space.h"
#endif

struct black_holes_properties;

/**
 * @brief The different policies the #engine can follow.
 */
enum engine_policy {
  engine_policy_none = 0,
  engine_policy_rand = (1 << 0),
  engine_policy_steal = (1 << 1),
  engine_policy_keep = (1 << 2),
  engine_policy_block = (1 << 3),
  engine_policy_cputight = (1 << 4),
  engine_policy_mpi = (1 << 5),
  engine_policy_setaffinity = (1 << 6),
  engine_policy_hydro = (1 << 7),
  engine_policy_self_gravity = (1 << 8),
  engine_policy_external_gravity = (1 << 9),
  engine_policy_cosmology = (1 << 10),
  engine_policy_drift_all = (1 << 11),
  engine_policy_reconstruct_mpoles = (1 << 12),
  engine_policy_temperature = (1 << 13),
  engine_policy_cooling = (1 << 14),
  engine_policy_stars = (1 << 15),
  engine_policy_structure_finding = (1 << 16),
  engine_policy_star_formation = (1 << 17),
  engine_policy_feedback = (1 << 18),
  engine_policy_black_holes = (1 << 19),
  engine_policy_fof = (1 << 20),
  engine_policy_timestep_limiter = (1 << 21),
  engine_policy_timestep_sync = (1 << 22),
  engine_policy_logger = (1 << 23),
};
#define engine_maxpolicy 24
extern const char *engine_policy_names[engine_maxpolicy + 1];

/**
 * @brief The different unusual events that can take place in a time-step.
 */
enum engine_step_properties {
  engine_step_prop_none = 0,
  engine_step_prop_rebuild = (1 << 0),
  engine_step_prop_redistribute = (1 << 1),
  engine_step_prop_repartition = (1 << 2),
  engine_step_prop_statistics = (1 << 3),
  engine_step_prop_snapshot = (1 << 4),
  engine_step_prop_restarts = (1 << 5),
  engine_step_prop_stf = (1 << 6),
  engine_step_prop_fof = (1 << 7),
  engine_step_prop_logger_index = (1 << 8),
  engine_step_prop_done = (1 << 9)
};

/* Some constants */
#define engine_maxproxies 64
#define engine_tasksreweight 1
#define engine_parts_size_grow 1.05
#define engine_max_proxy_centre_frac 0.2
#define engine_redistribute_alloc_margin 1.2
#define engine_rebuild_link_alloc_margin 1.2
#define engine_foreign_alloc_margin 1.05
#define engine_default_energy_file_name "energy"
#define engine_default_timesteps_file_name "timesteps"
#define engine_max_parts_per_ghost_default 1000
#define engine_max_sparts_per_ghost_default 1000
#define engine_star_resort_task_depth_default 2
#define engine_tasks_per_cell_margin 1.2
#define engine_default_stf_subdir_per_output ""
#define engine_default_snapshot_subdir ""

/**
 * @brief The rank of the engine as a global variable (for messages).
 */
extern int engine_rank;

/**
 * @brief The current step as a global variable (for messages).
 */
extern int engine_current_step;

/* Data structure for the engine. */
struct engine {

  /* Number of threads on which to run. */
  int nr_threads;

  /* The space with which the runner is associated. */
  struct space *s;

  /* The runner's threads. */
  struct runner *runners;

  /* The running policy. */
  int policy;

  /* The task scheduler. */
  struct scheduler sched;

  /* Common threadpool for all the engine's tasks. */
  struct threadpool threadpool;

  /* The minimum and maximum allowed dt */
  double dt_min, dt_max;

  /* Maximum time-step allowed by the RMS condition in cosmology runs. */
  double dt_max_RMS_displacement;

  /* Dimensionless factor for the RMS time-step condition. */
  double max_RMS_displacement_factor;

  /* Time of the simulation beginning */
  double time_begin;

  /* Time of the simulation end */
  double time_end;

  /* The previous system time. */
  double time_old;
  integertime_t ti_old;

  /* The current system time. */
  double time;
  integertime_t ti_current;

  /* The highest active bin at this time */
  timebin_t max_active_bin;

  /* The lowest active bin at this time */
  timebin_t min_active_bin;

  /* Time step */
  double time_step;

  /* Time base */
  double time_base;
  double time_base_inv;

  /* Minimal hydro ti_end for the next time-step */
  integertime_t ti_hydro_end_min;

  /* Maximal hydro ti_end for the next time-step */
  integertime_t ti_hydro_end_max;

  /* Maximal hydro ti_beg for the next time-step */
  integertime_t ti_hydro_beg_max;

  /* Minimal gravity ti_end for the next time-step */
  integertime_t ti_gravity_end_min;

  /* Maximal gravity ti_end for the next time-step */
  integertime_t ti_gravity_end_max;

  /* Maximal gravity ti_beg for the next time-step */
  integertime_t ti_gravity_beg_max;

  /* Minimal stars ti_end for the next time-step */
  integertime_t ti_stars_end_min;

  /* Maximal stars ti_end for the next time-step */
  integertime_t ti_stars_end_max;

  /* Maximal stars ti_beg for the next time-step */
  integertime_t ti_stars_beg_max;

  /* Minimal black holes ti_end for the next time-step */
  integertime_t ti_black_holes_end_min;

  /* Maximal black holes ti_end for the next time-step */
  integertime_t ti_black_holes_end_max;

  /* Maximal black holes ti_beg for the next time-step */
  integertime_t ti_black_holes_beg_max;

  /* Minimal overall ti_end for the next time-step */
  integertime_t ti_end_min;

  /* Maximal overall ti_end for the next time-step */
  integertime_t ti_end_max;

  /* Maximal overall ti_beg for the next time-step */
  integertime_t ti_beg_max;

  /* Number of particles updated in the previous step */
  long long updates, g_updates, s_updates, b_updates;

  /* Number of updates since the last rebuild */
  long long updates_since_rebuild;
  long long g_updates_since_rebuild;
  long long s_updates_since_rebuild;
  long long b_updates_since_rebuild;

  /* Star formation logger information */
  struct star_formation_history_accumulator sfh;

  /* Properties of the previous step */
  int step_props;

  /* Total numbers of particles in the system. */
  long long total_nr_parts;
  long long total_nr_gparts;
  long long total_nr_sparts;
  long long total_nr_bparts;
  long long total_nr_DM_background_gparts;
  long long total_nr_nuparts;

  /* Total numbers of cells (top-level and sub-cells) in the system. */
  long long total_nr_cells;

  /* Total numbers of tasks in the system. */
  long long total_nr_tasks;

  /* The total number of inhibited particles in the system. */
  long long nr_inhibited_parts;
  long long nr_inhibited_gparts;
  long long nr_inhibited_sparts;
  long long nr_inhibited_bparts;

#ifdef SWIFT_DEBUG_CHECKS
  /* Total number of particles removed from the system since the last rebuild */
  long long count_inhibited_parts;
  long long count_inhibited_gparts;
  long long count_inhibited_sparts;
  long long count_inhibited_bparts;
#endif

  /* Total mass in the simulation */
  double total_mass;

  /* The internal system of units */
  const struct unit_system *internal_units;

  /* Snapshot information */
  double a_first_snapshot;
  double time_first_snapshot;
  double delta_time_snapshot;

  /* Output_List for the snapshots */
  struct output_list *output_list_snapshots;

  /* Integer time of the next snapshot */
  integertime_t ti_next_snapshot;

  char snapshot_base_name[PARSER_MAX_LINE_SIZE];
  char snapshot_subdir[PARSER_MAX_LINE_SIZE];
  int snapshot_distributed;
  int snapshot_compression;
  int snapshot_int_time_label_on;
  int snapshot_invoke_stf;
  struct unit_system *snapshot_units;
  int snapshot_output_count;

  /* Structure finding information */
  double a_first_stf_output;
  double time_first_stf_output;
  double delta_time_stf;

  /* Output_List for the structure finding */
  struct output_list *output_list_stf;

  /* Integer time of the next stf output */
  integertime_t ti_next_stf;

  char stf_config_file_name[PARSER_MAX_LINE_SIZE];
  char stf_base_name[PARSER_MAX_LINE_SIZE];
  char stf_subdir_per_output[PARSER_MAX_LINE_SIZE];
  int stf_output_count;

  /* FoF black holes seeding information */
  double a_first_fof_call;
  double time_first_fof_call;
  double delta_time_fof;

  /* Integer time of the next FoF black holes seeding call */
  integertime_t ti_next_fof;

  /* FOF information */
  int run_fof;

  /* Statistics information */
  double a_first_statistics;
  double time_first_statistics;
  double delta_time_statistics;

  /* Output_List for the stats */
  struct output_list *output_list_stats;

  /* Integer time of the next statistics dump */
  integertime_t ti_next_stats;

  /* File handle for the statistics */
  FILE *file_stats;

  /* File handle for the timesteps information */
  FILE *file_timesteps;

  /* File handle for the SFH logger file */
  FILE *sfh_logger;

  /* The current step number. */
  int step;

  /* Data for the threads' barrier. */
  swift_barrier_t wait_barrier;
  swift_barrier_t run_barrier;

  /* ID of the node this engine lives on. */
  int nr_nodes, nodeID;

  /* Proxies for the other nodes in this simulation. */
  struct proxy *proxies;
  int nr_proxies, *proxy_ind;

  /* Tic/toc at the start/end of a step. */
  ticks tic_step, toc_step;

#ifdef WITH_MPI
  /* CPU times that the tasks used in the last step. */
  double usertime_last_step;
  double systime_last_step;

  /* Step of last repartition. */
  int last_repartition;

  /* Use synchronous redistributes. */
  int syncredist;

#endif

  /* Wallclock time of the last time-step */
  float wallclock_time;

  /* Are we in the process of restaring a simulation? */
  int restarting;

  /* Force the engine to rebuild? */
  int forcerebuild;

  /* Force the engine to repartition ? */
  int forcerepart;
  struct repartition *reparttype;

  /* The particle logger */
  struct logger_writer *logger;

  /* How many steps have we done with the same set of tasks? */
  int tasks_age;

  /* Linked list for cell-task association. */
  struct link *links;
  size_t nr_links, size_links;

  /* Average number of tasks per cell. Used to estimate the sizes
   * of the various task arrays. Also the maximum from all ranks. */
  float tasks_per_cell;
  float tasks_per_cell_max;

  /* Average number of links per tasks. This number is used before
     the creation of communication tasks so needs to be large enough. */
  float links_per_tasks;

  /* Are we talkative ? */
  int verbose;

  /* Physical constants definition */
  const struct phys_const *physical_constants;

  /* The cosmological model */
  struct cosmology *cosmology;

  /* Properties of the hydro scheme */
  struct hydro_props *hydro_properties;

  /* Properties of the entropy floor */
  const struct entropy_floor_properties *entropy_floor;

  /* Properties of the star model */
  const struct stars_props *stars_properties;

  /* Properties of the black hole model */
  const struct black_holes_props *black_holes_properties;

  /* Properties of the self-gravity scheme */
  struct gravity_props *gravity_properties;

  /* The mesh used for long-range gravity forces */
  struct pm_mesh *mesh;

  /* Properties of external gravitational potential */
  const struct external_potential *external_potential;

  /* Properties of the cooling scheme */
  struct cooling_function_data *cooling_func;

  /* Properties of the starformation law */
  const struct star_formation *star_formation;

  /* Properties of the sellar feedback model */
  struct feedback_props *feedback_props;

  /* Properties of the chemistry model */
  const struct chemistry_global_data *chemistry;

  /*! The FOF properties data. */
  struct fof_props *fof_properties;

  /* The (parsed) parameter file */
  struct swift_params *parameter_file;

  /* Temporary struct to hold a group of deferable properties (in MPI mode
   * these are reduced together, but may not be required just yet). */
  struct collectgroup1 collect_group1;

  /* Whether to dump restart files. */
  int restart_dump;

  /* Whether to save previous generation of restart files. */
  int restart_save;

  /* Whether to dump restart files after the last step. */
  int restart_onexit;

  /* Name of the restart file. */
  const char *restart_file;

  /* Ticks between restart dumps. */
  ticks restart_dt;

  /* Time after which next dump will occur. */
  ticks restart_next;

  /* Maximum number of tasks needed for restarting. */
  int restart_max_tasks;

  /* The globally agreed runtime, in hours. */
  float runtime;

  /* Label of the run */
  char run_name[PARSER_MAX_LINE_SIZE];

  /* Has there been an stf this timestep? */
  char stf_this_timestep;

<<<<<<< HEAD
  /* The structure that renders linear theory solutions onto a mesh */
  struct renderer *rend;

#ifdef NEUTRINO_DELTA_F
  /* Conversion factor from macro particle mass to neutrino mass in eV */
  double neutrino_mass_conversion_factor;

  /* Maximum and minimum neutrino masses present in the simulation */
  float neutrino_mass_min, neutrino_mass_max;
#endif

#ifdef WITH_DF_DIAGNOSTICS
    /* Mean squared weights I = 0.5<w^2> of perturbation particles */
    double neutrino_I_df;
#endif

#ifdef WITH_NEUTRINO_TIMESTEP_SWITCH
    /* Weight I_df above which neutrinos affect RMS_displacement time steps */
    double neutrino_dt_switch_threshold;
=======
#ifdef SWIFT_GRAVITY_FORCE_CHECKS
  /* Run brute force checks only on steps when all gparts active? */
  int force_checks_only_all_active;

  /* Run brute force checks only during snapshot timesteps? */
  int force_checks_only_at_snapshots;

  /* Are all gparts active this timestep? */
  int all_gparts_active;

  /* Flag to tell brute force checks a snapshot was recently written. */
  int force_checks_snapshot_flag;
>>>>>>> a85a07cf
#endif
};

/* Function prototypes, engine.c. */
void engine_addlink(struct engine *e, struct link **l, struct task *t);
void engine_barrier(struct engine *e);
void engine_compute_next_snapshot_time(struct engine *e);
void engine_compute_next_stf_time(struct engine *e);
void engine_compute_next_fof_time(struct engine *e);
void engine_compute_next_statistics_time(struct engine *e);
void engine_recompute_displacement_constraint(struct engine *e);
void engine_unskip(struct engine *e);
void engine_unskip_timestep_communications(struct engine *e);
void engine_drift_all(struct engine *e, const int drift_mpoles);
void engine_drift_top_multipoles(struct engine *e);
void engine_reconstruct_multipoles(struct engine *e);
void engine_allocate_foreign_particles(struct engine *e);
void engine_print_stats(struct engine *e);
void engine_check_for_dumps(struct engine *e);
void engine_check_for_index_dump(struct engine *e);
void engine_collect_end_of_step(struct engine *e, int apply);
void engine_dump_snapshot(struct engine *e);
void engine_init_output_lists(struct engine *e, struct swift_params *params);
void engine_init(struct engine *e, struct space *s, struct swift_params *params,
                 long long Ngas, long long Ngparts, long long Nstars,
                 long long Nblackholes, long long Nbackground_gparts,
                 long long Nnuparts, int policy, int verbose,
                 struct repartition *reparttype,
                 const struct unit_system *internal_units,
                 const struct phys_const *physical_constants,
                 struct cosmology *cosmo, struct hydro_props *hydro,
                 const struct entropy_floor_properties *entropy_floor,
                 struct gravity_props *gravity, const struct stars_props *stars,
                 const struct black_holes_props *black_holes,
                 struct feedback_props *feedback, struct pm_mesh *mesh,
                 const struct external_potential *potential,
                 struct cooling_function_data *cooling_func,
                 const struct star_formation *starform,
                 const struct chemistry_global_data *chemistry,
                 struct fof_props *fof_properties, struct renderer *rend);
void engine_config(int restart, int fof, struct engine *e,
                   struct swift_params *params, int nr_nodes, int nodeID,
                   int nr_threads, int with_aff, int verbose,
                   const char *restart_file);
void engine_dump_index(struct engine *e);
void engine_launch(struct engine *e, const char *call);
void engine_prepare(struct engine *e);
void engine_init_particles(struct engine *e, int flag_entropy_ICs,
                           int clean_h_values);
void engine_step(struct engine *e);
void engine_split(struct engine *e, struct partition *initial_partition);
void engine_exchange_strays(struct engine *e, const size_t offset_parts,
                            const int *ind_part, size_t *Npart,
                            const size_t offset_gparts, const int *ind_gpart,
                            size_t *Ngpart, const size_t offset_sparts,
                            const int *ind_spart, size_t *Nspart,
                            const size_t offset_bparts, const int *ind_bpart,
                            size_t *Nbpart);
void engine_rebuild(struct engine *e, int redistributed, int clean_h_values);
void engine_repartition(struct engine *e);
void engine_repartition_trigger(struct engine *e);
void engine_makeproxies(struct engine *e);
void engine_redistribute(struct engine *e);
void engine_print_policy(struct engine *e);
int engine_is_done(struct engine *e);
void engine_pin(void);
void engine_unpin(void);
void engine_clean(struct engine *e, const int fof, const int restart);
int engine_estimate_nr_tasks(const struct engine *e);
void engine_print_task_counts(const struct engine *e);
void engine_fof(struct engine *e, const int dump_results,
                const int seed_black_holes);
void engine_activate_gpart_comms(struct engine *e);

/* Function prototypes, engine_maketasks.c. */
void engine_maketasks(struct engine *e);

/* Function prototypes, engine_maketasks.c. */
void engine_make_fof_tasks(struct engine *e);

/* Function prototypes, engine_marktasks.c. */
int engine_marktasks(struct engine *e);

/* Function prototypes, engine_split_particles.c. */
void engine_split_gas_particles(struct engine *e);

#ifdef HAVE_SETAFFINITY
cpu_set_t *engine_entry_affinity(void);
#endif

/* Struct dump/restore support. */
void engine_struct_dump(struct engine *e, FILE *stream);
void engine_struct_restore(struct engine *e, FILE *stream);
void engine_dump_restarts(struct engine *e, int drifted_all, int final_step);

#endif /* SWIFT_ENGINE_H */<|MERGE_RESOLUTION|>--- conflicted
+++ resolved
@@ -497,7 +497,20 @@
   /* Has there been an stf this timestep? */
   char stf_this_timestep;
 
-<<<<<<< HEAD
+#ifdef SWIFT_GRAVITY_FORCE_CHECKS
+  /* Run brute force checks only on steps when all gparts active? */
+  int force_checks_only_all_active;
+
+  /* Run brute force checks only during snapshot timesteps? */
+  int force_checks_only_at_snapshots;
+
+  /* Are all gparts active this timestep? */
+  int all_gparts_active;
+
+  /* Flag to tell brute force checks a snapshot was recently written. */
+  int force_checks_snapshot_flag;
+#endif
+
   /* The structure that renders linear theory solutions onto a mesh */
   struct renderer *rend;
 
@@ -517,20 +530,6 @@
 #ifdef WITH_NEUTRINO_TIMESTEP_SWITCH
     /* Weight I_df above which neutrinos affect RMS_displacement time steps */
     double neutrino_dt_switch_threshold;
-=======
-#ifdef SWIFT_GRAVITY_FORCE_CHECKS
-  /* Run brute force checks only on steps when all gparts active? */
-  int force_checks_only_all_active;
-
-  /* Run brute force checks only during snapshot timesteps? */
-  int force_checks_only_at_snapshots;
-
-  /* Are all gparts active this timestep? */
-  int all_gparts_active;
-
-  /* Flag to tell brute force checks a snapshot was recently written. */
-  int force_checks_snapshot_flag;
->>>>>>> a85a07cf
 #endif
 };
 
