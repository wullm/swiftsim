/*******************************************************************************
 * This file is part of SWIFT.
 * Coypright (c) 2015 Matthieu Schaller (matthieu.schaller@durham.ac.uk)
 *
 * This program is free software: you can redistribute it and/or modify
 * it under the terms of the GNU Lesser General Public License as published
 * by the Free Software Foundation, either version 3 of the License, or
 * (at your option) any later version.
 *
 * This program is distributed in the hope that it will be useful,
 * but WITHOUT ANY WARRANTY; without even the implied warranty of
 * MERCHANTABILITY or FITNESS FOR A PARTICULAR PURPOSE.  See the
 * GNU General Public License for more details.
 *
 * You should have received a copy of the GNU Lesser General Public License
 * along with this program.  If not, see <http://www.gnu.org/licenses/>.
 *
 ******************************************************************************/

#include <float.h>
#include "potentials.h"
/**
 * @brief Computes the gravity time-step of a given particle
 *
 * @param gp Pointer to the g-particle data
 *
 */

__attribute__((always_inline))
    INLINE static float gravity_compute_timestep(struct gpart* gp) {

  /* Currently no limit is imposed */
  return FLT_MAX;
}

<<<<<<< HEAD
__attribute__((always_inline)) INLINE static void gravity_init_gpart(struct gpart* g) {
  
  /* zero gravity acceleration */
  g->a_grav_external[0] = 0.f;
  g->a_grav_external[1] = 0.f;
  g->a_grav_external[2] = 0.f;

}



__attribute__((always_inline)) INLINE static float external_gravity_compute_timestep(struct gpart* g) {
  float dtmin = FLT_MAX;
#ifdef EXTERNAL_POTENTIAL_POINTMASS
  dtmin = fminf(dtmin, external_gravity_pointmass_timestep(g));
#endif
  return dtmin;
}

__attribute__((always_inline)) INLINE static void external_gravity(struct gpart *g)
{
#ifdef EXTERNAL_POTENTIAL_POINTMASS
  external_gravity_pointmass(g);
#endif

}
=======
/**
 * @brief Initialises the g-particles for the first time
 *
 * This function is called only once just after the ICs have been
 * read in to do some conversions.
 *
 * @param gp The particle to act upon
 */
__attribute__((always_inline))
    INLINE static void gravity_first_init_gpart(struct gpart* gp) {}

/**
 * @brief Prepares a g-particle for the gravity calculation
 *
 * Zeroes all the relevant arrays in preparation for the sums taking place in
 * the variaous tasks
 *
 * @param gp The particle to act upon
 */
__attribute__((always_inline))
    INLINE static void gravity_init_part(struct gpart* gp) {

  /* Zero the acceleration */
  gp->a_grav[0] = 0.f;
  gp->a_grav[1] = 0.f;
  gp->a_grav[2] = 0.f;
}

/**
 * @brief Finishes the gravity calculation.
 *
 * Multiplies the forces and accelerations by the appropiate constants
 *
 * @param gp The particle to act upon
 */
__attribute__((always_inline))
    INLINE static void gravity_end_force(struct gpart* gp) {}

/**
 * @brief Kick the additional variables
 *
 * @param gp The particle to act upon
 * @param dt The time-step for this kick
 * @param half_dt The half time-step for this kick
 */
__attribute__((always_inline)) INLINE static void gravity_kick_extra(
    struct gpart* gp, float dt, float half_dt) {}
>>>>>>> 05ac290c
<|MERGE_RESOLUTION|>--- conflicted
+++ resolved
@@ -33,34 +33,6 @@
   return FLT_MAX;
 }
 
-<<<<<<< HEAD
-__attribute__((always_inline)) INLINE static void gravity_init_gpart(struct gpart* g) {
-  
-  /* zero gravity acceleration */
-  g->a_grav_external[0] = 0.f;
-  g->a_grav_external[1] = 0.f;
-  g->a_grav_external[2] = 0.f;
-
-}
-
-
-
-__attribute__((always_inline)) INLINE static float external_gravity_compute_timestep(struct gpart* g) {
-  float dtmin = FLT_MAX;
-#ifdef EXTERNAL_POTENTIAL_POINTMASS
-  dtmin = fminf(dtmin, external_gravity_pointmass_timestep(g));
-#endif
-  return dtmin;
-}
-
-__attribute__((always_inline)) INLINE static void external_gravity(struct gpart *g)
-{
-#ifdef EXTERNAL_POTENTIAL_POINTMASS
-  external_gravity_pointmass(g);
-#endif
-
-}
-=======
 /**
  * @brief Initialises the g-particles for the first time
  *
@@ -89,15 +61,11 @@
   gp->a_grav[2] = 0.f;
 }
 
-/**
- * @brief Finishes the gravity calculation.
- *
- * Multiplies the forces and accelerations by the appropiate constants
- *
- * @param gp The particle to act upon
- */
-__attribute__((always_inline))
-    INLINE static void gravity_end_force(struct gpart* gp) {}
+__attribute__((always_inline)) INLINE static void external_gravity(struct gpart *g)
+{
+#ifdef EXTERNAL_POTENTIAL_POINTMASS
+  external_gravity_pointmass(g);
+#endif
 
 /**
  * @brief Kick the additional variables
@@ -107,5 +75,4 @@
  * @param half_dt The half time-step for this kick
  */
 __attribute__((always_inline)) INLINE static void gravity_kick_extra(
-    struct gpart* gp, float dt, float half_dt) {}
->>>>>>> 05ac290c
+    struct gpart* gp, float dt, float half_dt) {}