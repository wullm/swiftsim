--- conflicted
+++ resolved
@@ -25,12 +25,6 @@
 /* Some standard headers. */
 #include <math.h>
 
-<<<<<<< HEAD
-#if !defined(__GNUC__)
-/* Note that clang also defines __GNUC__ */
-
-=======
->>>>>>> 6bc056d5
 /* Local headers. */
 #include "inline.h"
 
