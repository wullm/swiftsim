--- conflicted
+++ resolved
@@ -152,13 +152,8 @@
                         const struct cosmology *cosmo, const int with_cosmology,
                         const int with_external_potential,
                         const int has_baryons, const int has_DM,
-<<<<<<< HEAD
                         const int has_neutrinos, const int is_zoom_simulation,
-                        const int periodic);
-=======
-                        const int is_zoom_simulation, const int periodic,
-                        const double dim[3]);
->>>>>>> c1edeb60
+                        const int periodic, const double dim[3]);
 void gravity_props_update(struct gravity_props *p,
                           const struct cosmology *cosmo);
 void gravity_props_update_MAC_choice(struct gravity_props *p);
