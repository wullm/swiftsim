--- conflicted
+++ resolved
@@ -715,7 +715,6 @@
 
   const struct engine *restrict e = r->e;
 
-<<<<<<< HEAD
 #ifdef WITH_MPI
   if(ci->nodeID != cj->nodeID) {
     DOPAIR1_NOSORT(r, ci, cj);
@@ -724,9 +723,7 @@
 #endif
 
 #ifdef WITH_VECTORIZATION
-=======
 #ifdef WITH_OLD_VECTORIZATION
->>>>>>> dd7f07ba
   int icount = 0;
   float r2q[VEC_SIZE] __attribute__((aligned(16)));
   float hiq[VEC_SIZE] __attribute__((aligned(16)));
@@ -931,7 +928,6 @@
 
   struct engine *restrict e = r->e;
 
-<<<<<<< HEAD
 #ifdef WITH_MPI
   if(ci->nodeID != cj->nodeID) {
     DOPAIR2_NOSORT(r, ci, cj);
@@ -940,9 +936,7 @@
 #endif
 
 #ifdef WITH_VECTORIZATION
-=======
 #ifdef WITH_OLD_VECTORIZATION
->>>>>>> dd7f07ba
   int icount1 = 0;
   float r2q1[VEC_SIZE] __attribute__((aligned(16)));
   float hiq1[VEC_SIZE] __attribute__((aligned(16)));
