--- conflicted
+++ resolved
@@ -97,15 +97,12 @@
   task_type_bh_swallow_ghost3, /* Implicit */
   task_type_fof_self,
   task_type_fof_pair,
-<<<<<<< HEAD
   task_type_weight,
-=======
   task_type_sink_in,  /* Implicit */
   task_type_sink_out, /* Implicit */
   task_type_rt_in,
   task_type_rt_out,
   task_type_sink_formation,
->>>>>>> 3435ea75
   task_type_count
 } __attribute__((packed));
 
@@ -143,13 +140,10 @@
   task_subtype_do_gas_swallow,
   task_subtype_do_bh_swallow,
   task_subtype_bh_feedback,
-<<<<<<< HEAD
   task_subtype_weight,
-=======
   task_subtype_sink,
   task_subtype_rt_inject,
   task_subtype_sink_compute_formation,
->>>>>>> 3435ea75
   task_subtype_count
 } __attribute__((packed));
 
@@ -186,11 +180,8 @@
   task_category_mpi,
   task_category_fof,
   task_category_others,
-<<<<<<< HEAD
   task_category_weight,
-=======
   task_category_sink,
->>>>>>> 3435ea75
   task_category_count
 };
 
