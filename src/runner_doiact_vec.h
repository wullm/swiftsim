/*******************************************************************************
 * This file is part of SWIFT.
 * Copyright (c) 2016 James Willis (james.s.willis@durham.ac.uk)
 *
 * This program is free software: you can redistribute it and/or modify
 * it under the terms of the GNU Lesser General Public License as published
 * by the Free Software Foundation, either version 3 of the License, or
 * (at your option) any later version.
 *
 * This program is distributed in the hope that it will be useful,
 * but WITHOUT ANY WARRANTY; without even the implied warranty of
 * MERCHANTABILITY or FITNESS FOR A PARTICULAR PURPOSE.  See the
 * GNU General Public License for more details.
 *
 * You should have received a copy of the GNU Lesser General Public License
 * along with this program.  If not, see <http://www.gnu.org/licenses/>.
 *
 ******************************************************************************/

#ifndef SWIFT_RUNNER_VEC_H
#define SWIFT_RUNNER_VEC_H

/* Config parameters. */
#include "../config.h"

/* Local headers */
#include "active.h"
#include "cell.h"
#include "engine.h"
#include "hydro.h"
#include "part.h"
#include "runner.h"
#include "timers.h"
#include "vector.h"

/* Function prototypes. */
void runner_doself1_density_vec(struct runner *r, struct cell *restrict c);
void runner_doself2_force_vec(struct runner *r, struct cell *restrict c);
void runner_dopair1_density_vec(struct runner *r, struct cell *restrict ci,
                                struct cell *restrict cj, const int sid,
                                const double *shift);
void runner_dopair2_force_vec(struct runner *r, struct cell *restrict ci,
                              struct cell *restrict cj, const int sid,
<<<<<<< HEAD
                                const double *shift);
=======
                              const double *shift);
>>>>>>> 07c6374c

#endif /* SWIFT_RUNNER_VEC_H */<|MERGE_RESOLUTION|>--- conflicted
+++ resolved
@@ -41,10 +41,6 @@
                                 const double *shift);
 void runner_dopair2_force_vec(struct runner *r, struct cell *restrict ci,
                               struct cell *restrict cj, const int sid,
-<<<<<<< HEAD
-                                const double *shift);
-=======
                               const double *shift);
->>>>>>> 07c6374c
 
 #endif /* SWIFT_RUNNER_VEC_H */