--- conflicted
+++ resolved
@@ -718,11 +718,8 @@
  * @param Ngparts (output) The number of particles read from the file.
  * @param Ngparts_background (output) The number of background DM particles read
  * from the file.
-<<<<<<< HEAD
  * @param Nnuparts (output) The number of neutrino particles read from the file.
-=======
  * @param Nsink (output) The number of particles read from the file.
->>>>>>> 3435ea75
  * @param Nstars (output) The number of particles read from the file.
  * @param Nblackholes (output) The number of particles read from the file.
  * @param flag_entropy (output) 1 if the ICs contained Entropy in the
@@ -748,26 +745,15 @@
  */
 void read_ic_parallel(char* fileName, const struct unit_system* internal_units,
                       double dim[3], struct part** parts, struct gpart** gparts,
-<<<<<<< HEAD
-                      struct spart** sparts, struct bpart** bparts,
-                      size_t* Ngas, size_t* Ngparts, size_t* Ngparts_background,
-                      size_t* Nnuparts, size_t* Nstars, size_t* Nblackholes,
-                      int* flag_entropy, int with_hydro, int with_gravity,
-                      int with_stars, int with_black_holes, int with_cosmology,
-                      int cleanup_h, int cleanup_sqrt_a, double h, double a,
-                      int mpi_rank, int mpi_size, MPI_Comm comm, MPI_Info info,
-                      int n_threads, int dry_run) {
-=======
                       struct sink** sinks, struct spart** sparts,
                       struct bpart** bparts, size_t* Ngas, size_t* Ngparts,
-                      size_t* Ngparts_background, size_t* Nsinks,
+                      size_t* Ngparts_background, size_t* Nnuparts, size_t* Nsinks,
                       size_t* Nstars, size_t* Nblackholes, int* flag_entropy,
                       int with_hydro, int with_gravity, int with_sink,
                       int with_stars, int with_black_holes, int with_cosmology,
                       int cleanup_h, int cleanup_sqrt_a, double h, double a,
                       int mpi_rank, int mpi_size, MPI_Comm comm, MPI_Info info,
                       int n_threads, int dry_run, int remap_ids) {
->>>>>>> 3435ea75
 
   hid_t h_file = 0, h_grp = 0;
   /* GADGET has only cubic boxes (in cosmological mode) */
@@ -783,13 +769,8 @@
   size_t Ndm_neutrino = 0;
 
   /* Initialise counters */
-<<<<<<< HEAD
   *Ngas = 0, *Ngparts = 0, *Ngparts_background = 0, *Nnuparts = 0, *Nstars = 0,
-  *Nblackholes = 0;
-=======
-  *Ngas = 0, *Ngparts = 0, *Ngparts_background = 0, *Nstars = 0,
   *Nblackholes = 0, *Nsinks = 0;
->>>>>>> 3435ea75
 
   /* Open file */
   /* message("Opening file '%s' as IC.", fileName); */
@@ -1023,18 +1004,17 @@
         }
         break;
 
-<<<<<<< HEAD
       case swift_type_neutrino:
         if (with_gravity) {
           Nparticles = Ndm_neutrino;
           darkmatter_read_particles(*gparts + Ndm + Ndm_background, list,
                                     &num_fields);
-=======
+        }
+        break;
       case swift_type_sink:
         if (with_sink) {
           Nparticles = *Nsinks;
           sink_read_particles(*sinks, list, &num_fields);
->>>>>>> 3435ea75
         }
         break;
 
@@ -1107,21 +1087,14 @@
     /* Duplicate the stars particles into gparts */
     if (with_stars)
       io_duplicate_stars_gparts(&tp, *sparts, *gparts, *Nstars,
-<<<<<<< HEAD
-                                Ndm + Ndm_background + Ndm_neutrino + *Ngas);
-=======
-                                Ndm + Ndm_background + *Ngas + *Nsinks);
->>>>>>> 3435ea75
+                                Ndm + Ndm_background + Ndm_neutrino + *Ngas +
+                                *Nsinks);
 
     /* Duplicate the stars particles into gparts */
     if (with_black_holes)
       io_duplicate_black_holes_gparts(
           &tp, *bparts, *gparts, *Nblackholes,
-<<<<<<< HEAD
-          Ndm + Ndm_background + Ndm_neutrino + *Ngas + *Nstars);
-=======
-          Ndm + Ndm_background + *Ngas + *Nsinks + *Nstars);
->>>>>>> 3435ea75
+          Ndm + Ndm_background + Ndm_neutrino + *Ngas + *Nsinks + *Nstars);
 
     threadpool_clean(&tp);
   }
@@ -1349,7 +1322,6 @@
         }
         break;
 
-<<<<<<< HEAD
       case swift_type_neutrino:
         darkmatter_write_particles(gparts, list, &num_fields);
         if (with_fof) {
@@ -1359,10 +1331,9 @@
           num_fields += velociraptor_write_gparts(e->s->gpart_group_data,
                                                   list + num_fields);
         }
-=======
+        break;
       case swift_type_sink:
         sink_write_particles(sinks, list, &num_fields, with_cosmology);
->>>>>>> 3435ea75
         break;
 
       case swift_type_stars:
@@ -1522,15 +1493,10 @@
           : 0;
 
   /* Compute offset in the file and total number of particles */
-<<<<<<< HEAD
-  size_t N[swift_type_count] = {
-      Ngas_written,   Ndm_written,         Ndm_background, 0,
-      Nstars_written, Nblackholes_written, Ndm_neutrino};
-=======
   size_t N[swift_type_count] = {Ngas_written,   Ndm_written,
                                 Ndm_background, Nsinks_written,
-                                Nstars_written, Nblackholes_written};
->>>>>>> 3435ea75
+                                Nstars_written, Nblackholes_written,
+                                Ndm_neutrino};
   long long N_total[swift_type_count] = {0};
   long long offset[swift_type_count] = {0};
   MPI_Exscan(N, offset, swift_type_count, MPI_LONG_LONG_INT, MPI_SUM, comm);
@@ -1863,7 +1829,6 @@
 
       } break;
 
-<<<<<<< HEAD
       case swift_type_neutrino: {
 
         /* Ok, we need to fish out the particles we want */
@@ -1898,8 +1863,7 @@
                                                   list + num_fields);
 #endif
         }
-
-=======
+      } break;
       case swift_type_sink: {
         if (Nsinks == Nsinks_written) {
 
@@ -1925,7 +1889,6 @@
           sink_write_particles(sinks_written, list, &num_fields,
                                with_cosmology);
         }
->>>>>>> 3435ea75
       } break;
 
       case swift_type_stars: {
