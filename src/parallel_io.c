/*******************************************************************************
 * This file is part of SWIFT.
 * Copyright (c) 2012 Pedro Gonnet (pedro.gonnet@durham.ac.uk),
 *                    Matthieu Schaller (matthieu.schaller@durham.ac.uk).
 *
 * This program is free software: you can redistribute it and/or modify
 * it under the terms of the GNU Lesser General Public License as published
 * by the Free Software Foundation, either version 3 of the License, or
 * (at your option) any later version.
 *
 * This program is distributed in the hope that it will be useful,
 * but WITHOUT ANY WARRANTY; without even the implied warranty of
 * MERCHANTABILITY or FITNESS FOR A PARTICULAR PURPOSE.  See the
 * GNU General Public License for more details.
 *
 * You should have received a copy of the GNU Lesser General Public License
 * along with this program.  If not, see <http://www.gnu.org/licenses/>.
 *
 ******************************************************************************/

/* Config parameters. */
#include "../config.h"

#if defined(HAVE_HDF5) && defined(WITH_MPI) && defined(HAVE_PARALLEL_HDF5)

/* Some standard headers. */
#include <hdf5.h>
#include <math.h>
#include <mpi.h>
#include <stddef.h>
#include <stdio.h>
#include <stdlib.h>
#include <string.h>
#include <time.h>

/* This object's header. */
#include "parallel_io.h"

/* Local includes. */
#include "black_holes_io.h"
#include "chemistry_io.h"
#include "common_io.h"
#include "cooling_io.h"
#include "dimension.h"
#include "engine.h"
#include "entropy_floor.h"
#include "error.h"
#include "feedback.h"
#include "fof_io.h"
#include "gravity_io.h"
#include "gravity_properties.h"
#include "hydro_io.h"
#include "hydro_properties.h"
#include "io_properties.h"
#include "kernel_hydro.h"
#include "memuse.h"
#include "part.h"
#include "part_type.h"
#include "star_formation_io.h"
#include "stars_io.h"
#include "tracers_io.h"
#include "units.h"
#include "velociraptor_io.h"
#include "xmf.h"

/* The current limit of ROMIO (the underlying MPI-IO layer) is 2GB */
#define HDF5_PARALLEL_IO_MAX_BYTES 2147000000LL

/* Are we timing the i/o? */
//#define IO_SPEED_MEASUREMENT

/**
 * @brief Reads a chunk of data from an open HDF5 dataset
 *
 * @param h_data The HDF5 dataset to write to.
 * @param h_plist_id the parallel HDF5 properties.
 * @param props The #io_props of the field to read.
 * @param N The number of particles to write.
 * @param offset Offset in the array where this mpi task starts writing.
 * @param internal_units The #unit_system used internally.
 * @param ic_units The #unit_system used in the snapshots.
 * @param cleanup_h Are we removing h-factors from the ICs?
 * @param cleanup_sqrt_a Are we cleaning-up the sqrt(a) factors in the Gadget
 * IC velocities?
 * @param h The value of the reduced Hubble constant to use for cleaning.
 * @param a The current value of the scale-factor.
 */
void readArray_chunk(hid_t h_data, hid_t h_plist_id,
                     const struct io_props props, size_t N, long long offset,
                     const struct unit_system* internal_units,
                     const struct unit_system* ic_units, int cleanup_h,
                     int cleanup_sqrt_a, double h, double a) {

  const size_t typeSize = io_sizeof_type(props.type);
  const size_t copySize = typeSize * props.dimension;
  const size_t num_elements = N * props.dimension;

  /* Can't handle writes of more than 2GB */
  if (N * props.dimension * typeSize > HDF5_PARALLEL_IO_MAX_BYTES)
    error("Dataset too large to be read in one pass!");

  /* Allocate temporary buffer */
  void* temp = malloc(num_elements * typeSize);
  if (temp == NULL) error("Unable to allocate memory for temporary buffer");

  /* Prepare information for hyper-slab */
  hsize_t shape[2], offsets[2];
  int rank;
  if (props.dimension > 1) {
    rank = 2;
    shape[0] = N;
    shape[1] = props.dimension;
    offsets[0] = offset;
    offsets[1] = 0;
  } else {
    rank = 2;
    shape[0] = N;
    shape[1] = 1;
    offsets[0] = offset;
    offsets[1] = 0;
  }

  /* Create data space in memory */
  const hid_t h_memspace = H5Screate_simple(rank, shape, NULL);

  /* Select hyper-slab in file */
  const hid_t h_filespace = H5Dget_space(h_data);
  H5Sselect_hyperslab(h_filespace, H5S_SELECT_SET, offsets, NULL, shape, NULL);

  /* Read HDF5 dataspace in temporary buffer */
  /* Dirty version that happens to work for vectors but should be improved */
  /* Using HDF5 dataspaces would be better */
  const hid_t h_err = H5Dread(h_data, io_hdf5_type(props.type), h_memspace,
                              h_filespace, h_plist_id, temp);
  if (h_err < 0) error("Error while reading data array '%s'.", props.name);

  /* Unit conversion if necessary */
  const double factor =
      units_conversion_factor(ic_units, internal_units, props.units);
  if (factor != 1.) {

    /* message("Converting ! factor=%e", factor); */

    if (io_is_double_precision(props.type)) {
      double* temp_d = (double*)temp;
      for (size_t i = 0; i < num_elements; ++i) temp_d[i] *= factor;
    } else {
      float* temp_f = (float*)temp;

#ifdef SWIFT_DEBUG_CHECKS
      float maximum = 0.;
      float minimum = FLT_MAX;
#endif

      /* Loop that converts the Units */
      for (size_t i = 0; i < num_elements; ++i) {

#ifdef SWIFT_DEBUG_CHECKS
        /* Find the absolute minimum and maximum values */
        const float abstemp_f = fabsf(temp_f[i]);
        if (abstemp_f != 0.f) {
          maximum = max(maximum, abstemp_f);
          minimum = min(minimum, abstemp_f);
        }
#endif

        /* Convert the float units */
        temp_f[i] *= factor;
      }

#ifdef SWIFT_DEBUG_CHECKS
      /* The two possible errors: larger than float or smaller
       * than float precission. */
      if (factor * maximum > FLT_MAX) {
        error("Unit conversion results in numbers larger than floats");
      } else if (factor * minimum < FLT_MIN) {
        error("Numbers smaller than float precision");
      }
#endif
    }
  }

  /* Clean-up h if necessary */
  const float h_factor_exp = units_h_factor(internal_units, props.units);
  if (cleanup_h && h_factor_exp != 0.f) {

    /* message("Multipltying '%s' by h^%f=%f", props.name, h_factor_exp,
     * h_factor); */

    if (io_is_double_precision(props.type)) {
      double* temp_d = (double*)temp;
      const double h_factor = pow(h, h_factor_exp);
      for (size_t i = 0; i < num_elements; ++i) temp_d[i] *= h_factor;
    } else {
      float* temp_f = (float*)temp;
      const float h_factor = pow(h, h_factor_exp);
      for (size_t i = 0; i < num_elements; ++i) temp_f[i] *= h_factor;
    }
  }

  /* Clean-up a if necessary */
  if (cleanup_sqrt_a && a != 1. && (strcmp(props.name, "Velocities") == 0)) {

    if (io_is_double_precision(props.type)) {
      double* temp_d = (double*)temp;
      const double vel_factor = sqrt(a);
      for (size_t i = 0; i < num_elements; ++i) temp_d[i] *= vel_factor;
    } else {
      float* temp_f = (float*)temp;
      const float vel_factor = sqrt(a);
      for (size_t i = 0; i < num_elements; ++i) temp_f[i] *= vel_factor;
    }
  }

  /* Copy temporary buffer to particle data */
  char* temp_c = (char*)temp;
  for (size_t i = 0; i < N; ++i)
    memcpy(props.field + i * props.partSize, &temp_c[i * copySize], copySize);

  /* Free and close everything */
  free(temp);
  H5Sclose(h_filespace);
  H5Sclose(h_memspace);
}

/**
 * @brief Reads a data array from a given HDF5 group.
 *
 * @param grp The group from which to read.
 * @param props The #io_props of the field to read.
 * @param N The number of particles on that rank.
 * @param N_total The total number of particles.
 * @param mpi_rank The MPI rank of this node.
 * @param offset The offset in the array on disk for this rank.
 * @param internal_units The #unit_system used internally.
 * @param ic_units The #unit_system used in the ICs.
 * @param cleanup_h Are we removing h-factors from the ICs?
 * @param cleanup_sqrt_a Are we cleaning-up the sqrt(a) factors in the Gadget
 * IC velocities?
 * @param h The value of the reduced Hubble constant to use for cleaning.
 * @param a The current value of the scale-factor.
 */
void readArray(hid_t grp, struct io_props props, size_t N, long long N_total,
               int mpi_rank, long long offset,
               const struct unit_system* internal_units,
               const struct unit_system* ic_units, int cleanup_h,
               int cleanup_sqrt_a, double h, double a) {

  const size_t typeSize = io_sizeof_type(props.type);
  const size_t copySize = typeSize * props.dimension;

  /* Check whether the dataspace exists or not */
  const htri_t exist = H5Lexists(grp, props.name, 0);
  if (exist < 0) {
    error("Error while checking the existence of data set '%s'.", props.name);
  } else if (exist == 0) {
    if (props.importance == COMPULSORY) {
      error("Compulsory data set '%s' not present in the file.", props.name);
    } else {
      for (size_t i = 0; i < N; ++i)
        memset(props.field + i * props.partSize, 0, copySize);
      return;
    }
  }

  /* Open data space in file */
  const hid_t h_data = H5Dopen2(grp, props.name, H5P_DEFAULT);
  if (h_data < 0) error("Error while opening data space '%s'.", props.name);

/* Parallel-HDF5 1.10.2 incorrectly reads data that was compressed */
/* We detect this here and crash with an error message instead of  */
/* continuing with garbage data.                                   */
#if H5_VERSION_LE(1, 10, 2) && H5_VERSION_GE(1, 10, 2)
  if (mpi_rank == 0) {

    /* Recover the list of filters that were applied to the data */
    const hid_t h_plist = H5Dget_create_plist(h_data);
    if (h_plist < 0)
      error("Error getting property list for data set '%s'", props.name);

    /* Recover the number of filters in the list */
    const int n_filters = H5Pget_nfilters(h_plist);

    for (int n = 0; n < n_filters; ++n) {

      unsigned int flag;
      size_t cd_nelmts = 32;
      unsigned int* cd_values = malloc(cd_nelmts * sizeof(unsigned int));
      size_t namelen = 256;
      char* name = calloc(namelen, sizeof(char));
      unsigned int filter_config;

      /* Recover the n^th filter in the list */
      const H5Z_filter_t filter =
          H5Pget_filter(h_plist, n, &flag, &cd_nelmts, cd_values, namelen, name,
                        &filter_config);
      if (filter < 0)
        error("Error retrieving %d^th (%d) filter for data set '%s'", n,
              n_filters, props.name);

      /* Now check whether the deflate filter had been applied */
      if (filter == H5Z_FILTER_DEFLATE)
        error(
            "HDF5 1.10.2 cannot correctly read data that was compressed with "
            "the 'deflate' filter.\nThe field '%s' has had this filter applied "
            "and the code would silently read garbage into the particle arrays "
            "so we'd rather stop here. You can:\n - Recompile the code with an "
            "earlier or older version of HDF5.\n - Use the 'h5repack' tool to "
            "remove the filter from the ICs (e.g. h5repack -f NONE -i in_file "
            "-o out_file).\n",
            props.name);

      free(name);
      free(cd_values);
    }

    H5Pclose(h_plist);
  }
#endif

  /* Create property list for collective dataset read. */
  const hid_t h_plist_id = H5Pcreate(H5P_DATASET_XFER);
  H5Pset_dxpl_mpio(h_plist_id, H5FD_MPIO_COLLECTIVE);

  /* Given the limitations of ROM-IO we will need to read the data in chunk of
     HDF5_PARALLEL_IO_MAX_BYTES bytes per node until all the nodes are done. */
  char redo = 1;
  while (redo) {

    /* Maximal number of elements */
    const size_t max_chunk_size =
        HDF5_PARALLEL_IO_MAX_BYTES / (props.dimension * typeSize);

    /* Write the first chunk */
    const size_t this_chunk = (N > max_chunk_size) ? max_chunk_size : N;
    readArray_chunk(h_data, h_plist_id, props, this_chunk, offset,
                    internal_units, ic_units, cleanup_h, cleanup_sqrt_a, h, a);

    /* Compute how many items are left */
    if (N > max_chunk_size) {
      N -= max_chunk_size;
      props.field += max_chunk_size * props.partSize; /* char* on the field */
      props.parts += max_chunk_size;                  /* part* on the part */
      props.xparts += max_chunk_size;                 /* xpart* on the xpart */
      props.gparts += max_chunk_size;                 /* gpart* on the gpart */
      props.sparts += max_chunk_size;                 /* spart* on the spart */
      props.bparts += max_chunk_size;                 /* bpart* on the bpart */
      offset += max_chunk_size;
      redo = 1;
    } else {
      N = 0;
      offset += 0;
      redo = 0;
    }

    /* Do we need to run again ? */
    MPI_Allreduce(MPI_IN_PLACE, &redo, 1, MPI_SIGNED_CHAR, MPI_MAX,
                  MPI_COMM_WORLD);

    if (redo && mpi_rank == 0)
      message("Need to redo one iteration for array '%s'", props.name);
  }

  /* Close everything */
  H5Pclose(h_plist_id);
  H5Dclose(h_data);
}

/**
 * @brief Prepares an array in the snapshot.
 *
 * @param e The #engine we are writing from.
 * @param grp The HDF5 grp to write to.
 * @param fileName The name of the file we are writing to.
 * @param xmfFile The (opened) XMF file we are appending to.
 * @param partTypeGroupName The name of the group we are writing to.
 * @param props The #io_props of the field to write.
 * @param N_total The total number of particles to write in this array.
 * @param snapshot_units The units used for the data in this snapshot.
 */
void prepareArray(struct engine* e, hid_t grp, char* fileName, FILE* xmfFile,
                  char* partTypeGroupName, struct io_props props,
                  long long N_total, const struct unit_system* snapshot_units) {

  /* Create data space */
  const hid_t h_space = H5Screate(H5S_SIMPLE);
  if (h_space < 0)
    error("Error while creating data space for field '%s'.", props.name);

  int rank = 0;
  hsize_t shape[2];
  hsize_t chunk_shape[2];
  if (props.dimension > 1) {
    rank = 2;
    shape[0] = N_total;
    shape[1] = props.dimension;
    chunk_shape[0] = 1 << 20; /* Just a guess...*/
    chunk_shape[1] = props.dimension;
  } else {
    rank = 1;
    shape[0] = N_total;
    shape[1] = 0;
    chunk_shape[0] = 1 << 20; /* Just a guess...*/
    chunk_shape[1] = 0;
  }

  /* Make sure the chunks are not larger than the dataset */
  if ((long long)chunk_shape[0] > N_total) chunk_shape[0] = N_total;

  /* Change shape of data space */
  hid_t h_err = H5Sset_extent_simple(h_space, rank, shape, NULL);
  if (h_err < 0)
    error("Error while changing data space shape for field '%s'.", props.name);

  /* Create property list for collective dataset write.    */
  const hid_t h_plist_id = H5Pcreate(H5P_DATASET_XFER);
  H5Pset_dxpl_mpio(h_plist_id, H5FD_MPIO_COLLECTIVE);

  /* Set chunk size */
  /* h_err = H5Pset_chunk(h_prop, rank, chunk_shape); */
  /* if (h_err < 0) { */
  /*   error("Error while setting chunk size (%llu, %llu) for field '%s'.", */
  /*         chunk_shape[0], chunk_shape[1], props.name); */
  /* } */

  /* Create dataset */
  const hid_t h_data =
      H5Dcreate(grp, props.name, io_hdf5_type(props.type), h_space, H5P_DEFAULT,
                H5P_DEFAULT, H5P_DEFAULT);
  if (h_data < 0) error("Error while creating dataspace '%s'.", props.name);

  /* Write unit conversion factors for this data set */
  char buffer[FIELD_BUFFER_SIZE] = {0};
  units_cgs_conversion_string(buffer, snapshot_units, props.units,
                              props.scale_factor_exponent);
  float baseUnitsExp[5];
  units_get_base_unit_exponents_array(baseUnitsExp, props.units);
  io_write_attribute_f(h_data, "U_M exponent", baseUnitsExp[UNIT_MASS]);
  io_write_attribute_f(h_data, "U_L exponent", baseUnitsExp[UNIT_LENGTH]);
  io_write_attribute_f(h_data, "U_t exponent", baseUnitsExp[UNIT_TIME]);
  io_write_attribute_f(h_data, "U_I exponent", baseUnitsExp[UNIT_CURRENT]);
  io_write_attribute_f(h_data, "U_T exponent", baseUnitsExp[UNIT_TEMPERATURE]);
  io_write_attribute_f(h_data, "h-scale exponent", 0.f);
  io_write_attribute_f(h_data, "a-scale exponent", props.scale_factor_exponent);
  io_write_attribute_s(h_data, "Expression for physical CGS units", buffer);

  /* Write the actual number this conversion factor corresponds to */
  const double factor =
      units_cgs_conversion_factor(snapshot_units, props.units);
  io_write_attribute_d(
      h_data,
      "Conversion factor to CGS (not including cosmological corrections)",
      factor);
  io_write_attribute_d(
      h_data,
      "Conversion factor to physical CGS (including cosmological corrections)",
      factor * pow(e->cosmology->a, props.scale_factor_exponent));

#ifdef SWIFT_DEBUG_CHECKS
  if (strlen(props.description) == 0)
    error("Invalid (empty) description of the field '%s'", props.name);
#endif

  /* Write the full description */
  io_write_attribute_s(h_data, "Description", props.description);

  /* Add a line to the XMF */
  if (xmfFile != NULL)
    xmf_write_line(xmfFile, fileName, partTypeGroupName, props.name, N_total,
                   props.dimension, props.type);

  /* Close everything */
  H5Pclose(h_plist_id);
  H5Dclose(h_data);
  H5Sclose(h_space);
}

/**
 * @brief Writes a chunk of data in an open HDF5 dataset
 *
 * @param e The #engine we are writing from.
 * @param h_data The HDF5 dataset to write to.
 * @param props The #io_props of the field to write.
 * @param N The number of particles to write.
 * @param offset Offset in the array where this mpi task starts writing.
 * @param internal_units The #unit_system used internally.
 * @param snapshot_units The #unit_system used in the snapshots.
 */
void writeArray_chunk(struct engine* e, hid_t h_data,
                      const struct io_props props, size_t N, long long offset,
                      const struct unit_system* internal_units,
                      const struct unit_system* snapshot_units) {

  const size_t typeSize = io_sizeof_type(props.type);
  const size_t num_elements = N * props.dimension;

  /* Can't handle writes of more than 2GB */
  if (N * props.dimension * typeSize > HDF5_PARALLEL_IO_MAX_BYTES)
    error("Dataset too large to be written in one pass!");

  /* message("Writing '%s' array...", props.name); */

  /* Allocate temporary buffer */
  void* temp = NULL;
  if (swift_memalign("writebuff", (void**)&temp, IO_BUFFER_ALIGNMENT,
                     num_elements * typeSize) != 0)
    error("Unable to allocate temporary i/o buffer");

#ifdef IO_SPEED_MEASUREMENT
  MPI_Barrier(MPI_COMM_WORLD);
  ticks tic = getticks();
#endif

  /* Copy the particle data to the temporary buffer */
  io_copy_temp_buffer(temp, e, props, N, internal_units, snapshot_units);

#ifdef IO_SPEED_MEASUREMENT
  MPI_Barrier(MPI_COMM_WORLD);
  if (engine_rank == 0)
    message("Copying for '%s' took %.3f %s.", props.name,
            clocks_from_ticks(getticks() - tic), clocks_getunit());
#endif

  /* Create data space */
  const hid_t h_memspace = H5Screate(H5S_SIMPLE);
  if (h_memspace < 0)
    error("Error while creating data space (memory) for field '%s'.",
          props.name);

  int rank;
  hsize_t shape[2];
  hsize_t offsets[2];
  if (props.dimension > 1) {
    rank = 2;
    shape[0] = N;
    shape[1] = props.dimension;
    offsets[0] = offset;
    offsets[1] = 0;
  } else {
    rank = 1;
    shape[0] = N;
    shape[1] = 0;
    offsets[0] = offset;
    offsets[1] = 0;
  }

  /* Change shape of memory data space */
  hid_t h_err = H5Sset_extent_simple(h_memspace, rank, shape, NULL);
  if (h_err < 0)
    error("Error while changing data space (memory) shape for field '%s'.",
          props.name);

  /* Select the hyper-salb corresponding to this rank */
  hid_t h_filespace = H5Dget_space(h_data);
  if (N > 0)
    H5Sselect_hyperslab(h_filespace, H5S_SELECT_SET, offsets, NULL, shape,
                        NULL);
  else
    H5Sselect_none(h_filespace);

  /* message("Writing %lld '%s', %zd elements = %zd bytes (int=%d) at offset
   * %zd", N, props.name, N * props.dimension, N * props.dimension * typeSize,
   */
  /* 	  (int)(N * props.dimension * typeSize), offset); */

  /* Make a dataset creation property list and set MPI-I/O mode */
  hid_t h_plist_id = H5Pcreate(H5P_DATASET_XFER);
  H5Pset_dxpl_mpio(h_plist_id, H5FD_MPIO_COLLECTIVE);

#ifdef IO_SPEED_MEASUREMENT
  MPI_Barrier(MPI_COMM_WORLD);
  tic = getticks();
#endif

  /* Write temporary buffer to HDF5 dataspace */
  h_err = H5Dwrite(h_data, io_hdf5_type(props.type), h_memspace, h_filespace,
                   h_plist_id, temp);
  if (h_err < 0) error("Error while writing data array '%s'.", props.name);

#ifdef IO_SPEED_MEASUREMENT
  MPI_Barrier(MPI_COMM_WORLD);
  ticks toc = getticks();
  float ms = clocks_from_ticks(toc - tic);
  int megaBytes = N * props.dimension * typeSize / (1024 * 1024);
  int total = 0;
  MPI_Reduce(&megaBytes, &total, 1, MPI_INT, MPI_SUM, 0, MPI_COMM_WORLD);
  if (engine_rank == 0)
    message("H5Dwrite for '%s' (%d MB) took %.3f %s (speed = %f MB/s).",
            props.name, total, ms, clocks_getunit(), total / (ms / 1000.));
#endif

  /* Free and close everything */
  swift_free("writebuff", temp);
  H5Pclose(h_plist_id);
  H5Sclose(h_memspace);
  H5Sclose(h_filespace);
}

/**
 * @brief Writes a data array in given HDF5 group.
 *
 * @param e The #engine we are writing from.
 * @param grp The group in which to write.
 * @param fileName The name of the file in which the data is written.
 * @param partTypeGroupName The name of the group containing the particles in
 * the HDF5 file.
 * @param props The #io_props of the field to read
 * @param N The number of particles to write.
 * @param N_total Total number of particles across all cores.
 * @param mpi_rank The rank of this node.
 * @param offset Offset in the array where this mpi task starts writing.
 * @param internal_units The #unit_system used internally.
 * @param snapshot_units The #unit_system used in the snapshots.
 */
void writeArray(struct engine* e, hid_t grp, char* fileName,
                char* partTypeGroupName, struct io_props props, size_t N,
                long long N_total, int mpi_rank, long long offset,
                const struct unit_system* internal_units,
                const struct unit_system* snapshot_units) {

  const size_t typeSize = io_sizeof_type(props.type);

#ifdef IO_SPEED_MEASUREMENT
  const ticks tic = getticks();
#endif

  /* Open dataset */
  const hid_t h_data = H5Dopen(grp, props.name, H5P_DEFAULT);
  if (h_data < 0) error("Error while opening dataset '%s'.", props.name);

  /* Given the limitations of ROM-IO we will need to write the data in chunk of
     HDF5_PARALLEL_IO_MAX_BYTES bytes per node until all the nodes are done. */
  char redo = 1;
  while (redo) {

    /* Maximal number of elements */
    const size_t max_chunk_size =
        HDF5_PARALLEL_IO_MAX_BYTES / (props.dimension * typeSize);

    /* Write the first chunk */
    const size_t this_chunk = (N > max_chunk_size) ? max_chunk_size : N;
    writeArray_chunk(e, h_data, props, this_chunk, offset, internal_units,
                     snapshot_units);

    /* Compute how many items are left */
    if (N > max_chunk_size) {
      N -= max_chunk_size;
      props.field += max_chunk_size * props.partSize; /* char* on the field */
      props.parts += max_chunk_size;                  /* part* on the part */
      props.xparts += max_chunk_size;                 /* xpart* on the xpart */
      props.gparts += max_chunk_size;                 /* gpart* on the gpart */
      props.sparts += max_chunk_size;                 /* spart* on the spart */
      props.bparts += max_chunk_size;                 /* bpart* on the bpart */
      offset += max_chunk_size;
      redo = 1;
    } else {
      N = 0;
      offset += 0;
      redo = 0;
    }

    /* Do we need to run again ? */
    MPI_Allreduce(MPI_IN_PLACE, &redo, 1, MPI_SIGNED_CHAR, MPI_MAX,
                  MPI_COMM_WORLD);

    if (redo && e->verbose && mpi_rank == 0)
      message("Need to redo one iteration for array '%s'", props.name);
  }

  /* Close everything */
  H5Dclose(h_data);

#ifdef IO_SPEED_MEASUREMENT
  MPI_Barrier(MPI_COMM_WORLD);
  if (engine_rank == 0)
    message("'%s' took %.3f %s.", props.name,
            clocks_from_ticks(getticks() - tic), clocks_getunit());
#endif
}

/**
 * @brief Reads an HDF5 initial condition file (GADGET-3 type) in parallel
 *
 * @param fileName The file to read.
 * @param internal_units The system units used internally
 * @param dim (output) The dimension of the volume read from the file.
 * @param parts (output) The array of #part read from the file.
 * @param gparts (output) The array of #gpart read from the file.
 * @param sparts (output) The array of #spart read from the file.
 * @param bparts (output) The array of #bpart read from the file.
 * @param Ngas (output) The number of particles read from the file.
 * @param Ngparts (output) The number of particles read from the file.
 * @param Ngparts_background (output) The number of background DM particles read
 * from the file.
 * @param Nnuparts (output) The number of neutrino particles read from the file.
 * @param Nstars (output) The number of particles read from the file.
 * @param Nblackholes (output) The number of particles read from the file.
 * @param flag_entropy (output) 1 if the ICs contained Entropy in the
 * InternalEnergy field
 * @param with_hydro Are we running with hydro ?
 * @param with_gravity Are we running with gravity ?
 * @param with_stars Are we running with stars ?
 * @param with_black_holes Are we running with black holes ?
 * @param with_cosmology Are we running with cosmology ?
 * @param cleanup_h Are we cleaning-up h-factors from the quantities we read?
 * @param cleanup_sqrt_a Are we cleaning-up the sqrt(a) factors in the Gadget
 * IC velocities?
 * @param h The value of the reduced Hubble constant to use for correction.
 * @param a The current value of the scale-factor.
 * @param mpi_rank The MPI rank of this node
 * @param mpi_size The number of MPI ranks
 * @param comm The MPI communicator
 * @param info The MPI information object
 * @param n_threads The number of threads to use for local operations.
 * @param dry_run If 1, don't read the particle. Only allocates the arrays.
 *
 */
void read_ic_parallel(char* fileName, const struct unit_system* internal_units,
                      double dim[3], struct part** parts, struct gpart** gparts,
                      struct spart** sparts, struct bpart** bparts,
                      size_t* Ngas, size_t* Ngparts, size_t* Ngparts_background,
                      size_t* Nnuparts, size_t* Nstars, size_t* Nblackholes,
                      int* flag_entropy, int with_hydro, int with_gravity,
                      int with_stars, int with_black_holes, int with_cosmology,
                      int cleanup_h, int cleanup_sqrt_a, double h, double a,
                      int mpi_rank, int mpi_size, MPI_Comm comm, MPI_Info info,
                      int n_threads, int dry_run) {

  hid_t h_file = 0, h_grp = 0;
  /* GADGET has only cubic boxes (in cosmological mode) */
  double boxSize[3] = {0.0, -1.0, -1.0};
  long long numParticles[swift_type_count] = {0};
  long long numParticles_highWord[swift_type_count] = {0};
  size_t N[swift_type_count] = {0};
  long long N_total[swift_type_count] = {0};
  long long offset[swift_type_count] = {0};
  int dimension = 3; /* Assume 3D if nothing is specified */
  size_t Ndm = 0;
  size_t Ndm_background = 0;
  size_t Ndm_neutrino = 0;

  /* Initialise counters */
  *Ngas = 0, *Ngparts = 0, *Ngparts_background = 0, *Nnuparts = 0, *Nstars = 0,
  *Nblackholes = 0;

  /* Open file */
  /* message("Opening file '%s' as IC.", fileName); */
  hid_t h_plist_id = H5Pcreate(H5P_FILE_ACCESS);
  H5Pset_fapl_mpio(h_plist_id, comm, info);
  h_file = H5Fopen(fileName, H5F_ACC_RDONLY, h_plist_id);
  if (h_file < 0) error("Error while opening file '%s'.", fileName);

  /* Open header to read simulation properties */
  /* message("Reading file header..."); */
  h_grp = H5Gopen(h_file, "/Header", H5P_DEFAULT);
  if (h_grp < 0) error("Error while opening file header\n");

  /* Check the dimensionality of the ICs (if the info exists) */
  const hid_t hid_dim = H5Aexists(h_grp, "Dimension");
  if (hid_dim < 0)
    error("Error while testing existance of 'Dimension' attribute");
  if (hid_dim > 0) io_read_attribute(h_grp, "Dimension", INT, &dimension);
  if (dimension != hydro_dimension)
    error("ICs dimensionality (%dD) does not match code dimensionality (%dD)",
          dimension, (int)hydro_dimension);

  /* Check whether the number of files is specified (if the info exists) */
  const hid_t hid_files = H5Aexists(h_grp, "NumFilesPerSnapshot");
  int num_files = 1;
  if (hid_files < 0)
    error(
        "Error while testing the existance of 'NumFilesPerSnapshot' attribute");
  if (hid_files > 0)
    io_read_attribute(h_grp, "NumFilesPerSnapshot", INT, &num_files);
  if (num_files != 1)
    error(
        "ICs are split over multiples files (%d). SWIFT cannot handle this "
        "case. The script /tools/combine_ics.py is availalbe in the repository "
        "to combine files into a valid input file.",
        num_files);

  /* Read the relevant information and print status */
  int flag_entropy_temp[6];
  io_read_attribute(h_grp, "Flag_Entropy_ICs", INT, flag_entropy_temp);
  *flag_entropy = flag_entropy_temp[0];
  io_read_attribute(h_grp, "BoxSize", DOUBLE, boxSize);
  io_read_attribute(h_grp, "NumPart_Total", LONGLONG, numParticles);
  io_read_attribute(h_grp, "NumPart_Total_HighWord", LONGLONG,
                    numParticles_highWord);

  /* Check that the user is not doing something silly when they e.g. restart
   * from a snapshot by asserting that the current scale-factor (from
   * parameter file) and the redshift in the header are consistent */
  if (with_cosmology) {
    io_assert_valid_header_cosmology(h_grp, a);
  }

  for (int ptype = 0; ptype < swift_type_count; ++ptype)
    N_total[ptype] =
        (numParticles[ptype]) + (numParticles_highWord[ptype] << 32);

  /* Get the box size if not cubic */
  dim[0] = boxSize[0];
  dim[1] = (boxSize[1] < 0) ? boxSize[0] : boxSize[1];
  dim[2] = (boxSize[2] < 0) ? boxSize[0] : boxSize[2];

  /* Change box size in the 1D and 2D case */
  if (hydro_dimension == 2)
    dim[2] = min(dim[0], dim[1]);
  else if (hydro_dimension == 1)
    dim[2] = dim[1] = dim[0];

  /* Convert the box size if we want to clean-up h-factors */
  if (cleanup_h) {
    dim[0] /= h;
    dim[1] /= h;
    dim[2] /= h;
  }

  /* message("Found %lld particles in a %speriodic box of size [%f %f %f].", */
  /* 	  N_total[0], (periodic ? "": "non-"), dim[0], dim[1], dim[2]); */

  /* Divide the particles among the tasks. */
  for (int ptype = 0; ptype < swift_type_count; ++ptype) {
    offset[ptype] = mpi_rank * N_total[ptype] / mpi_size;
    N[ptype] = (mpi_rank + 1) * N_total[ptype] / mpi_size - offset[ptype];
  }

  /* Close header */
  H5Gclose(h_grp);

  /* Read the unit system used in the ICs */
  struct unit_system* ic_units =
      (struct unit_system*)malloc(sizeof(struct unit_system));
  if (ic_units == NULL) error("Unable to allocate memory for IC unit system");
  io_read_unit_system(h_file, ic_units, internal_units, mpi_rank);

  /* Tell the user if a conversion will be needed */
  if (mpi_rank == 0) {
    if (units_are_equal(ic_units, internal_units)) {

      message("IC and internal units match. No conversion needed.");

    } else {

      message("Conversion needed from:");
      message("(ICs) Unit system: U_M =      %e g.", ic_units->UnitMass_in_cgs);
      message("(ICs) Unit system: U_L =      %e cm.",
              ic_units->UnitLength_in_cgs);
      message("(ICs) Unit system: U_t =      %e s.", ic_units->UnitTime_in_cgs);
      message("(ICs) Unit system: U_I =      %e A.",
              ic_units->UnitCurrent_in_cgs);
      message("(ICs) Unit system: U_T =      %e K.",
              ic_units->UnitTemperature_in_cgs);
      message("to:");
      message("(internal) Unit system: U_M = %e g.",
              internal_units->UnitMass_in_cgs);
      message("(internal) Unit system: U_L = %e cm.",
              internal_units->UnitLength_in_cgs);
      message("(internal) Unit system: U_t = %e s.",
              internal_units->UnitTime_in_cgs);
      message("(internal) Unit system: U_I = %e A.",
              internal_units->UnitCurrent_in_cgs);
      message("(internal) Unit system: U_T = %e K.",
              internal_units->UnitTemperature_in_cgs);
    }
  }

  /* Convert the dimensions of the box */
  for (int j = 0; j < 3; j++)
    dim[j] *=
        units_conversion_factor(ic_units, internal_units, UNIT_CONV_LENGTH);

  /* Allocate memory to store SPH particles */
  if (with_hydro) {
    *Ngas = N[0];
    if (swift_memalign("parts", (void**)parts, part_align,
                       (*Ngas) * sizeof(struct part)) != 0)
      error("Error while allocating memory for particles");
    bzero(*parts, *Ngas * sizeof(struct part));
  }

  /* Allocate memory to store stars particles */
  if (with_stars) {
    *Nstars = N[swift_type_stars];
    if (swift_memalign("sparts", (void**)sparts, spart_align,
                       *Nstars * sizeof(struct spart)) != 0)
      error("Error while allocating memory for stars particles");
    bzero(*sparts, *Nstars * sizeof(struct spart));
  }

  /* Allocate memory to store black hole particles */
  if (with_black_holes) {
    *Nblackholes = N[swift_type_black_hole];
    if (swift_memalign("sparts", (void**)bparts, bpart_align,
                       *Nblackholes * sizeof(struct bpart)) != 0)
      error("Error while allocating memory for black_holes particles");
    bzero(*bparts, *Nblackholes * sizeof(struct bpart));
  }

  /* Allocate memory to store gravity particles */
  if (with_gravity) {
    Ndm = N[swift_type_dark_matter];
    Ndm_background = N[swift_type_dark_matter_background];
    Ndm_neutrino = N[swift_type_neutrino];
    *Ngparts = (with_hydro ? N[swift_type_gas] : 0) +
               N[swift_type_dark_matter] +
               N[swift_type_dark_matter_background] + N[swift_type_neutrino] +
               (with_stars ? N[swift_type_stars] : 0) +
               (with_black_holes ? N[swift_type_black_hole] : 0);
    *Ngparts_background = Ndm_background;
    *Nnuparts = Ndm_neutrino;
    if (swift_memalign("gparts", (void**)gparts, gpart_align,
                       *Ngparts * sizeof(struct gpart)) != 0)
      error("Error while allocating memory for gravity particles");
    bzero(*gparts, *Ngparts * sizeof(struct gpart));
  }

  /* message("Allocated %8.2f MB for particles.", *N * sizeof(struct part) /
   * (1024.*1024.)); */

  /* message("BoxSize = %lf", dim[0]); */
  /* message("NumPart = [%zd, %zd] Total = %zd", *Ngas, Ndm, *Ngparts); */

  /* Loop over all particle types */
  for (int ptype = 0; ptype < swift_type_count; ptype++) {

    /* Don't do anything if no particle of this kind */
    if (N_total[ptype] == 0) continue;

    /* Open the particle group in the file */
    char partTypeGroupName[PARTICLE_GROUP_BUFFER_SIZE];
    snprintf(partTypeGroupName, PARTICLE_GROUP_BUFFER_SIZE, "/PartType%d",
             ptype);
    h_grp = H5Gopen(h_file, partTypeGroupName, H5P_DEFAULT);
    if (h_grp < 0)
      error("Error while opening particle group %s.", partTypeGroupName);

    int num_fields = 0;
    struct io_props list[100];
    size_t Nparticles = 0;

    /* Read particle fields into the particle structure */
    switch (ptype) {

      case swift_type_gas:
        if (with_hydro) {
          Nparticles = *Ngas;
          hydro_read_particles(*parts, list, &num_fields);
          num_fields += chemistry_read_particles(*parts, list + num_fields);
        }
        break;

      case swift_type_dark_matter:
        if (with_gravity) {
          Nparticles = Ndm;
          darkmatter_read_particles(*gparts, list, &num_fields);
        }
        break;

      case swift_type_dark_matter_background:
        if (with_gravity) {
          Nparticles = Ndm_background;
          darkmatter_read_particles(*gparts + Ndm, list, &num_fields);
        }
        break;

      case swift_type_neutrino:
        if (with_gravity) {
          Nparticles = Ndm_neutrino;
          darkmatter_read_particles(*gparts + Ndm + Ndm_background, list,
                                    &num_fields);
        }
        break;

      case swift_type_stars:
        if (with_stars) {
          Nparticles = *Nstars;
          stars_read_particles(*sparts, list, &num_fields);
        }
        break;

      case swift_type_black_hole:
        if (with_black_holes) {
          Nparticles = *Nblackholes;
          black_holes_read_particles(*bparts, list, &num_fields);
        }
        break;

      default:
        if (mpi_rank == 0)
          message("Particle Type %d not yet supported. Particles ignored",
                  ptype);
    }

    /* Read everything */
    if (!dry_run)
      for (int i = 0; i < num_fields; ++i)
        readArray(h_grp, list[i], Nparticles, N_total[ptype], mpi_rank,
                  offset[ptype], internal_units, ic_units, cleanup_h,
                  cleanup_sqrt_a, h, a);

    /* Close particle group */
    H5Gclose(h_grp);
  }

  if (!dry_run && with_gravity) {

    /* Let's initialise a bit of thread parallelism here */
    struct threadpool tp;
    threadpool_init(&tp, n_threads);

    /* Prepare the DM particles */
    io_prepare_dm_gparts(&tp, *gparts, Ndm);

    /* Prepare the DM background particles */
    io_prepare_dm_background_gparts(&tp, *gparts + Ndm, Ndm_background);

    /* Prepare the neutrino particles */
    io_prepare_nuparts(&tp, *gparts + Ndm + Ndm_background, Ndm_neutrino);

    /* Duplicate the hydro particles into gparts */
    if (with_hydro)
      io_duplicate_hydro_gparts(&tp, *parts, *gparts, *Ngas,
                                Ndm + Ndm_background + Ndm_neutrino);

    /* Duplicate the stars particles into gparts */
    if (with_stars)
      io_duplicate_stars_gparts(&tp, *sparts, *gparts, *Nstars,
                                Ndm + Ndm_background + Ndm_neutrino + *Ngas);

    /* Duplicate the stars particles into gparts */
    if (with_black_holes)
      io_duplicate_black_holes_gparts(
          &tp, *bparts, *gparts, *Nblackholes,
          Ndm + Ndm_background + Ndm_neutrino + *Ngas + *Nstars);

    threadpool_clean(&tp);
  }

  /* message("Done Reading particles..."); */

  /* Clean up */
  free(ic_units);

  /* Close property handler */
  H5Pclose(h_plist_id);

  /* Close file */
  H5Fclose(h_file);
}

/**
 * @brief Prepares a file for a parallel write.
 *
 * @param e The #engine.
 * @param baseName The base name of the snapshots.
 * @param N_total The total number of particles of each type to write.
 * @param internal_units The #unit_system used internally.
 * @param snapshot_units The #unit_system used in the snapshots.
 */
void prepare_file(struct engine* e, const char* baseName, long long N_total[6],
                  const struct unit_system* internal_units,
                  const struct unit_system* snapshot_units) {

  const struct part* parts = e->s->parts;
  const struct xpart* xparts = e->s->xparts;
  const struct gpart* gparts = e->s->gparts;
  const struct spart* sparts = e->s->sparts;
  const struct bpart* bparts = e->s->bparts;
  struct swift_params* params = e->parameter_file;
  const int with_cosmology = e->policy & engine_policy_cosmology;
  const int with_cooling = e->policy & engine_policy_cooling;
  const int with_temperature = e->policy & engine_policy_temperature;
  const int with_fof = e->policy & engine_policy_fof;
#ifdef HAVE_VELOCIRAPTOR
  const int with_stf = (e->policy & engine_policy_structure_finding) &&
                       (e->s->gpart_group_data != NULL);
#else
  const int with_stf = 0;
#endif

  FILE* xmfFile = 0;
  int numFiles = 1;

  /* First time, we need to create the XMF file */
  if (e->snapshot_output_count == 0) xmf_create_file(baseName);

  /* Prepare the XMF file for the new entry */
  xmfFile = xmf_prepare_file(baseName);

  /* HDF5 File name */
  char fileName[FILENAME_BUFFER_SIZE];
  if (e->snapshot_int_time_label_on)
    snprintf(fileName, FILENAME_BUFFER_SIZE, "%s_%06i.hdf5", baseName,
             (int)round(e->time));
  else if (e->snapshot_invoke_stf) {
    snprintf(fileName, FILENAME_BUFFER_SIZE, "%s_%04i.hdf5", baseName,
             e->stf_output_count);
  } else {
    snprintf(fileName, FILENAME_BUFFER_SIZE, "%s_%04i.hdf5", baseName,
             e->snapshot_output_count);
  }

  /* Open HDF5 file with the chosen parameters */
  hid_t h_file = H5Fcreate(fileName, H5F_ACC_TRUNC, H5P_DEFAULT, H5P_DEFAULT);
  if (h_file < 0) error("Error while opening file '%s'.", fileName);

  /* Write the part of the XMF file corresponding to this
   * specific output */
  xmf_write_outputheader(xmfFile, fileName, e->time);

  /* Open header to write simulation properties */
  /* message("Writing file header..."); */
  hid_t h_grp =
      H5Gcreate(h_file, "/Header", H5P_DEFAULT, H5P_DEFAULT, H5P_DEFAULT);
  if (h_grp < 0) error("Error while creating file header\n");

  /* Convert basic output information to snapshot units */
  const double factor_time =
      units_conversion_factor(internal_units, snapshot_units, UNIT_CONV_TIME);
  const double factor_length =
      units_conversion_factor(internal_units, snapshot_units, UNIT_CONV_LENGTH);
  const double dblTime = e->time * factor_time;
  const double dim[3] = {e->s->dim[0] * factor_length,
                         e->s->dim[1] * factor_length,
                         e->s->dim[2] * factor_length};

  /* Print the relevant information and print status */
  io_write_attribute(h_grp, "BoxSize", DOUBLE, dim, 3);
  io_write_attribute(h_grp, "Time", DOUBLE, &dblTime, 1);
  const int dimension = (int)hydro_dimension;
  io_write_attribute(h_grp, "Dimension", INT, &dimension, 1);
  io_write_attribute(h_grp, "Redshift", DOUBLE, &e->cosmology->z, 1);
  io_write_attribute(h_grp, "Scale-factor", DOUBLE, &e->cosmology->a, 1);
  io_write_attribute_s(h_grp, "Code", "SWIFT");
  time_t tm = time(NULL);
  io_write_attribute_s(h_grp, "Snapshot date", ctime(&tm));
  io_write_attribute_s(h_grp, "RunName", e->run_name);

  /* GADGET-2 legacy values */
  /* Number of particles of each type */
  unsigned int numParticles[swift_type_count] = {0};
  unsigned int numParticlesHighWord[swift_type_count] = {0};
  for (int ptype = 0; ptype < swift_type_count; ++ptype) {
    numParticles[ptype] = (unsigned int)N_total[ptype];
    numParticlesHighWord[ptype] = (unsigned int)(N_total[ptype] >> 32);
  }
  io_write_attribute(h_grp, "NumPart_ThisFile", LONGLONG, N_total,
                     swift_type_count);
  io_write_attribute(h_grp, "NumPart_Total", UINT, numParticles,
                     swift_type_count);
  io_write_attribute(h_grp, "NumPart_Total_HighWord", UINT,
                     numParticlesHighWord, swift_type_count);
  double MassTable[6] = {0., 0., 0., 0., 0., 0.};
  io_write_attribute(h_grp, "MassTable", DOUBLE, MassTable, swift_type_count);
  unsigned int flagEntropy[swift_type_count] = {0};
  flagEntropy[0] = writeEntropyFlag();
  io_write_attribute(h_grp, "Flag_Entropy_ICs", UINT, flagEntropy,
                     swift_type_count);
  io_write_attribute(h_grp, "NumFilesPerSnapshot", INT, &numFiles, 1);

  /* Close header */
  H5Gclose(h_grp);

  /* Print the code version */
  io_write_code_description(h_file);

  /* Print the run's policy */
  io_write_engine_policy(h_file, e);

  /* Print the SPH parameters */
  if (e->policy & engine_policy_hydro) {
    h_grp = H5Gcreate(h_file, "/HydroScheme", H5P_DEFAULT, H5P_DEFAULT,
                      H5P_DEFAULT);
    if (h_grp < 0) error("Error while creating SPH group");
    hydro_props_print_snapshot(h_grp, e->hydro_properties);
    hydro_write_flavour(h_grp);
    H5Gclose(h_grp);
  }

  /* Print the subgrid parameters */
  h_grp = H5Gcreate(h_file, "/SubgridScheme", H5P_DEFAULT, H5P_DEFAULT,
                    H5P_DEFAULT);
  if (h_grp < 0) error("Error while creating subgrid group");
  entropy_floor_write_flavour(h_grp);
  cooling_write_flavour(h_grp, e->cooling_func);
  chemistry_write_flavour(h_grp);
  tracers_write_flavour(h_grp);
  feedback_write_flavour(e->feedback_props, h_grp);
  H5Gclose(h_grp);

  /* Print the gravity parameters */
  if (e->policy & engine_policy_self_gravity) {
    h_grp = H5Gcreate(h_file, "/GravityScheme", H5P_DEFAULT, H5P_DEFAULT,
                      H5P_DEFAULT);
    if (h_grp < 0) error("Error while creating gravity group");
    gravity_props_print_snapshot(h_grp, e->gravity_properties);
    H5Gclose(h_grp);
  }

  /* Print the stellar parameters */
  if (e->policy & engine_policy_stars) {
    h_grp = H5Gcreate(h_file, "/StarsScheme", H5P_DEFAULT, H5P_DEFAULT,
                      H5P_DEFAULT);
    if (h_grp < 0) error("Error while creating stars group");
    stars_props_print_snapshot(h_grp, e->stars_properties);
    H5Gclose(h_grp);
  }

  /* Print the cosmological parameters */
  h_grp =
      H5Gcreate(h_file, "/Cosmology", H5P_DEFAULT, H5P_DEFAULT, H5P_DEFAULT);
  if (h_grp < 0) error("Error while creating cosmology group");
  if (e->policy & engine_policy_cosmology)
    io_write_attribute_i(h_grp, "Cosmological run", 1);
  else
    io_write_attribute_i(h_grp, "Cosmological run", 0);
  cosmology_write_model(h_grp, e->cosmology);
  H5Gclose(h_grp);

  /* Print the runtime parameters */
  h_grp =
      H5Gcreate(h_file, "/Parameters", H5P_DEFAULT, H5P_DEFAULT, H5P_DEFAULT);
  if (h_grp < 0) error("Error while creating parameters group");
  parser_write_params_to_hdf5(e->parameter_file, h_grp, 1);
  H5Gclose(h_grp);

  /* Print the runtime unused parameters */
  h_grp = H5Gcreate(h_file, "/UnusedParameters", H5P_DEFAULT, H5P_DEFAULT,
                    H5P_DEFAULT);
  if (h_grp < 0) error("Error while creating parameters group");
  parser_write_params_to_hdf5(e->parameter_file, h_grp, 0);
  H5Gclose(h_grp);

  /* Print the system of Units used in the spashot */
  io_write_unit_system(h_file, snapshot_units, "Units");

  /* Print the system of Units used internally */
  io_write_unit_system(h_file, internal_units, "InternalCodeUnits");

  /* Loop over all particle types */
  for (int ptype = 0; ptype < swift_type_count; ptype++) {

    /* Don't do anything if no particle of this kind */
    if (N_total[ptype] == 0) continue;

    /* Add the global information for that particle type to
     * the XMF meta-file */
    xmf_write_groupheader(xmfFile, fileName, N_total[ptype],
                          (enum part_type)ptype);

    /* Create the particle group in the file */
    char partTypeGroupName[PARTICLE_GROUP_BUFFER_SIZE];
    snprintf(partTypeGroupName, PARTICLE_GROUP_BUFFER_SIZE, "/PartType%d",
             ptype);
    h_grp = H5Gcreate(h_file, partTypeGroupName, H5P_DEFAULT, H5P_DEFAULT,
                      H5P_DEFAULT);
    if (h_grp < 0)
      error("Error while opening particle group %s.", partTypeGroupName);

    int num_fields = 0;
    struct io_props list[100];

    /* Write particle fields from the particle structure */
    switch (ptype) {

      case swift_type_gas:
        hydro_write_particles(parts, xparts, list, &num_fields);
        num_fields += chemistry_write_particles(parts, list + num_fields);
        if (with_cooling || with_temperature) {
          num_fields += cooling_write_particles(
              parts, xparts, list + num_fields, e->cooling_func);
        }
        num_fields += tracers_write_particles(parts, xparts, list + num_fields,
                                              with_cosmology);
        num_fields +=
            star_formation_write_particles(parts, xparts, list + num_fields);
        if (with_fof) {
          num_fields += fof_write_parts(parts, xparts, list + num_fields);
        }
        if (with_stf) {
          num_fields +=
              velociraptor_write_parts(parts, xparts, list + num_fields);
        }
        break;

      case swift_type_dark_matter:
        darkmatter_write_particles(gparts, list, &num_fields);
        if (with_fof) {
          num_fields += fof_write_gparts(gparts, list + num_fields);
        }
        if (with_stf) {
          num_fields += velociraptor_write_gparts(e->s->gpart_group_data,
                                                  list + num_fields);
        }
        break;

      case swift_type_dark_matter_background:
        darkmatter_write_particles(gparts, list, &num_fields);
        if (with_fof) {
          num_fields += fof_write_gparts(gparts, list + num_fields);
        }
        if (with_stf) {
          num_fields += velociraptor_write_gparts(e->s->gpart_group_data,
                                                  list + num_fields);
        }
        break;

      case swift_type_neutrino:
        darkmatter_write_particles(gparts, list, &num_fields);
        if (with_fof) {
          num_fields += fof_write_gparts(gparts, list + num_fields);
        }
        if (with_stf) {
          num_fields += velociraptor_write_gparts(e->s->gpart_group_data,
                                                  list + num_fields);
        }
        break;

      case swift_type_stars:
        stars_write_particles(sparts, list, &num_fields, with_cosmology);
        num_fields += chemistry_write_sparticles(sparts, list + num_fields);
        num_fields +=
            tracers_write_sparticles(sparts, list + num_fields, with_cosmology);
        if (with_fof) {
          num_fields += fof_write_sparts(sparts, list + num_fields);
        }
        if (with_stf) {
          num_fields += velociraptor_write_sparts(sparts, list + num_fields);
        }
        break;

      case swift_type_black_hole:
        black_holes_write_particles(bparts, list, &num_fields, with_cosmology);
        num_fields += chemistry_write_bparticles(bparts, list + num_fields);
        if (with_fof) {
          num_fields += fof_write_bparts(bparts, list + num_fields);
        }
        if (with_stf) {
          num_fields += velociraptor_write_bparts(bparts, list + num_fields);
        }
        break;

      default:
        error("Particle Type %d not yet supported. Aborting", ptype);
    }

    /* Prepare everything that is not cancelled */
    for (int i = 0; i < num_fields; ++i) {

      /* Did the user cancel this field? */
      char field[PARSER_MAX_LINE_SIZE];
      sprintf(field, "SelectOutput:%.*s_%s", FIELD_BUFFER_SIZE, list[i].name,
              part_type_names[ptype]);
      int should_write = parser_get_opt_param_int(params, field, 1);

      if (should_write)
        prepareArray(e, h_grp, fileName, xmfFile, partTypeGroupName, list[i],
                     N_total[ptype], snapshot_units);
    }

    /* Close particle group */
    H5Gclose(h_grp);

    /* Close this particle group in the XMF file as well */
    xmf_write_groupfooter(xmfFile, (enum part_type)ptype);
  }

  /* Write LXMF file descriptor */
  xmf_write_outputfooter(xmfFile, e->snapshot_output_count, e->time);

  /* Close the file for now */
  H5Fclose(h_file);
}

/**
 * @brief Writes an HDF5 output file (GADGET-3 type) with
 *its XMF descriptor
 *
 * @param e The engine containing all the system.
 * @param baseName The common part of the snapshot file name.
 * @param internal_units The #unit_system used internally
 * @param snapshot_units The #unit_system used in the snapshots
 * @param mpi_rank The MPI rank of this node.
 * @param mpi_size The number of MPI ranks.
 * @param comm The MPI communicator.
 * @param info The MPI information object
 *
 * Creates an HDF5 output file and writes the particles
 * contained in the engine. If such a file already exists, it is
 * erased and replaced by the new one.
 * The companion XMF file is also updated accordingly.
 *
 * Calls #error() if an error occurs.
 *
 */
void write_output_parallel(struct engine* e, const char* baseName,
                           const struct unit_system* internal_units,
                           const struct unit_system* snapshot_units,
                           int mpi_rank, int mpi_size, MPI_Comm comm,
                           MPI_Info info) {

  const struct part* parts = e->s->parts;
  const struct xpart* xparts = e->s->xparts;
  const struct gpart* gparts = e->s->gparts;
  const struct spart* sparts = e->s->sparts;
  const struct bpart* bparts = e->s->bparts;
  struct swift_params* params = e->parameter_file;
  const int with_cosmology = e->policy & engine_policy_cosmology;
  const int with_cooling = e->policy & engine_policy_cooling;
  const int with_temperature = e->policy & engine_policy_temperature;
  const int with_fof = e->policy & engine_policy_fof;
  const int with_DM_background = e->s->with_DM_background;
#ifdef HAVE_VELOCIRAPTOR
  const int with_stf = (e->policy & engine_policy_structure_finding) &&
                       (e->s->gpart_group_data != NULL);
#else
  const int with_stf = 0;
#endif

  /* Number of particles currently in the arrays */
  const size_t Ntot = e->s->nr_gparts;
  const size_t Ngas = e->s->nr_parts;
  const size_t Nstars = e->s->nr_sparts;
  const size_t Nblackholes = e->s->nr_bparts;
  // const size_t Nbaryons = Ngas + Nstars;
  // const size_t Ndm = Ntot > 0 ? Ntot - Nbaryons : 0;

  size_t Ndm_background = 0;
  if (with_DM_background) {
    Ndm_background = io_count_dm_background_gparts(gparts, Ntot);
  }

  const size_t Ndm_neutrino = io_count_nuparts(gparts, Ntot);

  /* Number of particles that we will write */
  const size_t Ntot_written =
      e->s->nr_gparts - e->s->nr_inhibited_gparts - e->s->nr_extra_gparts;
  const size_t Ngas_written =
      e->s->nr_parts - e->s->nr_inhibited_parts - e->s->nr_extra_parts;
  const size_t Nstars_written =
      e->s->nr_sparts - e->s->nr_inhibited_sparts - e->s->nr_extra_sparts;
  const size_t Nblackholes_written =
      e->s->nr_bparts - e->s->nr_inhibited_bparts - e->s->nr_extra_bparts;
  const size_t Nbaryons_written =
      Ngas_written + Nstars_written + Nblackholes_written;
  const size_t Ndm_written =
      Ntot_written > 0
          ? Ntot_written - Nbaryons_written - Ndm_background - Ndm_neutrino
          : 0;

  /* Compute offset in the file and total number of particles */
  size_t N[swift_type_count] = {
      Ngas_written,   Ndm_written,         Ndm_background, 0,
      Nstars_written, Nblackholes_written, Ndm_neutrino};
  long long N_total[swift_type_count] = {0};
  long long offset[swift_type_count] = {0};
  MPI_Exscan(N, offset, swift_type_count, MPI_LONG_LONG_INT, MPI_SUM, comm);
  for (int ptype = 0; ptype < swift_type_count; ++ptype)
    N_total[ptype] = offset[ptype] + N[ptype];

  /* The last rank now has the correct N_total. Let's
   * broadcast from there */
<<<<<<< HEAD
  MPI_Bcast(&N_total, swift_type_count, MPI_LONG_LONG_INT, mpi_size - 1, comm);
=======
  MPI_Bcast(N_total, 6, MPI_LONG_LONG_INT, mpi_size - 1, comm);
>>>>>>> 6def8f27

  /* Now everybody konws its offset and the total number of
   * particles of each type */

#ifdef IO_SPEED_MEASUREMENT
  ticks tic = getticks();
#endif

  /* Rank 0 prepares the file */
  if (mpi_rank == 0)
    prepare_file(e, baseName, N_total, internal_units, snapshot_units);

  MPI_Barrier(MPI_COMM_WORLD);

#ifdef IO_SPEED_MEASUREMENT
  if (engine_rank == 0)
    message("Preparing file on rank 0 took %.3f %s.",
            clocks_from_ticks(getticks() - tic), clocks_getunit());

  tic = getticks();
#endif

  /* HDF5 File name */
  char fileName[FILENAME_BUFFER_SIZE];
  if (e->snapshot_int_time_label_on)
    snprintf(fileName, FILENAME_BUFFER_SIZE, "%s_%06i.hdf5", baseName,
             (int)round(e->time));
  else if (e->snapshot_invoke_stf) {
    snprintf(fileName, FILENAME_BUFFER_SIZE, "%s_%04i.hdf5", baseName,
             e->stf_output_count);
  } else {
    snprintf(fileName, FILENAME_BUFFER_SIZE, "%s_%04i.hdf5", baseName,
             e->snapshot_output_count);
  }

  /* Now write the top-level cell structure */
  hid_t h_file_cells = 0, h_grp_cells = 0;
  if (mpi_rank == 0) {

    /* Open the snapshot on rank 0 */
    h_file_cells = H5Fopen(fileName, H5F_ACC_RDWR, H5P_DEFAULT);
    if (h_file_cells < 0)
      error("Error while opening file '%s' on rank %d.", fileName, mpi_rank);

    /* Create the group we want in the file */
    h_grp_cells = H5Gcreate(h_file_cells, "/Cells", H5P_DEFAULT, H5P_DEFAULT,
                            H5P_DEFAULT);
    if (h_grp_cells < 0) error("Error while creating cells group");
  }

  /* Write the location of the particles in the arrays */
  io_write_cell_offsets(h_grp_cells, e->s->cdim, e->s->dim, e->s->pos_dithering,
                        e->s->cells_top, e->s->nr_cells, e->s->width, mpi_rank,
                        N_total, offset, internal_units, snapshot_units);

  /* Close everything */
  if (mpi_rank == 0) {
    H5Gclose(h_grp_cells);
    H5Fclose(h_file_cells);
  }

  /* Prepare some file-access properties */
  hid_t plist_id = H5Pcreate(H5P_FILE_ACCESS);

  /* Set some MPI-IO parameters */
  // MPI_Info_set(info, "IBM_largeblock_io", "true");
  MPI_Info_set(info, "romio_cb_write", "enable");
  MPI_Info_set(info, "romio_ds_write", "disable");

  /* Activate parallel i/o */
  hid_t h_err = H5Pset_fapl_mpio(plist_id, comm, info);
  if (h_err < 0) error("Error setting parallel i/o");

  /* Align on 4k pages. */
  h_err = H5Pset_alignment(plist_id, 1024, 4096);
  if (h_err < 0) error("Error setting Hdf5 alignment");

  /* Disable meta-data cache eviction */
  H5AC_cache_config_t mdc_config;
  mdc_config.version = H5AC__CURR_CACHE_CONFIG_VERSION;
  h_err = H5Pget_mdc_config(plist_id, &mdc_config);
  if (h_err < 0) error("Error getting the MDC config");

  mdc_config.evictions_enabled = 0; /* false */
  mdc_config.incr_mode = H5C_incr__off;
  mdc_config.decr_mode = H5C_decr__off;
  mdc_config.flash_incr_mode = H5C_flash_incr__off;
  h_err = H5Pset_mdc_config(plist_id, &mdc_config);
  if (h_err < 0) error("Error setting the MDC config");

/* Use parallel meta-data writes */
#if H5_VERSION_GE(1, 10, 0)
  h_err = H5Pset_all_coll_metadata_ops(plist_id, 1);
  if (h_err < 0) error("Error setting collective meta-data on all ops");
    // h_err = H5Pset_coll_metadata_write(plist_id, 1);
    // if (h_err < 0) error("Error setting collective meta-data writes");
#endif

#ifdef IO_SPEED_MEASUREMENT
  MPI_Barrier(MPI_COMM_WORLD);
  if (engine_rank == 0)
    message("Setting parallel HDF5 access properties took %.3f %s.",
            clocks_from_ticks(getticks() - tic), clocks_getunit());

  tic = getticks();
#endif

  /* Open HDF5 file with the chosen parameters */
  hid_t h_file = H5Fopen(fileName, H5F_ACC_RDWR, plist_id);
  if (h_file < 0) error("Error while opening file '%s'.", fileName);

#ifdef IO_SPEED_MEASUREMENT
  MPI_Barrier(MPI_COMM_WORLD);
  if (engine_rank == 0)
    message("Opening HDF5 file  took %.3f %s.",
            clocks_from_ticks(getticks() - tic), clocks_getunit());

  tic = getticks();
#endif

  /* Tell the user if a conversion will be needed */
  if (e->verbose && mpi_rank == 0) {
    if (units_are_equal(snapshot_units, internal_units)) {

      message("Snapshot and internal units match. No conversion needed.");

    } else {

      message("Conversion needed from:");
      message("(Snapshot) Unit system: U_M =      %e g.",
              snapshot_units->UnitMass_in_cgs);
      message("(Snapshot) Unit system: U_L =      %e cm.",
              snapshot_units->UnitLength_in_cgs);
      message("(Snapshot) Unit system: U_t =      %e s.",
              snapshot_units->UnitTime_in_cgs);
      message("(Snapshot) Unit system: U_I =      %e A.",
              snapshot_units->UnitCurrent_in_cgs);
      message("(Snapshot) Unit system: U_T =      %e K.",
              snapshot_units->UnitTemperature_in_cgs);
      message("to:");
      message("(internal) Unit system: U_M = %e g.",
              internal_units->UnitMass_in_cgs);
      message("(internal) Unit system: U_L = %e cm.",
              internal_units->UnitLength_in_cgs);
      message("(internal) Unit system: U_t = %e s.",
              internal_units->UnitTime_in_cgs);
      message("(internal) Unit system: U_I = %e A.",
              internal_units->UnitCurrent_in_cgs);
      message("(internal) Unit system: U_T = %e K.",
              internal_units->UnitTemperature_in_cgs);
    }
  }

  /* Loop over all particle types */
  for (int ptype = 0; ptype < swift_type_count; ptype++) {

    /* Don't do anything if no particle of this kind */
    if (N_total[ptype] == 0) continue;

    /* Open the particle group in the file */
    char partTypeGroupName[PARTICLE_GROUP_BUFFER_SIZE];
    snprintf(partTypeGroupName, PARTICLE_GROUP_BUFFER_SIZE, "/PartType%d",
             ptype);
    hid_t h_grp = H5Gopen(h_file, partTypeGroupName, H5P_DEFAULT);
    if (h_grp < 0)
      error("Error while opening particle group %s.", partTypeGroupName);

    int num_fields = 0;
    struct io_props list[100];
    size_t Nparticles = 0;

    struct part* parts_written = NULL;
    struct xpart* xparts_written = NULL;
    struct gpart* gparts_written = NULL;
    struct velociraptor_gpart_data* gpart_group_data_written = NULL;
    struct spart* sparts_written = NULL;
    struct bpart* bparts_written = NULL;

    /* Write particle fields from the particle structure */
    switch (ptype) {

      case swift_type_gas: {
        if (Ngas == Ngas_written) {

          /* No inhibted particles: easy case */
          Nparticles = Ngas;
          hydro_write_particles(parts, xparts, list, &num_fields);
          num_fields += chemistry_write_particles(parts, list + num_fields);
          if (with_cooling || with_temperature) {
            num_fields += cooling_write_particles(
                parts, xparts, list + num_fields, e->cooling_func);
          }
          if (with_fof) {
            num_fields += fof_write_parts(parts, xparts, list + num_fields);
          }
          if (with_stf) {
            num_fields +=
                velociraptor_write_parts(parts, xparts, list + num_fields);
          }
          num_fields += tracers_write_particles(
              parts, xparts, list + num_fields, with_cosmology);
          num_fields +=
              star_formation_write_particles(parts, xparts, list + num_fields);

        } else {

          /* Ok, we need to fish out the particles we want */
          Nparticles = Ngas_written;

          /* Allocate temporary arrays */
          if (swift_memalign("parts_written", (void**)&parts_written,
                             part_align,
                             Ngas_written * sizeof(struct part)) != 0)
            error("Error while allocating temporary memory for parts");
          if (swift_memalign("xparts_written", (void**)&xparts_written,
                             xpart_align,
                             Ngas_written * sizeof(struct xpart)) != 0)
            error("Error while allocating temporary memory for xparts");

          /* Collect the particles we want to write */
          io_collect_parts_to_write(parts, xparts, parts_written,
                                    xparts_written, Ngas, Ngas_written);

          /* Select the fields to write */
          hydro_write_particles(parts_written, xparts_written, list,
                                &num_fields);
          num_fields +=
              chemistry_write_particles(parts_written, list + num_fields);
          if (with_cooling || with_temperature) {
            num_fields +=
                cooling_write_particles(parts_written, xparts_written,
                                        list + num_fields, e->cooling_func);
          }
          if (with_fof) {
            num_fields += fof_write_parts(parts_written, xparts_written,
                                          list + num_fields);
          }
          if (with_stf) {
            num_fields += velociraptor_write_parts(
                parts_written, xparts_written, list + num_fields);
          }
          num_fields += tracers_write_particles(
              parts_written, xparts_written, list + num_fields, with_cosmology);
          num_fields += star_formation_write_particles(
              parts_written, xparts_written, list + num_fields);
        }
      } break;

      case swift_type_dark_matter: {
        if (Ntot == Ndm_written) {

          /* This is a DM-only run without inhibited particles */
          Nparticles = Ntot;
          darkmatter_write_particles(gparts, list, &num_fields);
          if (with_fof) {
            num_fields += fof_write_gparts(gparts, list + num_fields);
          }
          if (with_stf) {
            num_fields += velociraptor_write_gparts(e->s->gpart_group_data,
                                                    list + num_fields);
          }
        } else {

          /* Ok, we need to fish out the particles we want */
          Nparticles = Ndm_written;

          /* Allocate temporary array */
          if (swift_memalign("gparts_written", (void**)&gparts_written,
                             gpart_align,
                             Ndm_written * sizeof(struct gpart)) != 0)
            error("Error while allocating temporary memory for gparts");

          if (with_stf) {
            if (swift_memalign(
                    "gpart_group_written", (void**)&gpart_group_data_written,
                    gpart_align,
                    Ndm_written * sizeof(struct velociraptor_gpart_data)) != 0)
              error(
                  "Error while allocating temporary memory for gparts STF "
                  "data");
          }

          /* Collect the non-inhibited DM particles from gpart */
          io_collect_gparts_to_write(gparts, e->s->gpart_group_data,
                                     gparts_written, gpart_group_data_written,
                                     Ntot, Ndm_written, with_stf);

          /* Select the fields to write */
          darkmatter_write_particles(gparts_written, list, &num_fields);
          if (with_fof) {
            num_fields += fof_write_gparts(gparts_written, list + num_fields);
          }
          if (with_stf) {
            num_fields += velociraptor_write_gparts(gpart_group_data_written,
                                                    list + num_fields);
          }
        }
      } break;

      case swift_type_dark_matter_background: {

        /* Ok, we need to fish out the particles we want */
        Nparticles = Ndm_background;

        /* Allocate temporary array */
        if (swift_memalign("gparts_written", (void**)&gparts_written,
                           gpart_align,
                           Ndm_background * sizeof(struct gpart)) != 0)
          error("Error while allocating temporart memory for gparts");

        if (with_stf) {
          if (swift_memalign(
                  "gpart_group_written", (void**)&gpart_group_data_written,
                  gpart_align,
                  Ndm_background * sizeof(struct velociraptor_gpart_data)) != 0)
            error(
                "Error while allocating temporart memory for gparts STF "
                "data");
        }

        /* Collect the non-inhibited DM particles from gpart */
        io_collect_gparts_background_to_write(
            gparts, e->s->gpart_group_data, gparts_written,
            gpart_group_data_written, Ntot, Ndm_background, with_stf);

        /* Select the fields to write */
        darkmatter_write_particles(gparts_written, list, &num_fields);
        if (with_stf) {
#ifdef HAVE_VELOCIRAPTOR
          num_fields += velociraptor_write_gparts(gpart_group_data_written,
                                                  list + num_fields);
#endif
        }

      } break;

      case swift_type_neutrino: {

        /* Ok, we need to fish out the particles we want */
        Nparticles = Ndm_neutrino;

        /* Allocate temporary array */
        if (swift_memalign("gparts_written", (void**)&gparts_written,
                           gpart_align,
                           Ndm_neutrino * sizeof(struct gpart)) != 0)
          error("Error while allocating temporart memory for gparts");

        if (with_stf) {
          if (swift_memalign(
                  "gpart_group_written", (void**)&gpart_group_data_written,
                  gpart_align,
                  Ndm_neutrino * sizeof(struct velociraptor_gpart_data)) != 0)
            error(
                "Error while allocating temporart memory for gparts STF "
                "data");
        }

        /* Collect the non-inhibited neutrino particles from gpart */
        io_collect_nuparts_to_write(gparts, e->s->gpart_group_data,
                                    gparts_written, gpart_group_data_written,
                                    Ntot, Ndm_neutrino, with_stf);

        /* Select the fields to write */
        darkmatter_write_particles(gparts_written, list, &num_fields);
        if (with_stf) {
#ifdef HAVE_VELOCIRAPTOR
          num_fields += velociraptor_write_gparts(gpart_group_data_written,
                                                  list + num_fields);
#endif
        }

      } break;

      case swift_type_stars: {
        if (Nstars == Nstars_written) {

          /* No inhibted particles: easy case */
          Nparticles = Nstars;
          stars_write_particles(sparts, list, &num_fields, with_cosmology);
          num_fields += chemistry_write_sparticles(sparts, list + num_fields);
          num_fields += tracers_write_sparticles(sparts, list + num_fields,
                                                 with_cosmology);
          if (with_fof) {
            num_fields += fof_write_sparts(sparts, list + num_fields);
          }
          if (with_stf) {
            num_fields += velociraptor_write_sparts(sparts, list + num_fields);
          }
        } else {

          /* Ok, we need to fish out the particles we want */
          Nparticles = Nstars_written;

          /* Allocate temporary arrays */
          if (swift_memalign("sparts_written", (void**)&sparts_written,
                             spart_align,
                             Nstars_written * sizeof(struct spart)) != 0)
            error("Error while allocating temporary memory for sparts");

          /* Collect the particles we want to write */
          io_collect_sparts_to_write(sparts, sparts_written, Nstars,
                                     Nstars_written);

          /* Select the fields to write */
          stars_write_particles(sparts_written, list, &num_fields,
                                with_cosmology);
          num_fields +=
              chemistry_write_sparticles(sparts_written, list + num_fields);
          num_fields += tracers_write_sparticles(
              sparts_written, list + num_fields, with_cosmology);
          if (with_fof) {
            num_fields += fof_write_sparts(sparts_written, list + num_fields);
          }
          if (with_stf) {
            num_fields +=
                velociraptor_write_sparts(sparts_written, list + num_fields);
          }
        }
      } break;

      case swift_type_black_hole: {
        if (Nblackholes == Nblackholes_written) {

          /* No inhibted particles: easy case */
          Nparticles = Nblackholes;
          black_holes_write_particles(bparts, list, &num_fields,
                                      with_cosmology);
          num_fields += chemistry_write_bparticles(bparts, list + num_fields);
          if (with_fof) {
            num_fields += fof_write_bparts(bparts, list + num_fields);
          }
          if (with_stf) {
            num_fields += velociraptor_write_bparts(bparts, list + num_fields);
          }
        } else {

          /* Ok, we need to fish out the particles we want */
          Nparticles = Nblackholes_written;

          /* Allocate temporary arrays */
          if (swift_memalign("bparts_written", (void**)&bparts_written,
                             bpart_align,
                             Nblackholes_written * sizeof(struct bpart)) != 0)
            error("Error while allocating temporary memory for bparts");

          /* Collect the particles we want to write */
          io_collect_bparts_to_write(bparts, bparts_written, Nblackholes,
                                     Nblackholes_written);

          /* Select the fields to write */
          black_holes_write_particles(bparts_written, list, &num_fields,
                                      with_cosmology);
          num_fields += chemistry_write_bparticles(bparts, list + num_fields);
          if (with_fof) {
            num_fields += fof_write_bparts(bparts_written, list + num_fields);
          }
          if (with_stf) {
            num_fields +=
                velociraptor_write_bparts(bparts_written, list + num_fields);
          }
        }
      } break;

      default:
        error("Particle Type %d not yet supported. Aborting", ptype);
    }

    /* Write everything that is not cancelled */
    for (int i = 0; i < num_fields; ++i) {

      /* Did the user cancel this field? */
      char field[PARSER_MAX_LINE_SIZE];
      sprintf(field, "SelectOutput:%.*s_%s", FIELD_BUFFER_SIZE, list[i].name,
              part_type_names[ptype]);
      int should_write = parser_get_opt_param_int(params, field, 1);

      if (should_write)
        writeArray(e, h_grp, fileName, partTypeGroupName, list[i], Nparticles,
                   N_total[ptype], mpi_rank, offset[ptype], internal_units,
                   snapshot_units);
    }

    /* Free temporary array */
    if (parts_written) swift_free("parts_written", parts_written);
    if (xparts_written) swift_free("xparts_written", xparts_written);
    if (gparts_written) swift_free("gparts_written", gparts_written);
    if (gpart_group_data_written)
      swift_free("gpart_group_written", gpart_group_data_written);
    if (sparts_written) swift_free("sparts_written", sparts_written);
    if (bparts_written) swift_free("bparts_written", bparts_written);

#ifdef IO_SPEED_MEASUREMENT
    MPI_Barrier(MPI_COMM_WORLD);
    tic = getticks();
#endif

    /* Close particle group */
    H5Gclose(h_grp);

#ifdef IO_SPEED_MEASUREMENT
    MPI_Barrier(MPI_COMM_WORLD);
    if (engine_rank == 0)
      message("Closing particle group took %.3f %s.",
              clocks_from_ticks(getticks() - tic), clocks_getunit());

    tic = getticks();
#endif
  }

#ifdef IO_SPEED_MEASUREMENT
  MPI_Barrier(MPI_COMM_WORLD);
  tic = getticks();
#endif

  /* message("Done writing particles..."); */

  /* Close property descriptor */
  H5Pclose(plist_id);

#ifdef IO_SPEED_MEASUREMENT
  MPI_Barrier(MPI_COMM_WORLD);
  if (engine_rank == 0)
    message("Closing property descriptor took %.3f %s.",
            clocks_from_ticks(getticks() - tic), clocks_getunit());

  tic = getticks();
#endif

  /* Close file */
  H5Fclose(h_file);

#ifdef IO_SPEED_MEASUREMENT
  MPI_Barrier(MPI_COMM_WORLD);
  if (engine_rank == 0)
    message("Closing file took %.3f %s.", clocks_from_ticks(getticks() - tic),
            clocks_getunit());
#endif

  e->snapshot_output_count++;
  if (e->snapshot_invoke_stf) e->stf_output_count++;
}

#endif /* HAVE_HDF5 */<|MERGE_RESOLUTION|>--- conflicted
+++ resolved
@@ -1462,11 +1462,7 @@
 
   /* The last rank now has the correct N_total. Let's
    * broadcast from there */
-<<<<<<< HEAD
   MPI_Bcast(&N_total, swift_type_count, MPI_LONG_LONG_INT, mpi_size - 1, comm);
-=======
-  MPI_Bcast(N_total, 6, MPI_LONG_LONG_INT, mpi_size - 1, comm);
->>>>>>> 6def8f27
 
   /* Now everybody konws its offset and the total number of
    * particles of each type */
