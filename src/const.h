/*******************************************************************************
 * This file is part of SWIFT.
 * Copyright (c) 2012 Pedro Gonnet (ptcedro.gonnet@durham.ac.uk)
 *                    Matthieu Schaller (matthieu.schaller@durham.ac.uk)
 *
 * This program is free software: you can redistribute it and/or modify
 * it under the terms of the GNU Lesser General Public License as published
 * by the Free Software Foundation, either version 3 of the License, or
 * (at your option) any later version.
 *
 * This program is distributed in the hope that it will be useful,
 * but WITHOUT ANY WARRANTY; without even the implied warranty of
 * MERCHANTABILITY or FITNESS FOR A PARTICULAR PURPOSE.  See the
 * GNU General Public License for more details.
 *
 * You should have received a copy of the GNU Lesser General Public License
 * along with this program.  If not, see <http://www.gnu.org/licenses/>.
 *
 ******************************************************************************/
#ifndef SWIFT_CONST_H
#define SWIFT_CONST_H

/* SPH Viscosity constants. */
#define const_viscosity_alpha 0.8f
#define const_viscosity_alpha_min \
  0.1f /* Values taken from (Price,2004), not used in legacy gadget mode */
#define const_viscosity_alpha_max \
  2.0f /* Values taken from (Price,2004), not used in legacy gadget mode */
#define const_viscosity_length \
  0.1f /* Values taken from (Price,2004), not used in legacy gadget mode */

/* SPH Thermal conductivity constants. */
#define const_conductivity_alpha \
  1.f /* Value taken from (Price,2008), not used in legacy gadget mode */

/* Time integration constants. */
#define const_max_u_change 0.1f

<<<<<<< HEAD
=======
/* Gravity stuff. */
#define const_theta_max 0.57735f
#define const_G 6.672e-8f     /* Gravitational constant. */
#define const_epsilon 0.0014f /* Gravity blending distance. */

/* Hydrodynamical adiabatic index. */
#define HYDRO_GAMMA_5_3
//#define HYDRO_GAMMA_4_3
//#define HYDRO_GAMMA_2_1

>>>>>>> f53617b2
/* Kernel function to use */
#define CUBIC_SPLINE_KERNEL
//#define QUARTIC_SPLINE_KERNEL
//#define QUINTIC_SPLINE_KERNEL
//#define WENDLAND_C2_KERNEL
//#define WENDLAND_C4_KERNEL
//#define WENDLAND_C6_KERNEL

/* SPH variant to use */
//#define MINIMAL_SPH
#define GADGET2_SPH
//#define DEFAULT_SPH

/* Self gravity stuff. */
#define const_gravity_multipole_order 2
#define const_gravity_a_smooth 1.25f
#define const_gravity_r_cut 4.5f
#define const_gravity_eta 0.025f

/* External gravity properties */
#define EXTERNAL_POTENTIAL_POINTMASS

/* Are we debugging ? */
//#define SWIFT_DEBUG_CHECKS

#endif /* SWIFT_CONST_H */<|MERGE_RESOLUTION|>--- conflicted
+++ resolved
@@ -36,19 +36,11 @@
 /* Time integration constants. */
 #define const_max_u_change 0.1f
 
-<<<<<<< HEAD
-=======
-/* Gravity stuff. */
-#define const_theta_max 0.57735f
-#define const_G 6.672e-8f     /* Gravitational constant. */
-#define const_epsilon 0.0014f /* Gravity blending distance. */
-
 /* Hydrodynamical adiabatic index. */
 #define HYDRO_GAMMA_5_3
 //#define HYDRO_GAMMA_4_3
 //#define HYDRO_GAMMA_2_1
 
->>>>>>> f53617b2
 /* Kernel function to use */
 #define CUBIC_SPLINE_KERNEL
 //#define QUARTIC_SPLINE_KERNEL
