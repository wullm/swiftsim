--- conflicted
+++ resolved
@@ -6206,7 +6206,6 @@
 }
 
 /**
-<<<<<<< HEAD
  * @brief Computes the next time (on the time line) for structure finding
  *
  * @param e The #engine.
@@ -6259,7 +6258,9 @@
         message("Next output time set to t=%e.", next_snapshot_time);
     }
   }
-=======
+}
+
+/**
  * @brief Computes the maximal time-step allowed by the max RMS displacement
  * condition.
  *
@@ -6268,7 +6269,6 @@
 void engine_recompute_displacement_constraint(struct engine *e) {
 
   message("max_dt_RMS_displacement = %e", e->dt_max_RMS_displacement);
->>>>>>> ff8cb4a0
 }
 
 /**
