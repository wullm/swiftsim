--- conflicted
+++ resolved
@@ -2590,23 +2590,15 @@
     /* Print some information to the screen */
     printf(
         "  %6d %14e %12.7f %12.7f %14e %4d %4d %12lld %12lld %12lld "
-<<<<<<< HEAD
-        "%12lld %21.3f %6d",
-        e->step, e->time, e->cosmology->a, e->cosmology->z, e->time_step,
-        e->min_active_bin, e->max_active_bin, e->updates, e->g_updates,
-        e->s_updates, e->b_updates, e->wallclock_time, e->step_props);
-#ifdef WITH_DF_DIAGNOSTICS
-    printf(" %12.6f  %12.6e", beta, I_df); /* two extra columns */
-#endif
-    printf("\n");
-
-=======
-        "%12lld %12lld %21.3f %6d\n",
+        "%12lld %12lld %21.3f %6d",
         e->step, e->time, e->cosmology->a, e->cosmology->z, e->time_step,
         e->min_active_bin, e->max_active_bin, e->updates, e->g_updates,
         e->s_updates, e->sink_updates, e->b_updates, e->wallclock_time,
         e->step_props);
->>>>>>> 3435ea75
+#ifdef WITH_DF_DIAGNOSTICS
+    printf(" %12.6f  %12.6e", beta, I_df); /* two extra columns */
+#endif
+    printf("\n");
 #ifdef SWIFT_DEBUG_CHECKS
     fflush(stdout);
 #endif
@@ -2625,26 +2617,20 @@
 #endif
     }
 
-    if (!e->restarting)
+    if (!e->restarting) {
       fprintf(
           e->file_timesteps,
           "  %6d %14e %12.7f %12.7f %14e %4d %4d %12lld %12lld %12lld %12lld "
-<<<<<<< HEAD
-          "%21.3f %6d",
-          e->step, e->time, e->cosmology->a, e->cosmology->z, e->time_step,
-          e->min_active_bin, e->max_active_bin, e->updates, e->g_updates,
-          e->s_updates, e->b_updates, e->wallclock_time, e->step_props);
-#ifdef WITH_DF_DIAGNOSTICS
-    fprintf(e->file_timesteps, " %12.6f  %12.6e", beta, I_df);
-#endif
-    fprintf(e->file_timesteps, "\n");
-=======
-          "%12lld %21.3f %6d\n",
+          "%12lld %21.3f %6d",
           e->step, e->time, e->cosmology->a, e->cosmology->z, e->time_step,
           e->min_active_bin, e->max_active_bin, e->updates, e->g_updates,
           e->s_updates, e->sink_updates, e->b_updates, e->wallclock_time,
           e->step_props);
->>>>>>> 3435ea75
+#ifdef WITH_DF_DIAGNOSTICS
+      fprintf(e->file_timesteps, " %12.6f  %12.6e", beta, I_df);
+#endif
+      fprintf(e->file_timesteps, "\n");
+    }
 #ifdef SWIFT_DEBUG_CHECKS
     fflush(e->file_timesteps);
 #endif
@@ -3996,15 +3982,9 @@
  */
 void engine_init(struct engine *e, struct space *s, struct swift_params *params,
                  struct output_options *output_options, long long Ngas,
-<<<<<<< HEAD
-                 long long Ngparts, long long Nstars, long long Nblackholes,
-                 long long Nbackground_gparts, long long Nnuparts, int policy,
-                 int verbose, struct repartition *reparttype,
-=======
                  long long Ngparts, long long Nsinks, long long Nstars,
-                 long long Nblackholes, long long Nbackground_gparts,
+                 long long Nblackholes, long long Nbackground_gparts, long long Nnuparts,
                  int policy, int verbose, struct repartition *reparttype,
->>>>>>> 3435ea75
                  const struct unit_system *internal_units,
                  const struct phys_const *physical_constants,
                  struct cosmology *cosmo, struct hydro_props *hydro,
@@ -4542,22 +4522,15 @@
           engine_step_prop_logger_index);
 
       fprintf(e->file_timesteps,
-<<<<<<< HEAD
-              "# %6s %14s %12s %12s %14s %9s %12s %12s %12s %12s %16s [%s] %6s",
-              "Step", "Time", "Scale-factor", "Redshift", "Time-step",
-              "Time-bins", "Updates", "g-Updates", "s-Updates", "b-Updates",
-              "Wall-clock time", clocks_getunit(), "Props");
-#ifdef WITH_DF_DIAGNOSTICS
-      fprintf(e->file_timesteps, " %12s %12s", "df: beta", "df: I");
-#endif
-      fprintf(e->file_timesteps, "\n");
-=======
               "# %6s %14s %12s %12s %14s %9s %12s %12s %12s %12s %12s %16s "
-              "[%s] %6s\n",
+              "[%s] %6s",
               "Step", "Time", "Scale-factor", "Redshift", "Time-step",
               "Time-bins", "Updates", "g-Updates", "s-Updates", "Sink-Updates",
               "b-Updates", "Wall-clock time", clocks_getunit(), "Props");
->>>>>>> 3435ea75
+#ifdef WITH_DF_DIAGNOSTICS
+      fprintf(e->file_timesteps, " %12s %12s", "df: beta", "df: I");
+#endif
+      fprintf(e->file_timesteps, "\n");
       fflush(e->file_timesteps);
     }
 
@@ -5447,20 +5420,11 @@
   const float rho_crit0 = 3.f * H0 * H0 / (8.f * M_PI * G_newton);
 
   /* Start by reducing the minimal mass of each particle type */
-<<<<<<< HEAD
-  float min_mass[swift_type_count] = {e->s->min_part_mass,
-                                      e->s->min_gpart_mass,
-                                      FLT_MAX,
-                                      FLT_MAX,
-                                      e->s->min_spart_mass,
-                                      e->s->min_bpart_mass,
-                                      e->s->min_nupart_mass};
-=======
   float min_mass[swift_type_count] = {
       e->s->min_part_mass, e->s->min_gpart_mass, FLT_MAX,
-      e->s->min_sink_mass, e->s->min_spart_mass, e->s->min_bpart_mass};
-
->>>>>>> 3435ea75
+      e->s->min_sink_mass, e->s->min_spart_mass, e->s->min_bpart_mass,
+      e->s->min_nupart_mass};
+
 #ifdef WITH_MPI
   MPI_Allreduce(MPI_IN_PLACE, min_mass, swift_type_count, MPI_FLOAT, MPI_MIN,
                 MPI_COMM_WORLD);
@@ -5482,16 +5446,10 @@
   float vel_norm[swift_type_count] = {e->s->sum_part_vel_norm,
                                       e->s->sum_gpart_vel_norm,
                                       0.f,
-<<<<<<< HEAD
-                                      0.f,
+                                      e->s->sum_sink_vel_norm,
                                       e->s->sum_spart_vel_norm,
                                       e->s->sum_spart_vel_norm,
                                       e->s->sum_nupart_vel_norm};
-=======
-                                      e->s->sum_sink_vel_norm,
-                                      e->s->sum_spart_vel_norm,
-                                      e->s->sum_spart_vel_norm};
->>>>>>> 3435ea75
 #ifdef WITH_MPI
   MPI_Allreduce(MPI_IN_PLACE, vel_norm, swift_type_count, MPI_FLOAT, MPI_SUM,
                 MPI_COMM_WORLD);
@@ -5514,23 +5472,15 @@
 
   /* Count of particles for the three species */
   const float N_dm = count_parts[1];
-<<<<<<< HEAD
-  const float N_b = count_parts[0] + count_parts[4] + count_parts[5];
-  const float N_nu = count_parts[6];
-=======
   const float N_b =
       count_parts[0] + count_parts[3] + count_parts[4] + count_parts[5];
->>>>>>> 3435ea75
+  const float N_nu = count_parts[6];
 
   /* Peculiar motion norm for the three species */
   const float vel_norm_dm = vel_norm[1];
-<<<<<<< HEAD
-  const float vel_norm_b = vel_norm[0] + vel_norm[4] + vel_norm[5];
-  const float vel_norm_nu = vel_norm[6];
-=======
   const float vel_norm_b =
       vel_norm[0] + vel_norm[3] + vel_norm[4] + vel_norm[5];
->>>>>>> 3435ea75
+  const float vel_norm_nu = vel_norm[6];
 
   /* Mesh forces smoothing scale */
   float r_s;
