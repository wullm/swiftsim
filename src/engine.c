--- conflicted
+++ resolved
@@ -3388,15 +3388,12 @@
   struct clocks_time time1, time2;
   clocks_gettime(&time1);
 
-<<<<<<< HEAD
-#if defined(SWIFT_DEBUG_TASKS) && defined(WITH_MPI)
+#ifdef SWIFT_DEBUG_TASKS
+#ifdef WITH_MPI
   /* Make sure all ticks start at the same time so we can compare across
    * ranks. */
   MPI_Barrier(MPI_COMM_WORLD);
 #endif
-=======
-#ifdef SWIFT_DEBUG_TASKS
->>>>>>> 7bf76a88
   e->tic_step = getticks();
 #endif
 
