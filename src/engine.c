/*******************************************************************************
 * This file is part of SWIFT.
 * Copyright (c) 2012 Pedro Gonnet (pedro.gonnet@durham.ac.uk)
 *                    Matthieu Schaller (matthieu.schaller@durham.ac.uk)
 *               2015 Peter W. Draper (p.w.draper@durham.ac.uk)
 *                    Angus Lepper (angus.lepper@ed.ac.uk)
 *               2016 John A. Regan (john.a.regan@durham.ac.uk)
 *                    Tom Theuns (tom.theuns@durham.ac.uk)
 *
 * This program is free software: you can redistribute it and/or modify
 * it under the terms of the GNU Lesser General Public License as published
 * by the Free Software Foundation, either version 3 of the License, or
 * (at your option) any later version.
 *
 * This program is distributed in the hope that it will be useful,
 * but WITHOUT ANY WARRANTY; without even the implied warranty of
 * MERCHANTABILITY or FITNESS FOR A PARTICULAR PURPOSE.  See the
 * GNU General Public License for more details.
 *
 * You should have received a copy of the GNU Lesser General Public License
 * along with this program.  If not, see <http://www.gnu.org/licenses/>.
 *
 ******************************************************************************/

/* Config parameters. */
#include "../config.h"

/* Some standard headers. */
#include <float.h>
#include <limits.h>
#include <sched.h>
#include <stdbool.h>
#include <stdio.h>
#include <stdlib.h>
#include <string.h>
#include <sys/stat.h>
#include <sys/types.h>
#include <unistd.h>

/* MPI headers. */
#ifdef WITH_MPI

#include <mpi.h>
#endif

#ifdef HAVE_LIBNUMA
#include <numa.h>
#endif

/* This object's header. */
#include "engine.h"

/* Local headers. */
#include "active.h"
#include "atomic.h"
#include "black_holes_properties.h"
#include "cell.h"
#include "chemistry.h"
#include "clocks.h"
#include "cooling.h"
#include "cosmology.h"
#include "cycle.h"
#include "debug.h"
#include "distributed_io.h"
#include "entropy_floor.h"
#include "equation_of_state.h"
#include "error.h"
#include "feedback.h"
#include "fof.h"
#include "gravity.h"
#include "gravity_cache.h"
#include "hydro.h"
#include "line_of_sight.h"
#include "logger.h"
#include "logger_io.h"
#include "map.h"
#include "memuse.h"
#include "minmax.h"
#include "mpiuse.h"
#include "multipole_struct.h"
#include "output_list.h"
#include "output_options.h"
#include "parallel_io.h"
#include "part.h"
#include "partition.h"
#include "profiler.h"
#include "proxy.h"
#include "restart.h"
#include "runner.h"
#include "serial_io.h"
#include "single_io.h"
#include "sort_part.h"
#include "star_formation.h"
#include "star_formation_logger.h"
#include "stars_io.h"
#include "statistics.h"
#include "timers.h"
#include "tools.h"
#include "units.h"
#include "velociraptor_interface.h"
#include "version.h"

/* Particle cache size. */
#define CACHE_SIZE 512

const char *engine_policy_names[] = {"none",
                                     "rand",
                                     "steal",
                                     "keep",
                                     "block",
                                     "cpu tight",
                                     "mpi",
                                     "numa affinity",
                                     "hydro",
                                     "self gravity",
                                     "external gravity",
                                     "cosmological integration",
                                     "drift everything",
                                     "reconstruct multi-poles",
                                     "temperature",
                                     "cooling",
                                     "stars",
                                     "structure finding",
                                     "star formation",
                                     "feedback",
                                     "black holes",
                                     "fof search",
                                     "time-step limiter",
                                     "time-step sync",
                                     "logger",
                                     "line of sight"};

/** The rank of the engine as a global variable (for messages). */
int engine_rank;

/** The current step of the engine as a global variable (for messages). */
int engine_current_step;

extern int engine_max_parts_per_ghost;
extern int engine_max_sparts_per_ghost;

/**
 * @brief Link a density/force task to a cell.
 *
 * @param e The #engine.
 * @param l A pointer to the #link, will be modified atomically.
 * @param t The #task.
 *
 * @return The new #link pointer.
 */
void engine_addlink(struct engine *e, struct link **l, struct task *t) {

#ifdef SWIFT_DEBUG_CHECKS
  if (t == NULL) {
    error("Trying to link NULL task.");
  }
#endif

  /* Get the next free link. */
  const size_t ind = atomic_inc(&e->nr_links);
  if (ind >= e->size_links) {
    error(
        "Link table overflow. Increase the value of "
        "`Scheduler:links_per_tasks`.");
  }
  struct link *res = &e->links[ind];

  /* Set it atomically. */
  res->t = t;
  res->next = atomic_swap(l, res);
}

/**
 * @brief Repartition the cells amongst the nodes.
 *
 * @param e The #engine.
 */
void engine_repartition(struct engine *e) {

#if defined(WITH_MPI) && (defined(HAVE_PARMETIS) || defined(HAVE_METIS))

  ticks tic = getticks();

#ifdef SWIFT_DEBUG_CHECKS
  /* Be verbose about this. */
  if (e->nodeID == 0 || e->verbose) message("repartitioning space");
  fflush(stdout);

  /* Check that all cells have been drifted to the current time */
  space_check_drift_point(e->s, e->ti_current, /*check_multipoles=*/0);
#endif

  /* Clear the repartition flag. */
  e->forcerepart = 0;

  /* Nothing to do if only using a single node. Also avoids METIS
   * bug that doesn't handle this case well. */
  if (e->nr_nodes == 1) return;

  /* Generate the fixed costs include file. */
  if (e->step > 3 && e->reparttype->trigger <= 1.f) {
    task_dump_stats("partition_fixed_costs.h", e,
                    /* task_dump_threshold = */ 0.f,
                    /* header = */ 1, /* allranks = */ 1);
  }

  /* Do the repartitioning. */
  partition_repartition(e->reparttype, e->nodeID, e->nr_nodes, e->s,
                        e->sched.tasks, e->sched.nr_tasks);

  /* Partitioning requires copies of the particles, so we need to reduce the
   * memory in use to the minimum, we can free the sorting indices and the
   * tasks as these will be regenerated at the next rebuild. Also the foreign
   * particle arrays can go as these will be regenerated in proxy exchange. */

  /* Sorting indices. */
  if (e->s->cells_top != NULL) space_free_cells(e->s);

  /* Report the time spent in the different task categories */
  if (e->verbose) scheduler_report_task_times(&e->sched, e->nr_threads);

  /* Task arrays. */
  scheduler_free_tasks(&e->sched);

  /* Foreign parts. (no need to nullify the cell pointers as the cells
   * will be regenerated) */
  space_free_foreign_parts(e->s, /*clear_cell_pointers=*/0);

  /* Now comes the tricky part: Exchange particles between all nodes.
     This is done in two steps, first allreducing a matrix of
     how many particles go from where to where, then re-allocating
     the parts array, and emitting the sends and receives.
     Finally, the space, tasks, and proxies need to be rebuilt. */

  /* Redistribute the particles between the nodes. */
  engine_redistribute(e);

  /* Make the proxies. */
  engine_makeproxies(e);

  /* Tell the engine it should re-build whenever possible */
  e->forcerebuild = 1;

  /* Flag that a repartition has taken place */
  e->step_props |= engine_step_prop_repartition;

  if (e->verbose)
    message("took %.3f %s.", clocks_from_ticks(getticks() - tic),
            clocks_getunit());
#else
  if (e->reparttype->type != REPART_NONE)
    error("SWIFT was not compiled with MPI and METIS or ParMETIS support.");

  /* Clear the repartition flag. */
  e->forcerepart = 0;
#endif
}

/**
 * @brief Decide whether trigger a repartition the cells amongst the nodes.
 *
 * @param e The #engine.
 */
void engine_repartition_trigger(struct engine *e) {

#ifdef WITH_MPI

  const ticks tic = getticks();
  static int opened = 0;
  if (e->restarting) opened = 1;

  /* Do nothing if there have not been enough steps since the last repartition
   * as we don't want to repeat this too often or immediately after a
   * repartition step, or also immediately on restart. We check all this
   * even when we are not repartitioning as the balance logs can still be
   * interesting. */
  if (e->step - e->last_repartition >= 2 && !e->restarting) {

    /* If we have fixed costs available and this is step 2 or we are forcing
     * repartitioning then we do a forced fixed costs repartition regardless. */
    int forced = 0;
    if (e->reparttype->type != REPART_NONE) {
      if (e->reparttype->trigger > 1 ||
          (e->step == 2 && e->reparttype->use_fixed_costs)) {
        if (e->reparttype->trigger > 1) {
          if ((e->step % (int)e->reparttype->trigger) == 0) e->forcerepart = 1;
        } else {
          e->forcerepart = 1;
        }
        e->reparttype->use_ticks = 0;
        forced = 1;
      }
    }

    /* We only check the CPU loads when we have processed a significant number
     * of all particles as we require all tasks to have timings or are
     * interested in the various balances logs. */
    if ((e->updates > 1 &&
         e->updates >= e->total_nr_parts * e->reparttype->minfrac) ||
        (e->g_updates > 1 &&
         e->g_updates >= e->total_nr_gparts * e->reparttype->minfrac)) {

      /* Are we using the task tick timings or fixed costs? */
      if (e->reparttype->use_fixed_costs > 1) {
        e->reparttype->use_ticks = 0;
      } else {
        e->reparttype->use_ticks = 1;
      }

      /* Get the resident size of the process for the memory logs. */
      long size, resident, shared, text, library, data, dirty;
      memuse_use(&size, &resident, &shared, &text, &data, &library, &dirty);

      /* Gather it together with the CPU times used by the tasks in the last
       * step. */
      double timemem[3] = {e->usertime_last_step, e->systime_last_step,
                           (double)resident};
      double timemems[e->nr_nodes * 3];
      MPI_Gather(&timemem, 3, MPI_DOUBLE, timemems, 3, MPI_DOUBLE, 0,
                 MPI_COMM_WORLD);
      if (e->nodeID == 0) {

        /* Get the range and mean of the two CPU times and memory. */
        double umintime = timemems[0];
        double umaxtime = timemems[0];

        double smintime = timemems[1];
        double smaxtime = timemems[1];

        double minmem = timemems[2];
        double maxmem = timemems[2];

        double tmintime = umintime + smintime;
        double tmaxtime = umaxtime + smaxtime;

        double usum = timemems[0];
        double ssum = timemems[1];
        double tsum = usum + ssum;

        double msum = timemems[2];

        for (int k = 3; k < e->nr_nodes * 3; k += 3) {
          if (timemems[k] > umaxtime) umaxtime = timemems[k];
          if (timemems[k] < umintime) umintime = timemems[k];

          if (timemems[k + 1] > smaxtime) smaxtime = timemems[k + 1];
          if (timemems[k + 1] < smintime) smintime = timemems[k + 1];

          double total = timemems[k] + timemems[k + 1];
          if (total > tmaxtime) tmaxtime = total;
          if (total < tmintime) tmintime = total;

          usum += timemems[k];
          ssum += timemems[k + 1];
          tsum += total;

          if (timemems[k + 2] > maxmem) maxmem = timemems[k + 2];
          if (timemems[k + 2] < minmem) minmem = timemems[k + 2];
          msum += timemems[k + 2];
        }
        double umean = usum / (double)e->nr_nodes;
        double smean = ssum / (double)e->nr_nodes;
        double tmean = tsum / (double)e->nr_nodes;
        double mmean = msum / (double)e->nr_nodes;

        /* Are we out of balance and need to repartition? */
        /* ---------------------------------------------- */
        double abs_trigger = fabs(e->reparttype->trigger);
        double balance = (umaxtime - umintime) / umean;
        if (e->reparttype->type != REPART_NONE) {

          /* When forced we don't care about the balance. */
          if (!forced) {
            if (balance > abs_trigger) {
              if (e->verbose)
                message("trigger fraction %.3f > %.3f will repartition",
                        balance, abs_trigger);
              e->forcerepart = 1;
            } else {
              if (e->verbose && e->reparttype->type != REPART_NONE)
                message("trigger fraction %.3f =< %.3f will not repartition",
                        balance, abs_trigger);
            }
          }

        } else {
          /* Not repartitioning, would that have been done otherwise? */
          if (e->verbose) {
            if (balance > abs_trigger) {
              message("trigger fraction %.3f > %.3f would have repartitioned",
                      balance, abs_trigger);
            } else {
              message(
                  "trigger fraction %.3f =< %.3f would not have repartitioned",
                  balance, abs_trigger);
            }
          }
        }

        /* Keep logs of all CPU times and resident memory size for debugging
         * load issues. */
        FILE *timelog = NULL;
        FILE *memlog = NULL;
        if (!opened) {
          timelog = fopen("rank_cpu_balance.log", "w");
          fprintf(timelog, "# step rank user sys sum\n");

          memlog = fopen("rank_memory_balance.log", "w");
          fprintf(memlog, "# step rank resident\n");

          opened = 1;
        } else {
          timelog = fopen("rank_cpu_balance.log", "a");
          memlog = fopen("rank_memory_balance.log", "a");
        }

        for (int k = 0; k < e->nr_nodes * 3; k += 3) {

          fprintf(timelog, "%d %d %f %f %f\n", e->step, k / 3, timemems[k],
                  timemems[k + 1], timemems[k] + timemems[k + 1]);

          fprintf(memlog, "%d %d %ld\n", e->step, k / 3, (long)timemems[k + 2]);
        }

        fprintf(timelog, "# %d mean times: %f %f %f\n", e->step, umean, smean,
                tmean);
        if (abs_trigger > 1.f) abs_trigger = 0.f; /* Not relevant. */
        fprintf(timelog,
                "# %d balance: %f, expected: %f (sys: %f, total: %f)\n",
                e->step, balance, abs_trigger, (smaxtime - smintime) / smean,
                (tmaxtime - tmintime) / tmean);

        fclose(timelog);

        fprintf(memlog, "# %d mean resident memory: %f, balance: %f\n", e->step,
                mmean, (maxmem - minmem) / mmean);
        fclose(memlog);
      }

      /* All nodes do this together, so send to other ranks. */
      MPI_Bcast(&e->forcerepart, 1, MPI_INT, 0, MPI_COMM_WORLD);
    }

    /* Remember we did this. */
    if (e->forcerepart) e->last_repartition = e->step;
  }

  if (e->verbose)
    message("took %.3f %s", clocks_from_ticks(getticks() - tic),
            clocks_getunit());
#endif
}

/**
 * @brief Exchange cell structures with other nodes.
 *
 * @param e The #engine.
 */
void engine_exchange_cells(struct engine *e) {

#ifdef WITH_MPI

  const int with_gravity = e->policy & engine_policy_self_gravity;
  const ticks tic = getticks();

  /* Exchange the cell structure with neighbouring ranks. */
  proxy_cells_exchange(e->proxies, e->nr_proxies, e->s, with_gravity);

  if (e->verbose)
    message("took %.3f %s.", clocks_from_ticks(getticks() - tic),
            clocks_getunit());

#else
  error("SWIFT was not compiled with MPI support.");
#endif
}

/**
 * @brief Exchange straying particles with other nodes.
 *
 * @param e The #engine.
 * @param offset_parts The index in the parts array as of which the foreign
 *        parts reside (i.e. the current number of local #part).
 * @param ind_part The foreign #cell ID of each part.
 * @param Npart The number of stray parts, contains the number of parts received
 *        on return.
 * @param offset_gparts The index in the gparts array as of which the foreign
 *        parts reside (i.e. the current number of local #gpart).
 * @param ind_gpart The foreign #cell ID of each gpart.
 * @param Ngpart The number of stray gparts, contains the number of gparts
 *        received on return.
 * @param offset_sparts The index in the sparts array as of which the foreign
 *        parts reside (i.e. the current number of local #spart).
 * @param ind_spart The foreign #cell ID of each spart.
 * @param Nspart The number of stray sparts, contains the number of sparts
 *        received on return.
 * @param offset_bparts The index in the bparts array as of which the foreign
 *        parts reside (i.e. the current number of local #bpart).
 * @param ind_bpart The foreign #cell ID of each bpart.
 * @param Nbpart The number of stray bparts, contains the number of bparts
 *        received on return.
 *
 * Note that this function does not mess-up the linkage between parts and
 * gparts, i.e. the received particles have correct linkeage.
 */
void engine_exchange_strays(struct engine *e, const size_t offset_parts,
                            const int *restrict ind_part, size_t *Npart,
                            const size_t offset_gparts,
                            const int *restrict ind_gpart, size_t *Ngpart,
                            const size_t offset_sparts,
                            const int *restrict ind_spart, size_t *Nspart,
                            const size_t offset_bparts,
                            const int *restrict ind_bpart, size_t *Nbpart) {

#ifdef WITH_MPI
  struct space *s = e->s;
  ticks tic = getticks();

  /* Re-set the proxies. */
  for (int k = 0; k < e->nr_proxies; k++) {
    e->proxies[k].nr_parts_out = 0;
    e->proxies[k].nr_gparts_out = 0;
    e->proxies[k].nr_sparts_out = 0;
    e->proxies[k].nr_bparts_out = 0;
  }

  /* Put the parts into the corresponding proxies. */
  for (size_t k = 0; k < *Npart; k++) {

    /* Ignore the particles we want to get rid of (inhibited, ...). */
    if (ind_part[k] == -1) continue;

    /* Get the target node and proxy ID. */
    const int node_id = e->s->cells_top[ind_part[k]].nodeID;
    if (node_id < 0 || node_id >= e->nr_nodes)
      error("Bad node ID %i.", node_id);
    const int pid = e->proxy_ind[node_id];
    if (pid < 0) {
      error(
          "Do not have a proxy for the requested nodeID %i for part with "
          "id=%lld, x=[%e,%e,%e].",
          node_id, s->parts[offset_parts + k].id,
          s->parts[offset_parts + k].x[0], s->parts[offset_parts + k].x[1],
          s->parts[offset_parts + k].x[2]);
    }

    /* Re-link the associated gpart with the buffer offset of the part. */
    if (s->parts[offset_parts + k].gpart != NULL) {
      s->parts[offset_parts + k].gpart->id_or_neg_offset =
          -e->proxies[pid].nr_parts_out;
    }

#ifdef SWIFT_DEBUG_CHECKS
    if (s->parts[offset_parts + k].time_bin == time_bin_inhibited)
      error("Attempting to exchange an inhibited particle");
#endif

    /* Load the part and xpart into the proxy. */
    proxy_parts_load(&e->proxies[pid], &s->parts[offset_parts + k],
                     &s->xparts[offset_parts + k], 1);

#ifdef WITH_LOGGER
    if (e->policy & engine_policy_logger) {
      const uint32_t logger_flag =
          logger_pack_flags_and_data(logger_flag_mpi_exit, node_id);

      /* Log the particle when leaving a rank. */
      logger_log_part(
          e->logger, &s->parts[offset_parts + k], &s->xparts[offset_parts + k],
          logger_masks_all_part | logger_mask_data[logger_special_flags].mask,
          logger_flag);
    }
#endif
  }

  /* Put the sparts into the corresponding proxies. */
  for (size_t k = 0; k < *Nspart; k++) {

    /* Ignore the particles we want to get rid of (inhibited, ...). */
    if (ind_spart[k] == -1) continue;

    /* Get the target node and proxy ID. */
    const int node_id = e->s->cells_top[ind_spart[k]].nodeID;
    if (node_id < 0 || node_id >= e->nr_nodes)
      error("Bad node ID %i.", node_id);
    const int pid = e->proxy_ind[node_id];
    if (pid < 0) {
      error(
          "Do not have a proxy for the requested nodeID %i for part with "
          "id=%lld, x=[%e,%e,%e].",
          node_id, s->sparts[offset_sparts + k].id,
          s->sparts[offset_sparts + k].x[0], s->sparts[offset_sparts + k].x[1],
          s->sparts[offset_sparts + k].x[2]);
    }

    /* Re-link the associated gpart with the buffer offset of the spart. */
    if (s->sparts[offset_sparts + k].gpart != NULL) {
      s->sparts[offset_sparts + k].gpart->id_or_neg_offset =
          -e->proxies[pid].nr_sparts_out;
    }

#ifdef SWIFT_DEBUG_CHECKS
    if (s->sparts[offset_sparts + k].time_bin == time_bin_inhibited)
      error("Attempting to exchange an inhibited particle");
#endif

    /* Load the spart into the proxy */
    proxy_sparts_load(&e->proxies[pid], &s->sparts[offset_sparts + k], 1);

#ifdef WITH_LOGGER
    if (e->policy & engine_policy_logger) {
      const uint32_t logger_flag =
          logger_pack_flags_and_data(logger_flag_mpi_exit, node_id);

      /* Log the particle when leaving a rank. */
      logger_log_spart(
          e->logger, &s->sparts[offset_sparts + k],
          logger_masks_all_spart | logger_mask_data[logger_special_flags].mask,
          logger_flag);
    }
#endif
  }

  /* Put the bparts into the corresponding proxies. */
  for (size_t k = 0; k < *Nbpart; k++) {

    /* Ignore the particles we want to get rid of (inhibited, ...). */
    if (ind_bpart[k] == -1) continue;

    /* Get the target node and proxy ID. */
    const int node_id = e->s->cells_top[ind_bpart[k]].nodeID;
    if (node_id < 0 || node_id >= e->nr_nodes)
      error("Bad node ID %i.", node_id);
    const int pid = e->proxy_ind[node_id];
    if (pid < 0) {
      error(
          "Do not have a proxy for the requested nodeID %i for part with "
          "id=%lld, x=[%e,%e,%e].",
          node_id, s->bparts[offset_bparts + k].id,
          s->bparts[offset_bparts + k].x[0], s->bparts[offset_bparts + k].x[1],
          s->bparts[offset_bparts + k].x[2]);
    }

    /* Re-link the associated gpart with the buffer offset of the bpart. */
    if (s->bparts[offset_bparts + k].gpart != NULL) {
      s->bparts[offset_bparts + k].gpart->id_or_neg_offset =
          -e->proxies[pid].nr_bparts_out;
    }

#ifdef SWIFT_DEBUG_CHECKS
    if (s->bparts[offset_bparts + k].time_bin == time_bin_inhibited)
      error("Attempting to exchange an inhibited particle");
#endif

    /* Load the bpart into the proxy */
    proxy_bparts_load(&e->proxies[pid], &s->bparts[offset_bparts + k], 1);

#ifdef WITH_LOGGER
    if (e->policy & engine_policy_logger) {
      error("Not yet implemented.");
    }
#endif
  }

  /* Put the gparts into the corresponding proxies. */
  for (size_t k = 0; k < *Ngpart; k++) {

    /* Ignore the particles we want to get rid of (inhibited, ...). */
    if (ind_gpart[k] == -1) continue;

    /* Get the target node and proxy ID. */
    const int node_id = e->s->cells_top[ind_gpart[k]].nodeID;
    if (node_id < 0 || node_id >= e->nr_nodes)
      error("Bad node ID %i.", node_id);
    const int pid = e->proxy_ind[node_id];
    if (pid < 0) {
      error(
          "Do not have a proxy for the requested nodeID %i for part with "
          "id=%lli, x=[%e,%e,%e].",
          node_id, s->gparts[offset_gparts + k].id_or_neg_offset,
          s->gparts[offset_gparts + k].x[0], s->gparts[offset_gparts + k].x[1],
          s->gparts[offset_gparts + k].x[2]);
    }

#ifdef SWIFT_DEBUG_CHECKS
    if (s->gparts[offset_gparts + k].time_bin == time_bin_inhibited)
      error("Attempting to exchange an inhibited particle");
#endif

    /* Load the gpart into the proxy */
    proxy_gparts_load(&e->proxies[pid], &s->gparts[offset_gparts + k], 1);

#ifdef WITH_LOGGER
    /* Write only the dark matter particles */
    if ((e->policy & engine_policy_logger) &&
        s->gparts[offset_gparts + k].type == swift_type_dark_matter) {

      const uint32_t logger_flag =
          logger_pack_flags_and_data(logger_flag_mpi_exit, node_id);

      /* Log the particle when leaving a rank. */
      logger_log_gpart(
          e->logger, &s->gparts[offset_gparts + k],
          logger_masks_all_gpart | logger_mask_data[logger_special_flags].mask,
          logger_flag);
    }
#endif
  }

  /* Launch the proxies. */
  MPI_Request reqs_in[5 * engine_maxproxies];
  MPI_Request reqs_out[5 * engine_maxproxies];
  for (int k = 0; k < e->nr_proxies; k++) {
    proxy_parts_exchange_first(&e->proxies[k]);
    reqs_in[k] = e->proxies[k].req_parts_count_in;
    reqs_out[k] = e->proxies[k].req_parts_count_out;
  }

  /* Wait for each count to come in and start the recv. */
  for (int k = 0; k < e->nr_proxies; k++) {
    int pid = MPI_UNDEFINED;
    if (MPI_Waitany(e->nr_proxies, reqs_in, &pid, MPI_STATUS_IGNORE) !=
            MPI_SUCCESS ||
        pid == MPI_UNDEFINED)
      error("MPI_Waitany failed.");
    // message( "request from proxy %i has arrived." , pid );
    proxy_parts_exchange_second(&e->proxies[pid]);
  }

  /* Wait for all the sends to have finished too. */
  if (MPI_Waitall(e->nr_proxies, reqs_out, MPI_STATUSES_IGNORE) != MPI_SUCCESS)
    error("MPI_Waitall on sends failed.");

  /* Count the total number of incoming particles and make sure we have
     enough space to accommodate them. */
  int count_parts_in = 0;
  int count_gparts_in = 0;
  int count_sparts_in = 0;
  int count_bparts_in = 0;
  for (int k = 0; k < e->nr_proxies; k++) {
    count_parts_in += e->proxies[k].nr_parts_in;
    count_gparts_in += e->proxies[k].nr_gparts_in;
    count_sparts_in += e->proxies[k].nr_sparts_in;
    count_bparts_in += e->proxies[k].nr_bparts_in;
  }
  if (e->verbose) {
    message(
        "sent out %zu/%zu/%zu/%zu parts/gparts/sparts/bparts, got %i/%i/%i/%i "
        "back.",
        *Npart, *Ngpart, *Nspart, *Nbpart, count_parts_in, count_gparts_in,
        count_sparts_in, count_bparts_in);
  }

  /* Reallocate the particle arrays if necessary */
  if (offset_parts + count_parts_in > s->size_parts) {
    s->size_parts = (offset_parts + count_parts_in) * engine_parts_size_grow;
    struct part *parts_new = NULL;
    struct xpart *xparts_new = NULL;
    if (swift_memalign("parts", (void **)&parts_new, part_align,
                       sizeof(struct part) * s->size_parts) != 0 ||
        swift_memalign("xparts", (void **)&xparts_new, xpart_align,
                       sizeof(struct xpart) * s->size_parts) != 0)
      error("Failed to allocate new part data.");
    memcpy(parts_new, s->parts, sizeof(struct part) * offset_parts);
    memcpy(xparts_new, s->xparts, sizeof(struct xpart) * offset_parts);
    swift_free("parts", s->parts);
    swift_free("xparts", s->xparts);
    s->parts = parts_new;
    s->xparts = xparts_new;

    /* Reset the links */
    for (size_t k = 0; k < offset_parts; k++) {
      if (s->parts[k].gpart != NULL) {
        s->parts[k].gpart->id_or_neg_offset = -k;
      }
    }
  }

  if (offset_sparts + count_sparts_in > s->size_sparts) {
    s->size_sparts = (offset_sparts + count_sparts_in) * engine_parts_size_grow;
    struct spart *sparts_new = NULL;
    if (swift_memalign("sparts", (void **)&sparts_new, spart_align,
                       sizeof(struct spart) * s->size_sparts) != 0)
      error("Failed to allocate new spart data.");
    memcpy(sparts_new, s->sparts, sizeof(struct spart) * offset_sparts);
    swift_free("sparts", s->sparts);
    s->sparts = sparts_new;

    /* Reset the links */
    for (size_t k = 0; k < offset_sparts; k++) {
      if (s->sparts[k].gpart != NULL) {
        s->sparts[k].gpart->id_or_neg_offset = -k;
      }
    }
  }

  if (offset_bparts + count_bparts_in > s->size_bparts) {
    s->size_bparts = (offset_bparts + count_bparts_in) * engine_parts_size_grow;
    struct bpart *bparts_new = NULL;
    if (swift_memalign("bparts", (void **)&bparts_new, bpart_align,
                       sizeof(struct bpart) * s->size_bparts) != 0)
      error("Failed to allocate new bpart data.");
    memcpy(bparts_new, s->bparts, sizeof(struct bpart) * offset_bparts);
    swift_free("bparts", s->bparts);
    s->bparts = bparts_new;

    /* Reset the links */
    for (size_t k = 0; k < offset_bparts; k++) {
      if (s->bparts[k].gpart != NULL) {
        s->bparts[k].gpart->id_or_neg_offset = -k;
      }
    }
  }

  if (offset_gparts + count_gparts_in > s->size_gparts) {
    s->size_gparts = (offset_gparts + count_gparts_in) * engine_parts_size_grow;
    struct gpart *gparts_new = NULL;
    if (swift_memalign("gparts", (void **)&gparts_new, gpart_align,
                       sizeof(struct gpart) * s->size_gparts) != 0)
      error("Failed to allocate new gpart data.");
    memcpy(gparts_new, s->gparts, sizeof(struct gpart) * offset_gparts);
    swift_free("gparts", s->gparts);
    s->gparts = gparts_new;

    /* Reset the links */
    for (size_t k = 0; k < offset_gparts; k++) {
      if (s->gparts[k].type == swift_type_gas) {
        s->parts[-s->gparts[k].id_or_neg_offset].gpart = &s->gparts[k];
      } else if (s->gparts[k].type == swift_type_stars) {
        s->sparts[-s->gparts[k].id_or_neg_offset].gpart = &s->gparts[k];
      } else if (s->gparts[k].type == swift_type_black_hole) {
        s->bparts[-s->gparts[k].id_or_neg_offset].gpart = &s->gparts[k];
      }
    }
  }

  /* Collect the requests for the particle data from the proxies. */
  int nr_in = 0, nr_out = 0;
  for (int k = 0; k < e->nr_proxies; k++) {
    if (e->proxies[k].nr_parts_in > 0) {
      reqs_in[5 * k] = e->proxies[k].req_parts_in;
      reqs_in[5 * k + 1] = e->proxies[k].req_xparts_in;
      nr_in += 2;
    } else {
      reqs_in[5 * k] = reqs_in[5 * k + 1] = MPI_REQUEST_NULL;
    }
    if (e->proxies[k].nr_gparts_in > 0) {
      reqs_in[5 * k + 2] = e->proxies[k].req_gparts_in;
      nr_in += 1;
    } else {
      reqs_in[5 * k + 2] = MPI_REQUEST_NULL;
    }
    if (e->proxies[k].nr_sparts_in > 0) {
      reqs_in[5 * k + 3] = e->proxies[k].req_sparts_in;
      nr_in += 1;
    } else {
      reqs_in[5 * k + 3] = MPI_REQUEST_NULL;
    }
    if (e->proxies[k].nr_bparts_in > 0) {
      reqs_in[5 * k + 4] = e->proxies[k].req_bparts_in;
      nr_in += 1;
    } else {
      reqs_in[5 * k + 4] = MPI_REQUEST_NULL;
    }

    if (e->proxies[k].nr_parts_out > 0) {
      reqs_out[5 * k] = e->proxies[k].req_parts_out;
      reqs_out[5 * k + 1] = e->proxies[k].req_xparts_out;
      nr_out += 2;
    } else {
      reqs_out[5 * k] = reqs_out[5 * k + 1] = MPI_REQUEST_NULL;
    }
    if (e->proxies[k].nr_gparts_out > 0) {
      reqs_out[5 * k + 2] = e->proxies[k].req_gparts_out;
      nr_out += 1;
    } else {
      reqs_out[5 * k + 2] = MPI_REQUEST_NULL;
    }
    if (e->proxies[k].nr_sparts_out > 0) {
      reqs_out[5 * k + 3] = e->proxies[k].req_sparts_out;
      nr_out += 1;
    } else {
      reqs_out[5 * k + 3] = MPI_REQUEST_NULL;
    }
    if (e->proxies[k].nr_bparts_out > 0) {
      reqs_out[5 * k + 4] = e->proxies[k].req_bparts_out;
      nr_out += 1;
    } else {
      reqs_out[5 * k + 4] = MPI_REQUEST_NULL;
    }
  }

  /* Wait for each part array to come in and collect the new
     parts from the proxies. */
  int count_parts = 0, count_gparts = 0, count_sparts = 0, count_bparts = 0;
  for (int k = 0; k < nr_in; k++) {
    int err, pid;
    if ((err = MPI_Waitany(5 * e->nr_proxies, reqs_in, &pid,
                           MPI_STATUS_IGNORE)) != MPI_SUCCESS) {
      char buff[MPI_MAX_ERROR_STRING];
      int res;
      MPI_Error_string(err, buff, &res);
      error("MPI_Waitany failed (%s).", buff);
    }
    if (pid == MPI_UNDEFINED) break;
    // message( "request from proxy %i has arrived." , pid / 5 );
    pid = 5 * (pid / 5);

    /* If all the requests for a given proxy have arrived... */
    if (reqs_in[pid + 0] == MPI_REQUEST_NULL &&
        reqs_in[pid + 1] == MPI_REQUEST_NULL &&
        reqs_in[pid + 2] == MPI_REQUEST_NULL &&
        reqs_in[pid + 3] == MPI_REQUEST_NULL &&
        reqs_in[pid + 4] == MPI_REQUEST_NULL) {
      /* Copy the particle data to the part/xpart/gpart arrays. */
      struct proxy *prox = &e->proxies[pid / 5];
      memcpy(&s->parts[offset_parts + count_parts], prox->parts_in,
             sizeof(struct part) * prox->nr_parts_in);
      memcpy(&s->xparts[offset_parts + count_parts], prox->xparts_in,
             sizeof(struct xpart) * prox->nr_parts_in);
      memcpy(&s->gparts[offset_gparts + count_gparts], prox->gparts_in,
             sizeof(struct gpart) * prox->nr_gparts_in);
      memcpy(&s->sparts[offset_sparts + count_sparts], prox->sparts_in,
             sizeof(struct spart) * prox->nr_sparts_in);
      memcpy(&s->bparts[offset_bparts + count_bparts], prox->bparts_in,
             sizeof(struct bpart) * prox->nr_bparts_in);

#ifdef WITH_LOGGER
      if (e->policy & engine_policy_logger) {
        const uint32_t flag =
            logger_pack_flags_and_data(logger_flag_mpi_enter, prox->nodeID);

        struct part *parts = &s->parts[offset_parts + count_parts];
        struct xpart *xparts = &s->xparts[offset_parts + count_parts];
        struct spart *sparts = &s->sparts[offset_sparts + count_sparts];
        struct gpart *gparts = &s->gparts[offset_gparts + count_gparts];

        /* Log the gas particles */
        logger_log_parts(
            e->logger, parts, xparts, prox->nr_parts_in,
            logger_masks_all_part | logger_mask_data[logger_special_flags].mask,
            flag);

        /* Log the stellar particles */
        logger_log_sparts(e->logger, sparts, prox->nr_sparts_in,
                          logger_masks_all_spart |
                              logger_mask_data[logger_special_flags].mask,
                          flag);

        /* Log the gparts */
        logger_log_gparts(e->logger, gparts, prox->nr_gparts_in,
                          logger_masks_all_gpart |
                              logger_mask_data[logger_special_flags].mask,
                          flag);

        /* Log the bparts */
        if (prox->nr_bparts_in > 0) {
          error("TODO");
        }
      }
#endif
      /* for (int k = offset; k < offset + count; k++)
         message(
            "received particle %lli, x=[%.3e %.3e %.3e], h=%.3e, from node %i.",
            s->parts[k].id, s->parts[k].x[0], s->parts[k].x[1],
            s->parts[k].x[2], s->parts[k].h, p->nodeID); */

      /* Re-link the gparts. */
      for (int kk = 0; kk < prox->nr_gparts_in; kk++) {
        struct gpart *gp = &s->gparts[offset_gparts + count_gparts + kk];

        if (gp->type == swift_type_gas) {
          struct part *p =
              &s->parts[offset_parts + count_parts - gp->id_or_neg_offset];
          gp->id_or_neg_offset = s->parts - p;
          p->gpart = gp;
        } else if (gp->type == swift_type_stars) {
          struct spart *sp =
              &s->sparts[offset_sparts + count_sparts - gp->id_or_neg_offset];
          gp->id_or_neg_offset = s->sparts - sp;
          sp->gpart = gp;
        } else if (gp->type == swift_type_black_hole) {
          struct bpart *bp =
              &s->bparts[offset_bparts + count_bparts - gp->id_or_neg_offset];
          gp->id_or_neg_offset = s->bparts - bp;
          bp->gpart = gp;
        }
      }

      /* Advance the counters. */
      count_parts += prox->nr_parts_in;
      count_gparts += prox->nr_gparts_in;
      count_sparts += prox->nr_sparts_in;
      count_bparts += prox->nr_bparts_in;
    }
  }

  /* Wait for all the sends to have finished too. */
  if (nr_out > 0)
    if (MPI_Waitall(5 * e->nr_proxies, reqs_out, MPI_STATUSES_IGNORE) !=
        MPI_SUCCESS)
      error("MPI_Waitall on sends failed.");

  /* Free the proxy memory */
  for (int k = 0; k < e->nr_proxies; k++) {
    proxy_free_particle_buffers(&e->proxies[k]);
  }

  if (e->verbose)
    message("took %.3f %s.", clocks_from_ticks(getticks() - tic),
            clocks_getunit());

  /* Return the number of harvested parts. */
  *Npart = count_parts;
  *Ngpart = count_gparts;
  *Nspart = count_sparts;
  *Nbpart = count_bparts;

#else
  error("SWIFT was not compiled with MPI support.");
#endif
}

/**
 * @brief Exchanges the top-level multipoles between all the nodes
 * such that every node has a multipole for each top-level cell.
 *
 * @param e The #engine.
 */
void engine_exchange_top_multipoles(struct engine *e) {

#ifdef WITH_MPI

  ticks tic = getticks();

#ifdef SWIFT_DEBUG_CHECKS
  for (int i = 0; i < e->s->nr_cells; ++i) {
    const struct gravity_tensors *m = &e->s->multipoles_top[i];
    if (e->s->cells_top[i].nodeID == engine_rank) {
      if (m->m_pole.M_000 > 0.) {
        if (m->CoM[0] < 0. || m->CoM[0] > e->s->dim[0])
          error("Invalid multipole position in X");
        if (m->CoM[1] < 0. || m->CoM[1] > e->s->dim[1])
          error("Invalid multipole position in Y");
        if (m->CoM[2] < 0. || m->CoM[2] > e->s->dim[2])
          error("Invalid multipole position in Z");
      }
    } else {
      if (m->m_pole.M_000 != 0.) error("Non-zero mass for foreign m-pole");
      if (m->CoM[0] != 0.) error("Non-zero position in X for foreign m-pole");
      if (m->CoM[1] != 0.) error("Non-zero position in Y for foreign m-pole");
      if (m->CoM[2] != 0.) error("Non-zero position in Z for foreign m-pole");
      if (m->m_pole.num_gpart != 0)
        error("Non-zero gpart count in foreign m-pole");
    }
  }
#endif

  /* Each node (space) has constructed its own top-level multipoles.
   * We now need to make sure every other node has a copy of everything.
   *
   * We use our home-made reduction operation that simply performs a XOR
   * operation on the multipoles. Since only local multipoles are non-zero and
   * each multipole is only present once, the bit-by-bit XOR will
   * create the desired result.
   */
  int err = MPI_Allreduce(MPI_IN_PLACE, e->s->multipoles_top, e->s->nr_cells,
                          multipole_mpi_type, multipole_mpi_reduce_op,
                          MPI_COMM_WORLD);
  if (err != MPI_SUCCESS)
    mpi_error(err, "Failed to all-reduce the top-level multipoles.");

#ifdef SWIFT_DEBUG_CHECKS
  long long counter = 0;

  /* Let's check that what we received makes sense */
  for (int i = 0; i < e->s->nr_cells; ++i) {
    const struct gravity_tensors *m = &e->s->multipoles_top[i];
    counter += m->m_pole.num_gpart;
    if (m->m_pole.num_gpart < 0) {
      error("m->m_pole.num_gpart is negative: %lld", m->m_pole.num_gpart);
    }
    if (m->m_pole.M_000 > 0.) {
      if (m->CoM[0] < 0. || m->CoM[0] > e->s->dim[0])
        error("Invalid multipole position in X");
      if (m->CoM[1] < 0. || m->CoM[1] > e->s->dim[1])
        error("Invalid multipole position in Y");
      if (m->CoM[2] < 0. || m->CoM[2] > e->s->dim[2])
        error("Invalid multipole position in Z");
    }
  }
  if (counter != e->total_nr_gparts)
    error(
        "Total particles in multipoles inconsistent with engine.\n "
        "  counter = %lld, nr_gparts = %lld",
        counter, e->total_nr_gparts);
#endif

  if (e->verbose)
    message("took %.3f %s.", clocks_from_ticks(getticks() - tic),
            clocks_getunit());
#else
  error("SWIFT was not compiled with MPI support.");
#endif
}

void engine_exchange_proxy_multipoles(struct engine *e) {

#ifdef WITH_MPI

  const ticks tic = getticks();

  /* Start by counting the number of cells to send and receive */
  int count_send_cells = 0;
  int count_recv_cells = 0;
  int count_send_requests = 0;
  int count_recv_requests = 0;

  /* Loop over the proxies. */
  for (int pid = 0; pid < e->nr_proxies; pid++) {

    /* Get a handle on the proxy. */
    const struct proxy *p = &e->proxies[pid];

    /* Now collect the number of requests associated */
    count_recv_requests += p->nr_cells_in;
    count_send_requests += p->nr_cells_out;

    /* And the actual number of things we are going to ship */
    for (int k = 0; k < p->nr_cells_in; k++)
      count_recv_cells += p->cells_in[k]->mpi.pcell_size;

    for (int k = 0; k < p->nr_cells_out; k++)
      count_send_cells += p->cells_out[k]->mpi.pcell_size;
  }

  /* Allocate the buffers for the packed data */
  struct gravity_tensors *buffer_send = NULL;
  if (swift_memalign("send_gravity_tensors", (void **)&buffer_send,
                     SWIFT_CACHE_ALIGNMENT,
                     count_send_cells * sizeof(struct gravity_tensors)) != 0)
    error("Unable to allocate memory for multipole transactions");

  struct gravity_tensors *buffer_recv = NULL;
  if (swift_memalign("recv_gravity_tensors", (void **)&buffer_recv,
                     SWIFT_CACHE_ALIGNMENT,
                     count_recv_cells * sizeof(struct gravity_tensors)) != 0)
    error("Unable to allocate memory for multipole transactions");

  /* Also allocate the MPI requests */
  const int count_requests = count_send_requests + count_recv_requests;
  MPI_Request *requests =
      (MPI_Request *)malloc(sizeof(MPI_Request) * count_requests);
  if (requests == NULL) error("Unable to allocate memory for MPI requests");

  int this_request = 0;
  int this_recv = 0;
  int this_send = 0;

  /* Loop over the proxies to issue the receives. */
  for (int pid = 0; pid < e->nr_proxies; pid++) {

    /* Get a handle on the proxy. */
    const struct proxy *p = &e->proxies[pid];

    for (int k = 0; k < p->nr_cells_in; k++) {

      const int num_elements = p->cells_in[k]->mpi.pcell_size;

      /* Receive everything */
      MPI_Irecv(&buffer_recv[this_recv], num_elements, multipole_mpi_type,
                p->cells_in[k]->nodeID, p->cells_in[k]->mpi.tag, MPI_COMM_WORLD,
                &requests[this_request]);

      /* Move to the next slot in the buffers */
      this_recv += num_elements;
      this_request++;
    }

    /* Loop over the proxies to issue the sends. */
    for (int k = 0; k < p->nr_cells_out; k++) {

      /* Number of multipoles in this cell hierarchy */
      const int num_elements = p->cells_out[k]->mpi.pcell_size;

      /* Let's pack everything recursively */
      cell_pack_multipoles(p->cells_out[k], &buffer_send[this_send]);

      /* Send everything (note the use of cells_in[0] to get the correct node
       * ID. */
      MPI_Isend(&buffer_send[this_send], num_elements, multipole_mpi_type,
                p->cells_in[0]->nodeID, p->cells_out[k]->mpi.tag,
                MPI_COMM_WORLD, &requests[this_request]);

      /* Move to the next slot in the buffers */
      this_send += num_elements;
      this_request++;
    }
  }

  /* Wait for all the requests to arrive home */
  MPI_Status *stats = (MPI_Status *)malloc(count_requests * sizeof(MPI_Status));
  int res;
  if ((res = MPI_Waitall(count_requests, requests, stats)) != MPI_SUCCESS) {
    for (int k = 0; k < count_requests; ++k) {
      char buff[MPI_MAX_ERROR_STRING];
      MPI_Error_string(stats[k].MPI_ERROR, buff, &res);
      message("request from source %i, tag %i has error '%s'.",
              stats[k].MPI_SOURCE, stats[k].MPI_TAG, buff);
    }
    error("Failed during waitall for multipole data.");
  }

  /* Let's now unpack the multipoles at the right place */
  this_recv = 0;
  for (int pid = 0; pid < e->nr_proxies; pid++) {

    /* Get a handle on the proxy. */
    const struct proxy *p = &e->proxies[pid];

    for (int k = 0; k < p->nr_cells_in; k++) {

      const int num_elements = p->cells_in[k]->mpi.pcell_size;

#ifdef SWIFT_DEBUG_CHECKS

      /* Check that the first element (top-level cell's multipole) matches what
       * we received */
      if (p->cells_in[k]->grav.multipole->m_pole.num_gpart !=
          buffer_recv[this_recv].m_pole.num_gpart)
        error("Current: M_000=%e num_gpart=%lld\n New: M_000=%e num_gpart=%lld",
              p->cells_in[k]->grav.multipole->m_pole.M_000,
              p->cells_in[k]->grav.multipole->m_pole.num_gpart,
              buffer_recv[this_recv].m_pole.M_000,
              buffer_recv[this_recv].m_pole.num_gpart);
#endif

      /* Unpack recursively */
      cell_unpack_multipoles(p->cells_in[k], &buffer_recv[this_recv]);

      /* Move to the next slot in the buffers */
      this_recv += num_elements;
    }
  }

  /* Free everything */
  free(stats);
  free(buffer_send);
  free(buffer_recv);
  free(requests);

  /* How much time did this take? */
  if (e->verbose)
    message("took %.3f %s.", clocks_from_ticks(getticks() - tic),
            clocks_getunit());
#else
  error("SWIFT was not compiled with MPI support.");
#endif
}

/**
 * @brief Allocate memory for the foreign particles.
 *
 * We look into the proxies for cells that have tasks and count
 * the number of particles in these cells. We then allocate
 * memory and link all the cells that have tasks and all cells
 * deeper in the tree.
 *
 * @param e The #engine.
 */
void engine_allocate_foreign_particles(struct engine *e) {

#ifdef WITH_MPI

  const int nr_proxies = e->nr_proxies;
  const int with_hydro = e->policy & engine_policy_hydro;
  const int with_stars = e->policy & engine_policy_stars;
  const int with_black_holes = e->policy & engine_policy_black_holes;
  struct space *s = e->s;
  ticks tic = getticks();

  /* Count the number of particles we need to import and re-allocate
     the buffer if needed. */
  size_t count_parts_in = 0, count_gparts_in = 0, count_sparts_in = 0,
         count_bparts_in = 0;
  for (int k = 0; k < nr_proxies; k++) {
    for (int j = 0; j < e->proxies[k].nr_cells_in; j++) {

      if (e->proxies[k].cells_in_type[j] & proxy_cell_type_hydro) {
        count_parts_in += cell_count_parts_for_tasks(e->proxies[k].cells_in[j]);
      }

      if (e->proxies[k].cells_in_type[j] & proxy_cell_type_gravity) {
        count_gparts_in +=
            cell_count_gparts_for_tasks(e->proxies[k].cells_in[j]);
      }

      /* For stars, we just use the numbers in the top-level cells */
      count_sparts_in +=
          e->proxies[k].cells_in[j]->stars.count + space_extra_sparts;

      /* For black holes, we just use the numbers in the top-level cells */
      count_bparts_in += e->proxies[k].cells_in[j]->black_holes.count;
    }
  }

  if (!with_hydro && count_parts_in)
    error(
        "Not running with hydro but about to receive gas particles in "
        "proxies!");
  if (!with_stars && count_sparts_in)
    error("Not running with stars but about to receive stars in proxies!");
  if (!with_black_holes && count_bparts_in)
    error(
        "Not running with black holes but about to receive black holes in "
        "proxies!");

  if (e->verbose)
    message("Counting number of foreign particles took %.3f %s.",
            clocks_from_ticks(getticks() - tic), clocks_getunit());

  tic = getticks();

  /* Allocate space for the foreign particles we will receive */
  if (count_parts_in > s->size_parts_foreign) {
    if (s->parts_foreign != NULL) swift_free("parts_foreign", s->parts_foreign);
    s->size_parts_foreign = engine_foreign_alloc_margin * count_parts_in;
    if (swift_memalign("parts_foreign", (void **)&s->parts_foreign, part_align,
                       sizeof(struct part) * s->size_parts_foreign) != 0)
      error("Failed to allocate foreign part data.");
  }

  /* Allocate space for the foreign particles we will receive */
  if (count_gparts_in > s->size_gparts_foreign) {
    if (s->gparts_foreign != NULL)
      swift_free("gparts_foreign", s->gparts_foreign);
    s->size_gparts_foreign = engine_foreign_alloc_margin * count_gparts_in;
    if (swift_memalign("gparts_foreign", (void **)&s->gparts_foreign,
                       gpart_align,
                       sizeof(struct gpart) * s->size_gparts_foreign) != 0)
      error("Failed to allocate foreign gpart data.");
  }

  /* Allocate space for the foreign particles we will receive */
  if (count_sparts_in > s->size_sparts_foreign) {
    if (s->sparts_foreign != NULL)
      swift_free("sparts_foreign", s->sparts_foreign);
    s->size_sparts_foreign = engine_foreign_alloc_margin * count_sparts_in;
    if (swift_memalign("sparts_foreign", (void **)&s->sparts_foreign,
                       spart_align,
                       sizeof(struct spart) * s->size_sparts_foreign) != 0)
      error("Failed to allocate foreign spart data.");
  }

  /* Allocate space for the foreign particles we will receive */
  if (count_bparts_in > s->size_bparts_foreign) {
    if (s->bparts_foreign != NULL)
      swift_free("bparts_foreign", s->bparts_foreign);
    s->size_bparts_foreign = engine_foreign_alloc_margin * count_bparts_in;
    if (swift_memalign("bparts_foreign", (void **)&s->bparts_foreign,
                       bpart_align,
                       sizeof(struct bpart) * s->size_bparts_foreign) != 0)
      error("Failed to allocate foreign bpart data.");
  }

  if (e->verbose)
    message(
        "Allocating %zd/%zd/%zd/%zd foreign part/gpart/spart/bpart "
        "(%zd/%zd/%zd/%zd MB)",
        s->size_parts_foreign, s->size_gparts_foreign, s->size_sparts_foreign,
        s->size_bparts_foreign,
        s->size_parts_foreign * sizeof(struct part) / (1024 * 1024),
        s->size_gparts_foreign * sizeof(struct gpart) / (1024 * 1024),
        s->size_sparts_foreign * sizeof(struct spart) / (1024 * 1024),
        s->size_bparts_foreign * sizeof(struct bpart) / (1024 * 1024));

  /* Unpack the cells and link to the particle data. */
  struct part *parts = s->parts_foreign;
  struct gpart *gparts = s->gparts_foreign;
  struct spart *sparts = s->sparts_foreign;
  struct bpart *bparts = s->bparts_foreign;
  for (int k = 0; k < nr_proxies; k++) {
    for (int j = 0; j < e->proxies[k].nr_cells_in; j++) {

      if (e->proxies[k].cells_in_type[j] & proxy_cell_type_hydro) {

        const size_t count_parts =
            cell_link_foreign_parts(e->proxies[k].cells_in[j], parts);
        parts = &parts[count_parts];
      }

      if (e->proxies[k].cells_in_type[j] & proxy_cell_type_gravity) {

        const size_t count_gparts =
            cell_link_foreign_gparts(e->proxies[k].cells_in[j], gparts);
        gparts = &gparts[count_gparts];
      }

      if (with_stars) {

        /* For stars, we just use the numbers in the top-level cells */
        cell_link_sparts(e->proxies[k].cells_in[j], sparts);
        sparts = &sparts[e->proxies[k].cells_in[j]->stars.count +
                         space_extra_sparts];
      }

      if (with_black_holes) {

        /* For black holes, we just use the numbers in the top-level cells */
        cell_link_bparts(e->proxies[k].cells_in[j], bparts);
        bparts = &bparts[e->proxies[k].cells_in[j]->black_holes.count];
      }
    }
  }

  /* Update the counters */
  s->nr_parts_foreign = parts - s->parts_foreign;
  s->nr_gparts_foreign = gparts - s->gparts_foreign;
  s->nr_sparts_foreign = sparts - s->sparts_foreign;
  s->nr_bparts_foreign = bparts - s->bparts_foreign;

  if (e->verbose)
    message("Recursively linking foreign arrays took %.3f %s.",
            clocks_from_ticks(getticks() - tic), clocks_getunit());

#else
  error("SWIFT was not compiled with MPI support.");
#endif
}

void engine_do_tasks_count_mapper(void *map_data, int num_elements,
                                  void *extra_data) {

  const struct task *tasks = (struct task *)map_data;
  int *const global_counts = (int *)extra_data;

  /* Local accumulator copy */
  int local_counts[task_type_count + 1];
  for (int k = 0; k <= task_type_count; k++) local_counts[k] = 0;

  /* Add task counts locally */
  for (int k = 0; k < num_elements; k++) {
    if (tasks[k].skip)
      local_counts[task_type_count] += 1;
    else
      local_counts[(int)tasks[k].type] += 1;
  }

  /* Update the global counts */
  for (int k = 0; k <= task_type_count; k++) {
    if (local_counts[k]) atomic_add(global_counts + k, local_counts[k]);
  }
}

/**
 * @brief Prints the number of tasks in the engine
 *
 * @param e The #engine.
 */
void engine_print_task_counts(const struct engine *e) {

  const ticks tic = getticks();
  const struct scheduler *sched = &e->sched;
  const int nr_tasks = sched->nr_tasks;
  const struct task *const tasks = sched->tasks;

  /* Global tasks and cells when using MPI. */
#ifdef WITH_MPI
  if (e->nodeID == 0 && e->total_nr_tasks > 0)
    printf(
        "[%04i] %s engine_print_task_counts: System total: %lld,"
        " no. cells: %lld\n",
        e->nodeID, clocks_get_timesincestart(), e->total_nr_tasks,
        e->total_nr_cells);
  fflush(stdout);
#endif

  /* Report value that can be used to estimate the task_per_cells parameter. */
  float tasks_per_cell = (float)nr_tasks / (float)e->s->tot_cells;

#ifdef WITH_MPI
  message("Total = %d (per cell = %.2f)", nr_tasks, tasks_per_cell);

  /* And the system maximum on rank 0, only after first step, increase by our
   * margin to allow for some variation in repartitioning. */
  if (e->nodeID == 0 && e->total_nr_tasks > 0) {
    message("Total = %d (maximum per cell = %.2f)", nr_tasks,
            e->tasks_per_cell_max * engine_tasks_per_cell_margin);
  }

#else
  message("Total = %d (per cell = %.2f)", nr_tasks, tasks_per_cell);
#endif
  fflush(stdout);

  /* Count and print the number of each task type. */
  int counts[task_type_count + 1];
  for (int k = 0; k <= task_type_count; k++) counts[k] = 0;
  threadpool_map((struct threadpool *)&e->threadpool,
                 engine_do_tasks_count_mapper, (void *)tasks, nr_tasks,
                 sizeof(struct task), threadpool_auto_chunk_size, counts);

#ifdef WITH_MPI
  printf("[%04i] %s engine_print_task_counts: task counts are [ %s=%i",
         e->nodeID, clocks_get_timesincestart(), taskID_names[0], counts[0]);
#else
  printf("%s engine_print_task_counts: task counts are [ %s=%i",
         clocks_get_timesincestart(), taskID_names[0], counts[0]);
#endif
  for (int k = 1; k < task_type_count; k++)
    printf(" %s=%i", taskID_names[k], counts[k]);
  printf(" skipped=%i ]\n", counts[task_type_count]);
  fflush(stdout);
  message("nr_parts = %zu.", e->s->nr_parts);
  message("nr_gparts = %zu.", e->s->nr_gparts);
  message("nr_sparts = %zu.", e->s->nr_sparts);
  message("nr_bparts = %zu.", e->s->nr_bparts);

  if (e->verbose)
    message("took %.3f %s.", clocks_from_ticks(getticks() - tic),
            clocks_getunit());
}

/**
 * @brief if necessary, estimate the number of tasks required given
 *        the current tasks in use and the numbers of cells.
 *
 * If e->tasks_per_cell is set greater than 0.0 then that value is used
 * as the estimate of the average number of tasks per cell,
 * otherwise we attempt an estimate.
 *
 * @param e the #engine
 *
 * @return the estimated total number of tasks
 */
int engine_estimate_nr_tasks(const struct engine *e) {

  float tasks_per_cell = e->tasks_per_cell;
  if (tasks_per_cell > 0.0f) {
    if (e->verbose)
      message("tasks per cell given as: %.2f, so maximum tasks: %d",
              e->tasks_per_cell, (int)(e->s->tot_cells * tasks_per_cell));
    return (int)(e->s->tot_cells * tasks_per_cell);
  }

  /* Our guess differs depending on the types of tasks we are using, but we
   * basically use a formula <n1>*ntopcells + <n2>*(totcells - ntopcells).
   * Where <n1> is the expected maximum tasks per top-level/super cell, and
   * <n2> the expected maximum tasks for all other cells. These should give
   * a safe upper limit. */
  int n1 = 0;
  int n2 = 0;
  if (e->policy & engine_policy_hydro) {
    /* 2 self (density, force), 1 sort, 26/2 density pairs
       26/2 force pairs, 1 drift, 3 ghosts, 2 kicks, 1 time-step,
       1 end_force, 2 extra space
     */
    n1 += 37;
    n2 += 2;
#ifdef WITH_MPI
    n1 += 6;
#endif

#ifdef EXTRA_HYDRO_LOOP
    n1 += 15;
#ifdef WITH_MPI
    n1 += 2;
#endif
#endif
  }
  if (e->policy & engine_policy_timestep_limiter) {
    n1 += 18;
    n2 += 1;
  }
  if (e->policy & engine_policy_self_gravity) {
    n1 += 125;
    n2 += 8;
#ifdef WITH_MPI
    n2 += 2;
#endif
  }
  if (e->policy & engine_policy_external_gravity) {
    n1 += 2;
  }
  if (e->policy & engine_policy_cosmology) {
    n1 += 2;
  }
  if (e->policy & engine_policy_cooling) {
    /* Cooling task + extra space */
    n1 += 2;
  }
  if (e->policy & engine_policy_star_formation) {
    n1 += 1;
  }
  if (e->policy & engine_policy_stars) {
    /* 2 self (density, feedback), 1 sort, 26/2 density pairs
       26/2 feedback pairs, 1 drift, 3 ghosts, 2 kicks, 1 time-step,
       1 end_force, 2 extra space
     */
    n1 += 37;
    n2 += 2;
#ifdef WITH_MPI
    n1 += 6;
#endif
  }
  if (e->policy & engine_policy_fof) {
    n1 += 2;
  }
#if defined(WITH_LOGGER)
  /* each cell logs its particles */
  if (e->policy & engine_policy_logger) {
    n1 += 1;
  }
#endif

#ifdef WITH_MPI

  /* We need fewer tasks per rank when using MPI, but we could have
   * imbalances, so we need to work using the locally active cells, not just
   * some equipartition amongst the nodes. Don't want to recurse the whole
   * cell tree, so just make a guess of the maximum possible total cells. */
  int ntop = 0;
  int ncells = 0;
  for (int k = 0; k < e->s->nr_cells; k++) {
    struct cell *c = &e->s->cells_top[k];

    /* Any cells with particles will have tasks (local & foreign). */
    int nparts = c->hydro.count + c->grav.count + c->stars.count;
    if (nparts > 0) {
      ntop++;
      ncells++;

      /* Count cell depth until we get below the parts per cell threshold. */
      int depth = 0;
      while (nparts > space_splitsize) {
        depth++;
        nparts /= 8;
        ncells += (1 << (depth * 3));
      }
    }
  }

  /* If no local cells, we are probably still initialising, so just keep
   * room for the top-level. */
  if (ncells == 0) {
    ntop = e->s->nr_cells;
    ncells = ntop;
  }
#else
  int ntop = e->s->nr_cells;
  int ncells = e->s->tot_cells;
#endif

  float ntasks = n1 * ntop + n2 * (ncells - ntop);
  if (ncells > 0) tasks_per_cell = ceil(ntasks / ncells);

  if (tasks_per_cell < 1.0f) tasks_per_cell = 1.0f;
  if (e->verbose)
    message("tasks per cell estimated as: %.2f, maximum tasks: %d",
            tasks_per_cell, (int)(ncells * tasks_per_cell));

  return (int)(ncells * tasks_per_cell);
}

/**
 * @brief Rebuild the space and tasks.
 *
 * @param e The #engine.
 * @param repartitioned Did we just redistribute?
 * @param clean_smoothing_length_values Are we cleaning up the values of
 * the smoothing lengths before building the tasks ?
 */
void engine_rebuild(struct engine *e, const int repartitioned,
                    const int clean_smoothing_length_values) {

  const ticks tic = getticks();

  /* Clear the forcerebuild flag, whatever it was. */
  e->forcerebuild = 0;
  e->restarting = 0;

  /* Report the time spent in the different task categories */
  if (e->verbose && !repartitioned)
    scheduler_report_task_times(&e->sched, e->nr_threads);

  /* Give some breathing space */
  scheduler_free_tasks(&e->sched);

  /* Re-build the space. */
  space_rebuild(e->s, repartitioned, e->verbose);

  /* Report the number of cells and memory */
  if (e->verbose)
    message(
        "Nr. of top-level cells: %d Nr. of local cells: %d memory use: %zd MB.",
        e->s->nr_cells, e->s->tot_cells,
        (e->s->nr_cells + e->s->tot_cells) * sizeof(struct cell) /
            (1024 * 1024));

  /* Report the number of multipoles and memory */
  if (e->verbose && (e->policy & engine_policy_self_gravity))
    message(
        "Nr. of top-level mpoles: %d Nr. of local mpoles: %d memory use: %zd "
        "MB.",
        e->s->nr_cells, e->s->tot_cells,
        (e->s->nr_cells + e->s->tot_cells) * sizeof(struct gravity_tensors) /
            (1024 * 1024));

  /* Report the number of particles and memory */
  if (e->verbose)
    message(
        "Space has memory for %zd/%zd/%zd/%zd part/gpart/spart/bpart "
        "(%zd/%zd/%zd/%zd MB)",
        e->s->size_parts, e->s->size_gparts, e->s->size_sparts,
        e->s->size_bparts,
        e->s->size_parts * sizeof(struct part) / (1024 * 1024),
        e->s->size_gparts * sizeof(struct gpart) / (1024 * 1024),
        e->s->size_sparts * sizeof(struct spart) / (1024 * 1024),
        e->s->size_bparts * sizeof(struct bpart) / (1024 * 1024));

  if (e->verbose)
    message(
        "Space holds %zd/%zd/%zd/%zd part/gpart/spart/bpart (fracs: "
        "%f/%f/%f/%f)",
        e->s->nr_parts, e->s->nr_gparts, e->s->nr_sparts, e->s->nr_bparts,
        e->s->nr_parts ? e->s->nr_parts / ((double)e->s->size_parts) : 0.,
        e->s->nr_gparts ? e->s->nr_gparts / ((double)e->s->size_gparts) : 0.,
        e->s->nr_sparts ? e->s->nr_sparts / ((double)e->s->size_sparts) : 0.,
        e->s->nr_bparts ? e->s->nr_bparts / ((double)e->s->size_bparts) : 0.);

  const ticks tic2 = getticks();

  /* Update the global counters of particles */
  long long num_particles[4] = {
      (long long)(e->s->nr_parts - e->s->nr_extra_parts),
      (long long)(e->s->nr_gparts - e->s->nr_extra_gparts),
      (long long)(e->s->nr_sparts - e->s->nr_extra_sparts),
      (long long)(e->s->nr_bparts - e->s->nr_extra_bparts)};
#ifdef WITH_MPI
  MPI_Allreduce(MPI_IN_PLACE, num_particles, 4, MPI_LONG_LONG, MPI_SUM,
                MPI_COMM_WORLD);
#endif
  e->total_nr_parts = num_particles[0];
  e->total_nr_gparts = num_particles[1];
  e->total_nr_sparts = num_particles[2];
  e->total_nr_bparts = num_particles[3];

  /* Flag that there are no inhibited particles */
  e->nr_inhibited_parts = 0;
  e->nr_inhibited_gparts = 0;
  e->nr_inhibited_sparts = 0;
  e->nr_inhibited_bparts = 0;

  if (e->verbose)
    message("updating particle counts took %.3f %s.",
            clocks_from_ticks(getticks() - tic2), clocks_getunit());

  /* Re-compute the mesh forces */
  if ((e->policy & engine_policy_self_gravity) && e->s->periodic) {

    /* Re-allocate the PM grid if we freed it... */
    if (repartitioned) pm_mesh_allocate(e->mesh);

    /* ... and recompute */
    pm_mesh_compute_potential(e->mesh, e->s, &e->threadpool, e->verbose);
  }

#ifdef RENDERER_USED
  /* Add the perturbation theory contributions to the mesh forces */
  rend_add_to_mesh(e->rend, e);
#endif

  /* Re-compute the maximal RMS displacement constraint */
  if (e->policy & engine_policy_cosmology)
    engine_recompute_displacement_constraint(e);

#ifdef SWIFT_DEBUG_CHECKS
  part_verify_links(e->s->parts, e->s->gparts, e->s->sparts, e->s->bparts,
                    e->s->nr_parts, e->s->nr_gparts, e->s->nr_sparts,
                    e->s->nr_bparts, e->verbose);
#endif

  /* Initial cleaning up session ? */
  if (clean_smoothing_length_values) space_sanitize(e->s);

/* If in parallel, exchange the cell structure, top-level and neighbouring
 * multipoles. */
#ifdef WITH_MPI
  if (e->policy & engine_policy_self_gravity) engine_exchange_top_multipoles(e);

  engine_exchange_cells(e);
#endif

#ifdef SWIFT_DEBUG_CHECKS

  /* Let's check that what we received makes sense */
  if (e->policy & engine_policy_self_gravity) {
    long long counter = 0;

    for (int i = 0; i < e->s->nr_cells; ++i) {
      const struct gravity_tensors *m = &e->s->multipoles_top[i];
      counter += m->m_pole.num_gpart;
    }
    if (counter != e->total_nr_gparts)
      error("Total particles in multipoles inconsistent with engine");
  }
#endif

  /* Re-build the tasks. */
  engine_maketasks(e);

  /* Make the list of top-level cells that have tasks */
  space_list_useful_top_level_cells(e->s);

#ifdef SWIFT_DEBUG_CHECKS
  /* Check that all cells have been drifted to the current time.
   * That can include cells that have not
   * previously been active on this rank. */
  space_check_drift_point(e->s, e->ti_current,
                          e->policy & engine_policy_self_gravity);

  if (e->policy & engine_policy_self_gravity) {
    for (int k = 0; k < e->s->nr_local_cells; k++)
      cell_check_foreign_multipole(&e->s->cells_top[e->s->local_cells_top[k]]);
  }

  space_check_sort_flags(e->s);
#endif

  /* Run through the tasks and mark as skip or not. */
  if (engine_marktasks(e))
    error("engine_marktasks failed after space_rebuild.");

  /* Print the status of the system */
  if (e->verbose) engine_print_task_counts(e);

  /* Clear the counters of updates since the last rebuild */
  e->updates_since_rebuild = 0;
  e->g_updates_since_rebuild = 0;
  e->s_updates_since_rebuild = 0;
  e->b_updates_since_rebuild = 0;

  /* Flag that a rebuild has taken place */
  e->step_props |= engine_step_prop_rebuild;

  if (e->verbose)
    message("took %.3f %s.", clocks_from_ticks(getticks() - tic),
            clocks_getunit());
}

/**
 * @brief Prepare the #engine by re-building the cells and tasks.
 *
 * @param e The #engine to prepare.
 */
void engine_prepare(struct engine *e) {

  TIMER_TIC2;
  const ticks tic = getticks();

  int drifted_all = 0;
  int repartitioned = 0;

  /* Unskip active tasks and check for rebuild */
  if (!e->forcerebuild && !e->forcerepart && !e->restarting) engine_unskip(e);

  const ticks tic3 = getticks();

#ifdef WITH_MPI
  MPI_Allreduce(MPI_IN_PLACE, &e->forcerebuild, 1, MPI_INT, MPI_MAX,
                MPI_COMM_WORLD);
#endif

  if (e->verbose)
    message("Communicating rebuild flag took %.3f %s.",
            clocks_from_ticks(getticks() - tic3), clocks_getunit());

  /* Perform FOF search to seed black holes. Only if there is a rebuild coming
   * and no repartitioing. */
  if (e->policy & engine_policy_fof && e->forcerebuild && !e->forcerepart &&
      e->run_fof) {

    /* Let's start by drifting everybody to the current time */
    engine_drift_all(e, /*drift_mpole=*/0);
    drifted_all = 1;

    engine_fof(e, /*dump_results=*/0, /*seed_black_holes=*/1);
  }

  /* Perform particle splitting. Only if there is a rebuild coming and no
     repartitioning. */
  if (!e->restarting && e->forcerebuild && !e->forcerepart && e->step > 1) {

    /* Let's start by drifting everybody to the current time */
    if (!drifted_all) engine_drift_all(e, /*drift_mpole=*/0);
    drifted_all = 1;

    engine_split_gas_particles(e);
  }

  /* Do we need repartitioning ? */
  if (e->forcerepart) {

    /* Let's start by drifting everybody to the current time */
    engine_drift_all(e, /*drift_mpole=*/0);
    drifted_all = 1;

    /* Free the PM grid */
    if ((e->policy & engine_policy_self_gravity) && e->s->periodic)
      pm_mesh_free(e->mesh);

    /* And repartition */
    engine_repartition(e);
    repartitioned = 1;
  }

  /* Do we need rebuilding ? */
  if (e->forcerebuild) {

    /* Let's start by drifting everybody to the current time */
    if (!e->restarting && !drifted_all) engine_drift_all(e, /*drift_mpole=*/0);

    /* And rebuild */
    engine_rebuild(e, repartitioned, 0);
  }

#ifdef SWIFT_DEBUG_CHECKS
  if (e->forcerepart || e->forcerebuild) {
    /* Check that all cells have been drifted to the current time.
     * That can include cells that have not previously been active on this
     * rank. Skip if haven't got any cells (yet). */
    if (e->s->cells_top != NULL)
      space_check_drift_point(e->s, e->ti_current,
                              e->policy & engine_policy_self_gravity);
  }
#endif

  /* Re-rank the tasks every now and then. XXX this never executes. */
  if (e->tasks_age % engine_tasksreweight == 1) {
    scheduler_reweight(&e->sched, e->verbose);
  }
  e->tasks_age += 1;

  TIMER_TOC2(timer_prepare);

  if (e->verbose)
    message("took %.3f %s (including unskip, rebuild and reweight).",
            clocks_from_ticks(getticks() - tic), clocks_getunit());
}

/**
 * @brief Implements a barrier for the #runner threads.
 *
 * @param e The #engine.
 */
void engine_barrier(struct engine *e) {

  /* Wait at the wait barrier. */
  swift_barrier_wait(&e->wait_barrier);

  /* Wait at the run barrier. */
  swift_barrier_wait(&e->run_barrier);
}

/**
 * @brief Print the conserved quantities statistics to a log file
 *
 * @param e The #engine.
 */
void engine_print_stats(struct engine *e) {

  const ticks tic = getticks();

#ifdef SWIFT_DEBUG_CHECKS
  /* Check that all cells have been drifted to the current time.
   * That can include cells that have not
   * previously been active on this rank. */
  space_check_drift_point(e->s, e->ti_current, /*chek_mpoles=*/0);

  /* Be verbose about this */
  if (e->nodeID == 0) {
    if (e->policy & engine_policy_cosmology)
      message("Saving statistics at a=%e",
              exp(e->ti_current * e->time_base) * e->cosmology->a_begin);
    else
      message("Saving statistics at t=%e",
              e->ti_current * e->time_base + e->time_begin);
  }
#else
  if (e->verbose) {
    if (e->policy & engine_policy_cosmology)
      message("Saving statistics at a=%e",
              exp(e->ti_current * e->time_base) * e->cosmology->a_begin);
    else
      message("Saving statistics at t=%e",
              e->ti_current * e->time_base + e->time_begin);
  }
#endif

  struct statistics stats;
  stats_init(&stats);

  /* Collect the stats on this node */
  stats_collect(e->s, &stats);

/* Aggregate the data from the different nodes. */
#ifdef WITH_MPI
  struct statistics global_stats;
  stats_init(&global_stats);

  if (MPI_Reduce(&stats, &global_stats, 1, statistics_mpi_type,
                 statistics_mpi_reduce_op, 0, MPI_COMM_WORLD) != MPI_SUCCESS)
    error("Failed to aggregate stats.");
#else
  struct statistics global_stats = stats;
#endif

  /* Finalize operations */
  stats_finalize(&stats);

  /* Print info */
  if (e->nodeID == 0)
    stats_print_to_file(e->file_stats, &global_stats, e->time);

  /* Flag that we dumped some statistics */
  e->step_props |= engine_step_prop_statistics;

  if (e->verbose)
    message("took %.3f %s.", clocks_from_ticks(getticks() - tic),
            clocks_getunit());
}

/**
 * @brief Sets all the force, drift and kick tasks to be skipped.
 *
 * @param e The #engine to act on.
 */
void engine_skip_force_and_kick(struct engine *e) {

  struct task *tasks = e->sched.tasks;
  const int nr_tasks = e->sched.nr_tasks;

  for (int i = 0; i < nr_tasks; ++i) {

    struct task *t = &tasks[i];

    /* Skip everything that updates the particles */
    if (t->type == task_type_drift_part || t->type == task_type_drift_gpart ||
        t->type == task_type_drift_spart || t->type == task_type_drift_bpart ||
        t->type == task_type_kick1 || t->type == task_type_kick2 ||
        t->type == task_type_timestep ||
        t->type == task_type_timestep_limiter ||
        t->type == task_type_timestep_sync ||
        t->type == task_type_end_hydro_force || t->type == task_type_cooling ||
        t->type == task_type_stars_in || t->type == task_type_stars_out ||
        t->type == task_type_star_formation ||
        t->type == task_type_stars_resort || t->type == task_type_extra_ghost ||
        t->type == task_type_stars_ghost ||
        t->type == task_type_stars_ghost_in ||
        t->type == task_type_stars_ghost_out ||
        t->type == task_type_bh_swallow_ghost1 ||
        t->type == task_type_bh_swallow_ghost2 ||
<<<<<<< HEAD
        t->type == task_type_bh_swallow_ghost3 || t->type == task_type_weight ||
=======
        t->type == task_type_bh_swallow_ghost3 || t->type == task_type_bh_in ||
        t->type == task_type_bh_out || t->subtype == task_subtype_force ||
        t->subtype == task_subtype_limiter ||
>>>>>>> c1edeb60
        t->subtype == task_subtype_gradient ||
        t->subtype == task_subtype_stars_feedback ||
        t->subtype == task_subtype_bh_feedback ||
        t->subtype == task_subtype_bh_swallow ||
        t->subtype == task_subtype_do_gas_swallow ||
        t->subtype == task_subtype_do_bh_swallow ||
        t->subtype == task_subtype_bpart_rho ||
        t->subtype == task_subtype_part_swallow ||
        t->subtype == task_subtype_bpart_merger ||
        t->subtype == task_subtype_bpart_swallow ||
        t->subtype == task_subtype_bpart_feedback ||
        t->subtype == task_subtype_tend_part ||
        t->subtype == task_subtype_tend_gpart ||
        t->subtype == task_subtype_tend_spart ||
        t->subtype == task_subtype_tend_bpart ||
        t->subtype == task_subtype_rho || t->subtype == task_subtype_sf_counts)
      t->skip = 1;
  }

  /* Run through the cells and clear some flags. */
  space_map_cells_pre(e->s, 1, cell_clear_drift_flags, NULL);
  space_map_cells_pre(e->s, 1, cell_clear_limiter_flags, NULL);
}

/**
 * @brief Sets all the drift and first kick tasks to be skipped.
 *
 * @param e The #engine to act on.
 */
void engine_skip_drift(struct engine *e) {

  struct task *tasks = e->sched.tasks;
  const int nr_tasks = e->sched.nr_tasks;

  for (int i = 0; i < nr_tasks; ++i) {

    struct task *t = &tasks[i];

    /* Skip everything that moves the particles */
    if (t->type == task_type_drift_part || t->type == task_type_drift_gpart ||
        t->type == task_type_drift_spart || t->type == task_type_drift_bpart)
      t->skip = 1;
  }

  /* Run through the cells and clear some flags. */
  space_map_cells_pre(e->s, 1, cell_clear_drift_flags, NULL);
}

/**
 * @brief Launch the runners.
 *
 * @param e The #engine.
 * @param call What kind of tasks are we running? (For time analysis)
 */
void engine_launch(struct engine *e, const char *call) {
  const ticks tic = getticks();

#ifdef SWIFT_DEBUG_CHECKS
  /* Re-set all the cell task counters to 0 */
  space_reset_task_counters(e->s);
#endif

  /* Prepare the scheduler. */
  atomic_inc(&e->sched.waiting);

  /* Cry havoc and let loose the dogs of war. */
  swift_barrier_wait(&e->run_barrier);

  /* Load the tasks. */
  scheduler_start(&e->sched);

  /* Remove the safeguard. */
  pthread_mutex_lock(&e->sched.sleep_mutex);
  atomic_dec(&e->sched.waiting);
  pthread_cond_broadcast(&e->sched.sleep_cond);
  pthread_mutex_unlock(&e->sched.sleep_mutex);

  /* Sit back and wait for the runners to come home. */
  swift_barrier_wait(&e->wait_barrier);

  /* Store the wallclock time */
  e->sched.total_ticks += getticks() - tic;

  if (e->verbose)
    message("(%s) took %.3f %s.", call, clocks_from_ticks(getticks() - tic),
            clocks_getunit());
}

/**
 * @brief Calls the 'first init' function on the particles of all types.
 *
 * @param e The #engine.
 */
void engine_first_init_particles(struct engine *e) {

  const ticks tic = getticks();

  /* Set the particles in a state where they are ready for a run. */
  space_first_init_parts(e->s, e->verbose);
  space_first_init_gparts(e->s, e->verbose);
  space_first_init_sparts(e->s, e->verbose);
  space_first_init_bparts(e->s, e->verbose);

  if (e->verbose)
    message("took %.3f %s.", clocks_from_ticks(getticks() - tic),
            clocks_getunit());
}

/**
 * @brief Initialises the particles and set them in a state ready to move
 *forward in time.
 *
 * @param e The #engine
 * @param flag_entropy_ICs Did the 'Internal Energy' of the particles actually
 * contain entropy ?
 * @param clean_h_values Are we cleaning up the values of h before building
 */
void engine_init_particles(struct engine *e, int flag_entropy_ICs,
                           int clean_h_values) {

  struct space *s = e->s;

  struct clocks_time time1, time2;
  clocks_gettime(&time1);

  /* Update the softening lengths */
  if (e->policy & engine_policy_self_gravity)
    gravity_props_update(e->gravity_properties, e->cosmology);

  /* Udpate the hydro properties */
  if (e->policy & engine_policy_hydro)
    hydro_props_update(e->hydro_properties, e->gravity_properties,
                       e->cosmology);

  /* Start by setting the particles in a good state */
  if (e->nodeID == 0) message("Setting particles to a valid state...");
  engine_first_init_particles(e);

  if (e->nodeID == 0)
    message("Computing initial gas densities and approximate gravity.");

  /* Construct all cells and tasks to start everything */
  engine_rebuild(e, 0, clean_h_values);

  /* No time integration. We just want the density and ghosts */
  engine_skip_force_and_kick(e);

  /* Print the number of active tasks ? */
  if (e->verbose) engine_print_task_counts(e);

  /* Init the particle data (by hand). */
  space_init_parts(s, e->verbose);
  space_init_gparts(s, e->verbose);
  space_init_sparts(s, e->verbose);
  space_init_bparts(s, e->verbose);

  /* Update the cooling function */
  if ((e->policy & engine_policy_cooling) ||
      (e->policy & engine_policy_temperature))
    cooling_update(e->cosmology, e->cooling_func, e->s);

#ifdef WITH_LOGGER
  if (e->policy & engine_policy_logger) {
    /* Mark the first time step in the particle logger file. */
    logger_log_timestamp(e->logger, e->ti_current, e->time,
                         &e->logger->timestamp_offset);
    /* Make sure that we have enough space in the particle logger file
     * to store the particles in current time step. */
    logger_ensure_size(e->logger, s->nr_parts, s->nr_gparts, s->nr_sparts);
    logger_write_description(e->logger, e);
  }
#endif

  /* Now, launch the calculation */
  TIMER_TIC;
  engine_launch(e, "tasks");
  TIMER_TOC(timer_runners);

  /* Apply some conversions (e.g. internal energy -> entropy) */
  if (!flag_entropy_ICs) {

    if (e->nodeID == 0) message("Converting internal energy variable.");

    space_convert_quantities(e->s, e->verbose);

    /* Correct what we did (e.g. in PE-SPH, need to recompute rho_bar) */
    if (hydro_need_extra_init_loop) {
      engine_marktasks(e);
      engine_skip_force_and_kick(e);
      engine_launch(e, "tasks");
    }
  }

#ifdef SWIFT_DEBUG_CHECKS
  /* Check that we have the correct total mass in the top-level multipoles */
  long long num_gpart_mpole = 0;
  if (e->policy & engine_policy_self_gravity) {
    for (int i = 0; i < e->s->nr_cells; ++i)
      num_gpart_mpole += e->s->cells_top[i].grav.multipole->m_pole.num_gpart;
    if (num_gpart_mpole != e->total_nr_gparts)
      error(
          "Top-level multipoles don't contain the total number of gpart "
          "s->nr_gpart=%lld, "
          "m_poles=%lld",
          e->total_nr_gparts, num_gpart_mpole);
  }
#endif

  /* Now time to get ready for the first time-step */
  if (e->nodeID == 0) message("Running initial fake time-step.");

  /* Update the MAC strategy if necessary */
  if (e->policy & engine_policy_self_gravity)
    gravity_props_update_MAC_choice(e->gravity_properties);

  /* Construct all cells again for a new round (need to update h_max) */
  engine_rebuild(e, 0, 0);

  /* No drift this time */
  engine_skip_drift(e);

  /* Init the particle data (by hand). */
  space_init_parts(e->s, e->verbose);
  space_init_gparts(e->s, e->verbose);
  space_init_sparts(e->s, e->verbose);
  space_init_bparts(e->s, e->verbose);

  /* Print the number of active tasks ? */
  if (e->verbose) engine_print_task_counts(e);

#ifdef SWIFT_GRAVITY_FORCE_CHECKS
  /* Run the brute-force gravity calculation for some gparts */
  if (e->policy & engine_policy_self_gravity)
    gravity_exact_force_compute(e->s, e);
#endif

  scheduler_write_dependencies(&e->sched, e->verbose);
  if (e->nodeID == 0) scheduler_write_task_level(&e->sched);

  /* Run the 0th time-step */
  TIMER_TIC2;
  engine_launch(e, "tasks");
  TIMER_TOC2(timer_runners);

  /* Since the time-steps may have changed because of the limiter's
   * action, we need to communicate the new time-step sizes */
  if ((e->policy & engine_policy_timestep_sync) ||
      (e->policy & engine_policy_timestep_limiter)) {
#ifdef WITH_MPI
    engine_unskip_timestep_communications(e);
    engine_launch(e, "timesteps");
#endif
  }

#ifdef SWIFT_GRAVITY_FORCE_CHECKS
  /* Check the accuracy of the gravity calculation */
  if (e->policy & engine_policy_self_gravity)
    gravity_exact_force_check(e->s, e, 1e-1);
#endif

#ifdef SWIFT_DEBUG_CHECKS
  /* Make sure all woken-up particles have been processed */
  space_check_limiter(e->s);
  space_check_swallow(e->s);
#endif

  /* Recover the (integer) end of the next time-step */
  engine_collect_end_of_step(e, 1);

  /* Check if any particles have the same position. This is not
   * allowed (/0) so we abort.*/
  if (s->nr_parts > 0) {

    /* Sorting should put the same positions next to each other... */
    int failed = 0;
    double *prev_x = s->parts[0].x;
    long long *prev_id = &s->parts[0].id;
    for (size_t k = 1; k < s->nr_parts; k++) {

      /* Ignore fake buffer particles for on-the-fly creation */
      if (s->parts[k].time_bin == time_bin_not_created) continue;

      if (prev_x[0] == s->parts[k].x[0] && prev_x[1] == s->parts[k].x[1] &&
          prev_x[2] == s->parts[k].x[2]) {
        if (e->verbose)
          message("Two particles occupy location: %f %f %f id=%lld id=%lld",
                  prev_x[0], prev_x[1], prev_x[2], *prev_id, s->parts[k].id);
        failed++;
      }
      prev_x = s->parts[k].x;
      prev_id = &s->parts[k].id;
    }
    if (failed > 0)
      error(
          "Have %d particle pairs with the same locations.\n"
          "Cannot continue",
          failed);
  }

  /* Also check any gparts. This is not supposed to be fatal so only warn. */
  if (s->nr_gparts > 0) {
    int failed = 0;
    double *prev_x = s->gparts[0].x;
    for (size_t k = 1; k < s->nr_gparts; k++) {

      /* Ignore fake buffer particles for on-the-fly creation */
      if (s->gparts[k].time_bin == time_bin_not_created) continue;

      if (prev_x[0] == s->gparts[k].x[0] && prev_x[1] == s->gparts[k].x[1] &&
          prev_x[2] == s->gparts[k].x[2]) {
        if (e->verbose)
          message("Two gparts occupy location: %f %f %f / %f %f %f", prev_x[0],
                  prev_x[1], prev_x[2], s->gparts[k].x[0], s->gparts[k].x[1],
                  s->gparts[k].x[2]);
        failed++;
      }
      prev_x = s->gparts[k].x;
    }
    if (failed > 0)
      message(
          "WARNING: found %d gpart pairs at the same location. "
          "That is not optimal",
          failed);
  }

  /* Check the top-level cell h_max matches the particles as these can be
   * updated in the the ghost tasks (only a problem if the ICs estimates for h
   * are too small). Note this must be followed by a rebuild as sub-cells will
   * not be updated until that is done. */
  if (s->cells_top != NULL && s->nr_parts > 0) {
    for (int i = 0; i < s->nr_cells; i++) {
      struct cell *c = &s->cells_top[i];
      if (c->nodeID == engine_rank && c->hydro.count > 0) {
        float part_h_max = c->hydro.parts[0].h;
        for (int k = 1; k < c->hydro.count; k++) {
          if (c->hydro.parts[k].h > part_h_max)
            part_h_max = c->hydro.parts[k].h;
        }
        c->hydro.h_max = max(part_h_max, c->hydro.h_max);
      }
    }
  }

  if (s->cells_top != NULL && s->nr_sparts > 0) {
    for (int i = 0; i < s->nr_cells; i++) {
      struct cell *c = &s->cells_top[i];
      if (c->nodeID == engine_rank && c->stars.count > 0) {
        float spart_h_max = c->stars.parts[0].h;
        for (int k = 1; k < c->stars.count; k++) {
          if (c->stars.parts[k].h > spart_h_max)
            spart_h_max = c->stars.parts[k].h;
        }
        c->stars.h_max = max(spart_h_max, c->stars.h_max);
      }
    }
  }

  clocks_gettime(&time2);

#ifdef SWIFT_DEBUG_CHECKS
  space_check_timesteps(e->s);
  part_verify_links(e->s->parts, e->s->gparts, e->s->sparts, e->s->bparts,
                    e->s->nr_parts, e->s->nr_gparts, e->s->nr_sparts,
                    e->s->nr_bparts, e->verbose);
#endif

  /* Ready to go */
  e->step = 0;
  e->forcerebuild = 1;
  e->wallclock_time = (float)clocks_diff(&time1, &time2);

#ifdef SWIFT_GRAVITY_FORCE_CHECKS
  e->force_checks_snapshot_flag = 0;
#endif

  if (e->verbose) message("took %.3f %s.", e->wallclock_time, clocks_getunit());
}

/**
 * @brief Let the #engine loose to compute the forces.
 *
 * @param e The #engine.
 */
void engine_step(struct engine *e) {

  TIMER_TIC2;

  struct clocks_time time1, time2;
  clocks_gettime(&time1);

#if defined(SWIFT_MPIUSE_REPORTS) && defined(WITH_MPI)
  /* We may want to compare times across ranks, so make sure all steps start
   * at the same time, just different ticks. */
  MPI_Barrier(MPI_COMM_WORLD);
#endif
  e->tic_step = getticks();

#ifdef WITH_DF_DIAGNOSTICS
  /* Get the number of neutrino particles */
  const float N_nu = (float)e->total_nr_nuparts;

  /* Reduce neutrino delta-f diagnostics */
  float diagnostics[6] = {e->s->sum_nupart_f0,  e->s->sum_nupart_f0f0,
                          e->s->sum_nupart_f,   e->s->sum_nupart_ff,
                          e->s->sum_nupart_ff0, e->s->sum_nupart_ww};
#ifdef WITH_MPI
  MPI_Allreduce(MPI_IN_PLACE, diagnostics, 6, MPI_FLOAT, MPI_SUM,
                MPI_COMM_WORLD);
#endif

  const float f0_sum = diagnostics[0];
  const float f0f0_sum = diagnostics[1];
  const float f_sum = diagnostics[2];
  const float ff_sum = diagnostics[3];
  const float ff0_sum = diagnostics[4];
  const float ww_sum = diagnostics[5];

  /* The global weight of the perturbation */
  float I_df;
  /* The correlation coefficient between the background model and the data */
  float beta;

  if (N_nu > 0) {
    I_df = 0.5 * ww_sum / N_nu;
  } else {
    I_df = 0.;
  }

  /* Store the result */
  e->neutrino_I_df = I_df;

  if (f0f0_sum == 0 && ff_sum == 0) {
    /* No data => perfect correlation */
    beta = 1.0;
  } else {
    /* Calculate Pearson's correlation coefficient */
    const float sf = N_nu * ff_sum - f_sum * f_sum;
    const float sf0 = N_nu * f0f0_sum - f0_sum * f0_sum;
    beta = (N_nu * ff0_sum - f_sum * f0_sum) / sqrt(sf * sf0);
  }
#endif

  if (e->nodeID == 0) {

    const ticks tic_files = getticks();

    /* Print some information to the screen */
    printf(
        "  %6d %14e %12.7f %12.7f %14e %4d %4d %12lld %12lld %12lld "
        "%12lld %21.3f %6d",
        e->step, e->time, e->cosmology->a, e->cosmology->z, e->time_step,
        e->min_active_bin, e->max_active_bin, e->updates, e->g_updates,
        e->s_updates, e->b_updates, e->wallclock_time, e->step_props);
#ifdef WITH_DF_DIAGNOSTICS
    printf(" %12.6f  %12.6e", beta, I_df); /* two extra columns */
#endif
    printf("\n");

#ifdef SWIFT_DEBUG_CHECKS
    fflush(stdout);
#endif

    /* Write the star formation information to the file */
    if (e->policy & engine_policy_star_formation) {

      star_formation_logger_write_to_log_file(e->sfh_logger, e->time,
                                              e->cosmology->a, e->cosmology->z,
                                              e->sfh, e->step);

#ifdef SWIFT_DEBUG_CHECKS
      fflush(e->sfh_logger);
#else
      if (e->step % 32 == 0) fflush(e->sfh_logger);
#endif
    }

    if (!e->restarting)
      fprintf(
          e->file_timesteps,
          "  %6d %14e %12.7f %12.7f %14e %4d %4d %12lld %12lld %12lld %12lld "
          "%21.3f %6d",
          e->step, e->time, e->cosmology->a, e->cosmology->z, e->time_step,
          e->min_active_bin, e->max_active_bin, e->updates, e->g_updates,
          e->s_updates, e->b_updates, e->wallclock_time, e->step_props);
#ifdef WITH_DF_DIAGNOSTICS
    fprintf(e->file_timesteps, " %12.6f  %12.6e", beta, I_df);
#endif
    fprintf(e->file_timesteps, "\n");
#ifdef SWIFT_DEBUG_CHECKS
    fflush(e->file_timesteps);
#endif

    if (e->verbose)
      message("Writing step info to files took %.3f %s",
              clocks_from_ticks(getticks() - tic_files), clocks_getunit());
  }

  /* We need some cells to exist but not the whole task stuff. */
  if (e->restarting) space_rebuild(e->s, 0, e->verbose);

  /* Move forward in time */
  e->ti_old = e->ti_current;
  e->ti_current = e->ti_end_min;
  e->max_active_bin = get_max_active_bin(e->ti_end_min);
  e->min_active_bin = get_min_active_bin(e->ti_current, e->ti_old);
  e->step += 1;
  engine_current_step = e->step;
  e->step_props = engine_step_prop_none;

  /* When restarting, move everyone to the current time. */
  if (e->restarting) engine_drift_all(e, /*drift_mpole=*/1);

  /* Get the physical value of the time and time-step size */
  if (e->policy & engine_policy_cosmology) {
    e->time_old = e->time;
    cosmology_update(e->cosmology, e->physical_constants, e->ti_current);
    e->time = e->cosmology->time;
    e->time_step = e->time - e->time_old;
  } else {
    e->time = e->ti_current * e->time_base + e->time_begin;
    e->time_old = e->ti_old * e->time_base + e->time_begin;
    e->time_step = (e->ti_current - e->ti_old) * e->time_base;
  }

  /*****************************************************/
  /* OK, we now know what the next end of time-step is */
  /*****************************************************/

  const ticks tic_updates = getticks();

  /* Update the cooling function */
  if ((e->policy & engine_policy_cooling) ||
      (e->policy & engine_policy_temperature))
    cooling_update(e->cosmology, e->cooling_func, e->s);

  /* Update the softening lengths */
  if (e->policy & engine_policy_self_gravity)
    gravity_props_update(e->gravity_properties, e->cosmology);

  /* Udpate the hydro properties */
  if (e->policy & engine_policy_hydro)
    hydro_props_update(e->hydro_properties, e->gravity_properties,
                       e->cosmology);

  if (e->verbose)
    message("Updating general quantities took %.3f %s",
            clocks_from_ticks(getticks() - tic_updates), clocks_getunit());

  /* Trigger a tree-rebuild if we passed the frequency threshold */
  if ((e->policy & engine_policy_self_gravity) &&
      ((double)e->g_updates_since_rebuild >
       ((double)e->total_nr_gparts) * e->gravity_properties->rebuild_frequency))
    e->forcerebuild = 1;

  /* Trigger a FOF black hole seeding? */
  if (e->policy & engine_policy_fof) {
    if (e->ti_end_min > e->ti_next_fof && e->ti_next_fof > 0) {
      e->run_fof = 1;
    }
  }

#ifdef WITH_LOGGER
  if (e->policy & engine_policy_logger) {
    /* Mark the current time step in the particle logger file. */
    logger_log_timestamp(e->logger, e->ti_current, e->time,
                         &e->logger->timestamp_offset);
    /* Make sure that we have enough space in the particle logger file
     * to store the particles in current time step. */
    logger_ensure_size(e->logger, e->s->nr_parts, e->s->nr_gparts,
                       e->s->nr_sparts);
  }
#endif

  /* Are we drifting everything (a la Gadget/GIZMO) ? */
  if (e->policy & engine_policy_drift_all && !e->forcerebuild)
    engine_drift_all(e, /*drift_mpole=*/1);

  /* Are we reconstructing the multipoles or drifting them ?*/
  if ((e->policy & engine_policy_self_gravity) && !e->forcerebuild) {

    if (e->policy & engine_policy_reconstruct_mpoles)
      engine_reconstruct_multipoles(e);
    else
      engine_drift_top_multipoles(e);
  }

#ifdef WITH_MPI
  /* Repartition the space amongst the nodes? */
  engine_repartition_trigger(e);
#endif

  /* Prepare the tasks to be launched, rebuild or repartition if needed. */
  engine_prepare(e);

#ifdef SWIFT_DEBUG_CHECKS
  /* Print the number of active tasks */
  if (e->verbose) engine_print_task_counts(e);
#endif

    /* Dump local cells and active particle counts. */
    // dumpCells("cells", 1, 0, 0, 0, e->s, e->nodeID, e->step);

#ifdef SWIFT_DEBUG_CHECKS
  /* Check that we have the correct total mass in the top-level multipoles */
  long long num_gpart_mpole = 0;
  if (e->policy & engine_policy_self_gravity) {
    for (int i = 0; i < e->s->nr_cells; ++i)
      num_gpart_mpole += e->s->cells_top[i].grav.multipole->m_pole.num_gpart;
    if (num_gpart_mpole != e->total_nr_gparts)
      error(
          "Multipoles don't contain the total number of gpart mpoles=%lld "
          "ngparts=%lld",
          num_gpart_mpole, e->total_nr_gparts);
  }
#endif

#ifdef SWIFT_GRAVITY_FORCE_CHECKS
  /* Do we need to check if all gparts are active? */
  if (e->force_checks_only_all_active) {
    size_t nr_gparts = e->s->nr_gparts;
    e->all_gparts_active = 1;

    /* Look for inactive gparts */
    for (size_t i = 0; i < nr_gparts; ++i) {
      struct gpart *gp = &e->s->gparts[i];

      /* If one gpart is inactive we can stop. */
      if (!gpart_is_active(gp, e)) {
        e->all_gparts_active = 0;
        break;
      }
    }
  }

  /* Check if we want to run force checks this timestep. */
  if (e->policy & engine_policy_self_gravity) {
    /* Are all gparts active (and the option is selected)? */
    if ((e->all_gparts_active && e->force_checks_only_all_active) ||
        !e->force_checks_only_all_active) {
      /* Is this a snapshot timestep (and the option is selected)? */
      if ((e->force_checks_snapshot_flag &&
           e->force_checks_only_at_snapshots) ||
          !e->force_checks_only_at_snapshots) {

        /* Do checks */
        gravity_exact_force_compute(e->s, e);
      }
    }
  }
#endif

    /* Get current CPU times.*/
#ifdef WITH_MPI
  double start_usertime = 0.0;
  double start_systime = 0.0;
  clocks_get_cputimes_used(&start_usertime, &start_systime);
#endif

  /* Start all the tasks. */
  TIMER_TIC;
  engine_launch(e, "tasks");
  TIMER_TOC(timer_runners);

  /* Now record the CPU times used by the tasks. */
#ifdef WITH_MPI
  double end_usertime = 0.0;
  double end_systime = 0.0;
  clocks_get_cputimes_used(&end_usertime, &end_systime);
  e->usertime_last_step = end_usertime - start_usertime;
  e->systime_last_step = end_systime - start_systime;
#endif

  /* Since the time-steps may have changed because of the limiter's
   * action, we need to communicate the new time-step sizes */
  if ((e->policy & engine_policy_timestep_sync) ||
      (e->policy & engine_policy_timestep_limiter)) {
#ifdef WITH_MPI
    engine_unskip_timestep_communications(e);
    engine_launch(e, "timesteps");
#endif
  }

#ifdef SWIFT_GRAVITY_FORCE_CHECKS
  /* Check if we want to run force checks this timestep. */
  if (e->policy & engine_policy_self_gravity) {
    /* Are all gparts active (and the option is selected)? */
    if ((e->all_gparts_active && e->force_checks_only_all_active) ||
        !e->force_checks_only_all_active) {
      /* Is this a snapshot timestep (and the option is selected)? */
      if ((e->force_checks_snapshot_flag &&
           e->force_checks_only_at_snapshots) ||
          !e->force_checks_only_at_snapshots) {

        /* Do checks */
        gravity_exact_force_check(e->s, e, 1e-1);

        /* Reset flag waiting for next output time */
        e->force_checks_snapshot_flag = 0;
      }
    }
  }
#endif

#ifdef SWIFT_DEBUG_CHECKS
  /* Make sure all woken-up particles have been processed */
  space_check_limiter(e->s);
  space_check_sort_flags(e->s);
  space_check_swallow(e->s);
#endif

  /* Collect information about the next time-step */
  engine_collect_end_of_step(e, 1);
  e->forcerebuild = e->collect_group1.forcerebuild;
  e->updates_since_rebuild += e->collect_group1.updated;
  e->g_updates_since_rebuild += e->collect_group1.g_updated;
  e->s_updates_since_rebuild += e->collect_group1.s_updated;
  e->b_updates_since_rebuild += e->collect_group1.b_updated;

#ifdef SWIFT_DEBUG_CHECKS
  /* Verify that all cells have correct time-step information */
  space_check_timesteps(e->s);

  if (e->ti_end_min == e->ti_current && e->ti_end_min < max_nr_timesteps)
    error("Obtained a time-step of size 0");
#endif

  /********************************************************/
  /* OK, we are done with the regular stuff. Time for i/o */
  /********************************************************/

  /* Create a restart file if needed. */
  engine_dump_restarts(e, 0, e->restart_onexit && engine_is_done(e));

  engine_check_for_dumps(e);
#ifdef WITH_LOGGER
  if (e->policy & engine_policy_logger) {
    engine_check_for_index_dump(e);
  }
#endif

  TIMER_TOC2(timer_step);

  clocks_gettime(&time2);
  e->wallclock_time = (float)clocks_diff(&time1, &time2);

  /* Time in ticks at the end of this step. */
  e->toc_step = getticks();
}

/**
 * @brief Check whether any kind of i/o has to be performed during this
 * step.
 *
 * This includes snapshots, stats and halo finder. We also handle the case
 * of multiple outputs between two steps.
 *
 * @param e The #engine.
 */
void engine_check_for_dumps(struct engine *e) {
  const int with_cosmology = (e->policy & engine_policy_cosmology);
  const int with_stf = (e->policy & engine_policy_structure_finding);
  const int with_los = (e->policy & engine_policy_line_of_sight);

  /* What kind of output are we getting? */
  enum output_type {
    output_none,
    output_snapshot,
    output_statistics,
    output_stf,
    output_los,
  };

  /* What kind of output do we want? And at which time ?
   * Find the earliest output (amongst all kinds) that takes place
   * before the next time-step */
  enum output_type type = output_none;
  integertime_t ti_output = max_nr_timesteps;
  e->stf_this_timestep = 0;

  /* Save some statistics ? */
  if (e->ti_end_min > e->ti_next_stats && e->ti_next_stats > 0) {
    if (e->ti_next_stats < ti_output) {
      ti_output = e->ti_next_stats;
      type = output_statistics;
    }
  }

  /* Do we want a snapshot? */
  if (e->ti_end_min > e->ti_next_snapshot && e->ti_next_snapshot > 0) {
    if (e->ti_next_snapshot < ti_output) {
      ti_output = e->ti_next_snapshot;
      type = output_snapshot;
    }
  }

  /* Do we want to perform structure finding? */
  if (with_stf) {
    if (e->ti_end_min > e->ti_next_stf && e->ti_next_stf > 0) {
      if (e->ti_next_stf < ti_output) {
        ti_output = e->ti_next_stf;
        type = output_stf;
      }
    }
  }

  /* Do we want to write a line of sight file? */
  if (with_los) {
    if (e->ti_end_min > e->ti_next_los && e->ti_next_los > 0) {
      if (e->ti_next_los < ti_output) {
        ti_output = e->ti_next_los;
        type = output_los;
      }
    }
  }

  /* Store information before attempting extra dump-related drifts */
  const integertime_t ti_current = e->ti_current;
  const timebin_t max_active_bin = e->max_active_bin;
  const double time = e->time;

  while (type != output_none) {

    /* Let's fake that we are at the dump time */
    e->ti_current = ti_output;
    e->max_active_bin = 0;
    if (with_cosmology) {
      cosmology_update(e->cosmology, e->physical_constants, e->ti_current);
      e->time = e->cosmology->time;
    } else {
      e->time = ti_output * e->time_base + e->time_begin;
    }

    /* Drift everyone */
    engine_drift_all(e, /*drift_mpole=*/0);

    /* Write some form of output */
    switch (type) {

      case output_snapshot:

#ifdef SWIFT_GRAVITY_FORCE_CHECKS
        /* Indicate we are allowed to do a brute force calculation now */
        e->force_checks_snapshot_flag = 1;
#endif

        /* Do we want a corresponding VELOCIraptor output? */
        if (with_stf && e->snapshot_invoke_stf && !e->stf_this_timestep) {

#ifdef HAVE_VELOCIRAPTOR
          velociraptor_invoke(e, /*linked_with_snap=*/1);
          e->step_props |= engine_step_prop_stf;
#else
          error(
              "Asking for a VELOCIraptor output but SWIFT was compiled without "
              "the interface!");
#endif
        }

        /* Dump... */
        engine_dump_snapshot(e);

        /* Free the memory allocated for VELOCIraptor i/o. */
        if (with_stf && e->snapshot_invoke_stf && e->s->gpart_group_data) {
#ifdef HAVE_VELOCIRAPTOR
          swift_free("gpart_group_data", e->s->gpart_group_data);
          e->s->gpart_group_data = NULL;
#endif
        }

        /* ... and find the next output time */
        engine_compute_next_snapshot_time(e);
        break;

      case output_statistics:

        /* Dump */
        engine_print_stats(e);

        /* and move on */
        engine_compute_next_statistics_time(e);

        break;

      case output_stf:

#ifdef HAVE_VELOCIRAPTOR
        /* Unleash the raptor! */
        if (!e->stf_this_timestep) {
          velociraptor_invoke(e, /*linked_with_snap=*/0);
          e->step_props |= engine_step_prop_stf;
        }

        /* ... and find the next output time */
        engine_compute_next_stf_time(e);
#else
        error(
            "Asking for a VELOCIraptor output but SWIFT was compiled without "
            "the interface!");
#endif
        break;

      case output_los:

        /* Compute the LoS */
        do_line_of_sight(e);

        /* Move on */
        engine_compute_next_los_time(e);

        break;

      default:
        error("Invalid dump type");
    }

    /* We need to see whether whether we are in the pathological case
     * where there can be another dump before the next step. */

    type = output_none;
    ti_output = max_nr_timesteps;

    /* Save some statistics ? */
    if (e->ti_end_min > e->ti_next_stats && e->ti_next_stats > 0) {
      if (e->ti_next_stats < ti_output) {
        ti_output = e->ti_next_stats;
        type = output_statistics;
      }
    }

    /* Do we want a snapshot? */
    if (e->ti_end_min > e->ti_next_snapshot && e->ti_next_snapshot > 0) {
      if (e->ti_next_snapshot < ti_output) {
        ti_output = e->ti_next_snapshot;
        type = output_snapshot;
      }
    }

    /* Do we want to perform structure finding? */
    if (with_stf) {
      if (e->ti_end_min > e->ti_next_stf && e->ti_next_stf > 0) {
        if (e->ti_next_stf < ti_output) {
          ti_output = e->ti_next_stf;
          type = output_stf;
        }
      }
    }

    /* Do line of sight ? */
    if (with_los) {
      if (e->ti_end_min > e->ti_next_los && e->ti_next_los > 0) {
        if (e->ti_next_los < ti_output) {
          ti_output = e->ti_next_los;
          type = output_los;
        }
      }
    }

  } /* While loop over output types */

  /* Restore the information we stored */
  e->ti_current = ti_current;
  if (e->policy & engine_policy_cosmology)
    cosmology_update(e->cosmology, e->physical_constants, e->ti_current);
  e->max_active_bin = max_active_bin;
  e->time = time;
}

/**
 * @brief Check whether an index file has to be written during this
 * step.
 *
 * @param e The #engine.
 */
void engine_check_for_index_dump(struct engine *e) {
#ifdef WITH_LOGGER
  /* Get a few variables */
  struct logger_writer *log = e->logger;
  const size_t dump_size = log->dump.count;
  const size_t old_dump_size = log->index.dump_size_last_output;
  const float mem_frac = log->index.mem_frac;
  const size_t total_nr_parts =
      (e->total_nr_parts + e->total_nr_gparts + e->total_nr_sparts +
       e->total_nr_bparts + e->total_nr_DM_background_gparts +
       e->total_nr_nuparts);
  const size_t index_file_size =
      total_nr_parts * sizeof(struct logger_part_data);

  /* Check if we should write a file */
  if (mem_frac * (dump_size - old_dump_size) > index_file_size) {
    /* Write an index file */
    engine_dump_index(e);

    /* Update the dump size for last output */
    log->index.dump_size_last_output = dump_size;
  }
#else
  error("This function should not be called without the logger.");
#endif
}

/**
 * @brief dump restart files if it is time to do so and dumps are enabled.
 *
 * @param e the engine.
 * @param drifted_all true if a drift_all has just been performed.
 * @param force force a dump, if dumping is enabled.
 */
void engine_dump_restarts(struct engine *e, int drifted_all, int force) {

  if (e->restart_dump) {
    ticks tic = getticks();

    /* Dump when the time has arrived, or we are told to. */
    int dump = ((tic > e->restart_next) || force);

#ifdef WITH_MPI
    /* Synchronize this action from rank 0 (ticks may differ between
     * machines). */
    MPI_Bcast(&dump, 1, MPI_INT, 0, MPI_COMM_WORLD);
#endif
    if (dump) {

      if (e->nodeID == 0) message("Writing restart files");

      /* Clean out the previous saved files, if found. Do this now as we are
       * MPI synchronized. */
      restart_remove_previous(e->restart_file);

      /* Drift all particles first (may have just been done). */
      if (!drifted_all) engine_drift_all(e, /*drift_mpole=*/1);
      restart_write(e, e->restart_file);

#ifdef WITH_MPI
      /* Make sure all ranks finished writing to avoid having incomplete
       * sets of restart files should the code crash before all the ranks
       * are done */
      MPI_Barrier(MPI_COMM_WORLD);
#endif

      if (e->verbose)
        message("Dumping restart files took %.3f %s",
                clocks_from_ticks(getticks() - tic), clocks_getunit());

      /* Time after which next dump will occur. */
      e->restart_next += e->restart_dt;

      /* Flag that we dumped the restarts */
      e->step_props |= engine_step_prop_restarts;
    }
  }
}

/**
 * @brief Returns 1 if the simulation has reached its end point, 0 otherwise
 */
int engine_is_done(struct engine *e) {
  return !(e->ti_current < max_nr_timesteps);
}

void engine_do_reconstruct_multipoles_mapper(void *map_data, int num_elements,
                                             void *extra_data) {

  struct engine *e = (struct engine *)extra_data;
  struct cell *cells = (struct cell *)map_data;

  for (int ind = 0; ind < num_elements; ind++) {
    struct cell *c = &cells[ind];
    if (c != NULL && c->nodeID == e->nodeID) {

      /* Construct the multipoles in this cell hierarchy */
      cell_make_multipoles(c, e->ti_current, e->gravity_properties);
    }
  }
}

/**
 * @brief Reconstruct all the multipoles at all the levels in the tree.
 *
 * @param e The #engine.
 */
void engine_reconstruct_multipoles(struct engine *e) {

  const ticks tic = getticks();

#ifdef SWIFT_DEBUG_CHECKS
  if (e->nodeID == 0) {
    if (e->policy & engine_policy_cosmology)
      message("Reconstructing multipoles at a=%e",
              exp(e->ti_current * e->time_base) * e->cosmology->a_begin);
    else
      message("Reconstructing multipoles at t=%e",
              e->ti_current * e->time_base + e->time_begin);
  }
#endif

  threadpool_map(&e->threadpool, engine_do_reconstruct_multipoles_mapper,
                 e->s->cells_top, e->s->nr_cells, sizeof(struct cell),
                 threadpool_auto_chunk_size, e);

  if (e->verbose)
    message("took %.3f %s.", clocks_from_ticks(getticks() - tic),
            clocks_getunit());
}

/**
 * @brief Create and fill the proxies.
 *
 * @param e The #engine.
 */
void engine_makeproxies(struct engine *e) {

#ifdef WITH_MPI
  /* Let's time this */
  const ticks tic = getticks();

  /* Useful local information */
  const int nodeID = e->nodeID;
  const struct space *s = e->s;

  /* Handle on the cells and proxies */
  struct cell *cells = s->cells_top;
  struct proxy *proxies = e->proxies;

  /* Some info about the domain */
  const int cdim[3] = {s->cdim[0], s->cdim[1], s->cdim[2]};
  const double dim[3] = {s->dim[0], s->dim[1], s->dim[2]};
  const int periodic = s->periodic;
  const double cell_width[3] = {cells[0].width[0], cells[0].width[1],
                                cells[0].width[2]};

  /* Get some info about the physics */
  const int with_hydro = (e->policy & engine_policy_hydro);
  const int with_gravity = (e->policy & engine_policy_self_gravity);
  const double theta_crit = e->gravity_properties->theta_crit;
  const double theta_crit_inv = 1. / e->gravity_properties->theta_crit;
  const double max_mesh_dist = e->mesh->r_cut_max;
  const double max_mesh_dist2 = max_mesh_dist * max_mesh_dist;

  /* Distance between centre of the cell and corners */
  const double r_diag2 = cell_width[0] * cell_width[0] +
                         cell_width[1] * cell_width[1] +
                         cell_width[2] * cell_width[2];
  const double r_diag = 0.5 * sqrt(r_diag2);

  /* Maximal distance from a shifted CoM to centre of cell */
  const double delta_CoM = engine_max_proxy_centre_frac * r_diag;

  /* Maximal distance from shifted CoM to any corner */
  const double r_max = r_diag + 2. * delta_CoM;

  /* Prepare the proxies and the proxy index. */
  if (e->proxy_ind == NULL)
    if ((e->proxy_ind = (int *)malloc(sizeof(int) * e->nr_nodes)) == NULL)
      error("Failed to allocate proxy index.");
  for (int k = 0; k < e->nr_nodes; k++) e->proxy_ind[k] = -1;
  e->nr_proxies = 0;

  /* Compute how many cells away we need to walk */
  int delta_cells = 1; /*hydro case */

  /* Gravity needs to take the opening angle into account */
  if (with_gravity) {
    const double distance = 2. * r_max * theta_crit_inv;
    delta_cells = (int)(distance / cells[0].dmin) + 1;
  }

  /* Turn this into upper and lower bounds for loops */
  int delta_m = delta_cells;
  int delta_p = delta_cells;

  /* Special case where every cell is in range of every other one */
  if (delta_cells >= cdim[0] / 2) {
    if (cdim[0] % 2 == 0) {
      delta_m = cdim[0] / 2;
      delta_p = cdim[0] / 2 - 1;
    } else {
      delta_m = cdim[0] / 2;
      delta_p = cdim[0] / 2;
    }
  }

  /* Let's be verbose about this choice */
  if (e->verbose)
    message(
        "Looking for proxies up to %d top-level cells away (delta_m=%d "
        "delta_p=%d)",
        delta_cells, delta_m, delta_p);

  /* Loop over each cell in the space. */
  for (int i = 0; i < cdim[0]; i++) {
    for (int j = 0; j < cdim[1]; j++) {
      for (int k = 0; k < cdim[2]; k++) {

        /* Get the cell ID. */
        const int cid = cell_getid(cdim, i, j, k);

        /* Loop over all its neighbours neighbours in range. */
        for (int ii = -delta_m; ii <= delta_p; ii++) {
          int iii = i + ii;
          if (!periodic && (iii < 0 || iii >= cdim[0])) continue;
          iii = (iii + cdim[0]) % cdim[0];
          for (int jj = -delta_m; jj <= delta_p; jj++) {
            int jjj = j + jj;
            if (!periodic && (jjj < 0 || jjj >= cdim[1])) continue;
            jjj = (jjj + cdim[1]) % cdim[1];
            for (int kk = -delta_m; kk <= delta_p; kk++) {
              int kkk = k + kk;
              if (!periodic && (kkk < 0 || kkk >= cdim[2])) continue;
              kkk = (kkk + cdim[2]) % cdim[2];

              /* Get the cell ID. */
              const int cjd = cell_getid(cdim, iii, jjj, kkk);

              /* Early abort  */
              if (cid >= cjd) continue;

              /* Early abort (both same node) */
              if (cells[cid].nodeID == nodeID && cells[cjd].nodeID == nodeID)
                continue;

              /* Early abort (both foreign node) */
              if (cells[cid].nodeID != nodeID && cells[cjd].nodeID != nodeID)
                continue;

              int proxy_type = 0;

              /* In the hydro case, only care about direct neighbours */
              if (with_hydro) {

                // MATTHIEU: to do: Write a better expression for the
                // non-periodic case.

                /* This is super-ugly but checks for direct neighbours */
                /* with periodic BC */
                if (((abs(i - iii) <= 1 || abs(i - iii - cdim[0]) <= 1 ||
                      abs(i - iii + cdim[0]) <= 1) &&
                     (abs(j - jjj) <= 1 || abs(j - jjj - cdim[1]) <= 1 ||
                      abs(j - jjj + cdim[1]) <= 1) &&
                     (abs(k - kkk) <= 1 || abs(k - kkk - cdim[2]) <= 1 ||
                      abs(k - kkk + cdim[2]) <= 1)))
                  proxy_type |= (int)proxy_cell_type_hydro;
              }

              /* In the gravity case, check distances using the MAC. */
              if (with_gravity) {

                /* First just add the direct neighbours. Then look for
                   some further out if the opening angle demands it */

                /* This is super-ugly but checks for direct neighbours */
                /* with periodic BC */
                if (((abs(i - iii) <= 1 || abs(i - iii - cdim[0]) <= 1 ||
                      abs(i - iii + cdim[0]) <= 1) &&
                     (abs(j - jjj) <= 1 || abs(j - jjj - cdim[1]) <= 1 ||
                      abs(j - jjj + cdim[1]) <= 1) &&
                     (abs(k - kkk) <= 1 || abs(k - kkk - cdim[2]) <= 1 ||
                      abs(k - kkk + cdim[2]) <= 1))) {

                  proxy_type |= (int)proxy_cell_type_gravity;
                } else {

                  /* We don't have multipoles yet (or there CoMs) so we will
                     have to cook up something based on cell locations only. We
                     hence need an upper limit on the distance that the CoMs in
                     those cells could have. We then can decide whether we are
                     too close for an M2L interaction and hence require a proxy
                     as this pair of cells cannot rely on just an M2L
                     calculation. */

                  /* Minimal distance between any two points in the cells */
                  const double min_dist_centres2 = cell_min_dist2_same_size(
                      &cells[cid], &cells[cjd], periodic, dim);

                  /* Let's now assume the CoMs will shift a bit */
                  const double min_dist_CoM =
                      sqrt(min_dist_centres2) - 2. * delta_CoM;
                  const double min_dist_CoM2 = min_dist_CoM * min_dist_CoM;

                  /* Are we beyond the distance where the truncated forces are 0
                   * but not too far such that M2L can be used? */
                  if (periodic) {

                    if ((min_dist_CoM2 < max_mesh_dist2) &&
                        !(2. * r_max < theta_crit * min_dist_CoM2))
                      proxy_type |= (int)proxy_cell_type_gravity;

                  } else {

                    if (!(2. * r_max < theta_crit * min_dist_CoM2))
                      proxy_type |= (int)proxy_cell_type_gravity;
                  }
                }
              }

              /* Abort if not in range at all */
              if (proxy_type == proxy_cell_type_none) continue;

              /* Add to proxies? */
              if (cells[cid].nodeID == nodeID && cells[cjd].nodeID != nodeID) {

                /* Do we already have a relationship with this node? */
                int proxy_id = e->proxy_ind[cells[cjd].nodeID];
                if (proxy_id < 0) {
                  if (e->nr_proxies == engine_maxproxies)
                    error("Maximum number of proxies exceeded.");

                  /* Ok, start a new proxy for this pair of nodes */
                  proxy_init(&proxies[e->nr_proxies], e->nodeID,
                             cells[cjd].nodeID);

                  /* Store the information */
                  e->proxy_ind[cells[cjd].nodeID] = e->nr_proxies;
                  proxy_id = e->nr_proxies;
                  e->nr_proxies += 1;

                  /* Check the maximal proxy limit */
                  if ((size_t)proxy_id > 8 * sizeof(long long))
                    error(
                        "Created more than %zd proxies. cell.mpi.sendto will "
                        "overflow.",
                        8 * sizeof(long long));
                }

                /* Add the cell to the proxy */
                proxy_addcell_in(&proxies[proxy_id], &cells[cjd], proxy_type);
                proxy_addcell_out(&proxies[proxy_id], &cells[cid], proxy_type);

                /* Store info about where to send the cell */
                cells[cid].mpi.sendto |= (1ULL << proxy_id);
              }

              /* Same for the symmetric case? */
              if (cells[cjd].nodeID == nodeID && cells[cid].nodeID != nodeID) {

                /* Do we already have a relationship with this node? */
                int proxy_id = e->proxy_ind[cells[cid].nodeID];
                if (proxy_id < 0) {
                  if (e->nr_proxies == engine_maxproxies)
                    error("Maximum number of proxies exceeded.");

                  /* Ok, start a new proxy for this pair of nodes */
                  proxy_init(&proxies[e->nr_proxies], e->nodeID,
                             cells[cid].nodeID);

                  /* Store the information */
                  e->proxy_ind[cells[cid].nodeID] = e->nr_proxies;
                  proxy_id = e->nr_proxies;
                  e->nr_proxies += 1;

                  /* Check the maximal proxy limit */
                  if ((size_t)proxy_id > 8 * sizeof(long long))
                    error(
                        "Created more than %zd proxies. cell.mpi.sendto will "
                        "overflow.",
                        8 * sizeof(long long));
                }

                /* Add the cell to the proxy */
                proxy_addcell_in(&proxies[proxy_id], &cells[cid], proxy_type);
                proxy_addcell_out(&proxies[proxy_id], &cells[cjd], proxy_type);

                /* Store info about where to send the cell */
                cells[cjd].mpi.sendto |= (1ULL << proxy_id);
              }
            }
          }
        }
      }
    }
  }

  /* Be clear about the time */
  if (e->verbose)
    message("took %.3f %s.", clocks_from_ticks(getticks() - tic),
            clocks_getunit());
#else
  error("SWIFT was not compiled with MPI support.");
#endif
}

/**
 * @brief Split the underlying space into regions and assign to separate nodes.
 *
 * @param e The #engine.
 * @param initial_partition structure defining the cell partition technique
 */
void engine_split(struct engine *e, struct partition *initial_partition) {

#ifdef WITH_MPI
  const ticks tic = getticks();

  struct space *s = e->s;

  /* Do the initial partition of the cells. */
  partition_initial_partition(initial_partition, e->nodeID, e->nr_nodes, s);

  /* Make the proxies. */
  engine_makeproxies(e);

  /* Re-allocate the local parts. */
  if (e->verbose)
    message("Re-allocating parts array from %zu to %zu.", s->size_parts,
            (size_t)(s->nr_parts * engine_redistribute_alloc_margin));
  s->size_parts = s->nr_parts * engine_redistribute_alloc_margin;
  struct part *parts_new = NULL;
  struct xpart *xparts_new = NULL;
  if (swift_memalign("parts", (void **)&parts_new, part_align,
                     sizeof(struct part) * s->size_parts) != 0 ||
      swift_memalign("xparts", (void **)&xparts_new, xpart_align,
                     sizeof(struct xpart) * s->size_parts) != 0)
    error("Failed to allocate new part data.");

  if (s->nr_parts > 0) {
    memcpy(parts_new, s->parts, sizeof(struct part) * s->nr_parts);
    memcpy(xparts_new, s->xparts, sizeof(struct xpart) * s->nr_parts);
  }
  swift_free("parts", s->parts);
  swift_free("xparts", s->xparts);
  s->parts = parts_new;
  s->xparts = xparts_new;

  /* Re-link the gparts to their parts. */
  if (s->nr_parts > 0 && s->nr_gparts > 0)
    part_relink_gparts_to_parts(s->parts, s->nr_parts, 0);

  /* Re-allocate the local sparts. */
  if (e->verbose)
    message("Re-allocating sparts array from %zu to %zu.", s->size_sparts,
            (size_t)(s->nr_sparts * engine_redistribute_alloc_margin));
  s->size_sparts = s->nr_sparts * engine_redistribute_alloc_margin;
  struct spart *sparts_new = NULL;
  if (swift_memalign("sparts", (void **)&sparts_new, spart_align,
                     sizeof(struct spart) * s->size_sparts) != 0)
    error("Failed to allocate new spart data.");

  if (s->nr_sparts > 0)
    memcpy(sparts_new, s->sparts, sizeof(struct spart) * s->nr_sparts);
  swift_free("sparts", s->sparts);
  s->sparts = sparts_new;

  /* Re-link the gparts to their sparts. */
  if (s->nr_sparts > 0 && s->nr_gparts > 0)
    part_relink_gparts_to_sparts(s->sparts, s->nr_sparts, 0);

  /* Re-allocate the local bparts. */
  if (e->verbose)
    message("Re-allocating bparts array from %zu to %zu.", s->size_bparts,
            (size_t)(s->nr_bparts * engine_redistribute_alloc_margin));
  s->size_bparts = s->nr_bparts * engine_redistribute_alloc_margin;
  struct bpart *bparts_new = NULL;
  if (swift_memalign("bparts", (void **)&bparts_new, bpart_align,
                     sizeof(struct bpart) * s->size_bparts) != 0)
    error("Failed to allocate new bpart data.");

  if (s->nr_bparts > 0)
    memcpy(bparts_new, s->bparts, sizeof(struct bpart) * s->nr_bparts);
  swift_free("bparts", s->bparts);
  s->bparts = bparts_new;

  /* Re-link the gparts to their bparts. */
  if (s->nr_bparts > 0 && s->nr_gparts > 0)
    part_relink_gparts_to_bparts(s->bparts, s->nr_bparts, 0);

  /* Re-allocate the local gparts. */
  if (e->verbose)
    message("Re-allocating gparts array from %zu to %zu.", s->size_gparts,
            (size_t)(s->nr_gparts * engine_redistribute_alloc_margin));
  s->size_gparts = s->nr_gparts * engine_redistribute_alloc_margin;
  struct gpart *gparts_new = NULL;
  if (swift_memalign("gparts", (void **)&gparts_new, gpart_align,
                     sizeof(struct gpart) * s->size_gparts) != 0)
    error("Failed to allocate new gpart data.");

  if (s->nr_gparts > 0)
    memcpy(gparts_new, s->gparts, sizeof(struct gpart) * s->nr_gparts);
  swift_free("gparts", s->gparts);
  s->gparts = gparts_new;

  /* Re-link everything to the gparts. */
  if (s->nr_gparts > 0)
    part_relink_all_parts_to_gparts(s->gparts, s->nr_gparts, s->parts,
                                    s->sparts, s->bparts, &e->threadpool);

#ifdef SWIFT_DEBUG_CHECKS

  /* Verify that the links are correct */
  part_verify_links(s->parts, s->gparts, s->sparts, s->bparts, s->nr_parts,
                    s->nr_gparts, s->nr_sparts, s->nr_bparts, e->verbose);
#endif

  if (e->verbose)
    message("took %.3f %s.", clocks_from_ticks(getticks() - tic),
            clocks_getunit());

#else
  error("SWIFT was not compiled with MPI support.");
#endif
}

#ifdef DEBUG_INTERACTIONS_STARS
/**
 * @brief Exchange the feedback counters between stars
 * @param e The #engine.
 */
void engine_collect_stars_counter(struct engine *e) {

#ifdef WITH_MPI
  if (e->total_nr_sparts > 1e5) {
    message("WARNING: too many sparts, skipping exchange of counters");
    return;
  }

  /* Get number of sparticles for each rank */
  size_t *n_sparts = (size_t *)malloc(e->nr_nodes * sizeof(size_t));

  int err = MPI_Allgather(&e->s->nr_sparts_foreign, 1, MPI_UNSIGNED_LONG,
                          n_sparts, 1, MPI_UNSIGNED_LONG, MPI_COMM_WORLD);
  if (err != MPI_SUCCESS) error("Communication failed");

  /* Compute derivated quantities */
  int total = 0;
  int *n_sparts_int = (int *)malloc(e->nr_nodes * sizeof(int));
  int *displs = (int *)malloc(e->nr_nodes * sizeof(int));
  for (int i = 0; i < e->nr_nodes; i++) {
    displs[i] = total;
    total += n_sparts[i];
    n_sparts_int[i] = n_sparts[i];
  }

  /* Get all sparticles */
  struct spart *sparts =
      (struct spart *)swift_malloc("sparts", total * sizeof(struct spart));
  err = MPI_Allgatherv(e->s->sparts_foreign, e->s->nr_sparts_foreign,
                       spart_mpi_type, sparts, n_sparts_int, displs,
                       spart_mpi_type, MPI_COMM_WORLD);
  if (err != MPI_SUCCESS) error("Communication failed");

  /* Reset counters */
  for (size_t i = 0; i < e->s->nr_sparts_foreign; i++) {
    e->s->sparts_foreign[i].num_ngb_feedback = 0;
  }

  /* Update counters */
  struct spart *local_sparts = e->s->sparts;
  for (size_t i = 0; i < e->s->nr_sparts; i++) {
    const long long id_i = local_sparts[i].id;

    for (int j = 0; j < total; j++) {
      const long long id_j = sparts[j].id;

      if (id_j == id_i) {
        if (j >= displs[engine_rank] &&
            j < displs[engine_rank] + n_sparts_int[engine_rank]) {
          error(
              "Found a local spart in foreign cell ID=%lli: j=%i, displs=%i, "
              "n_sparts=%i",
              id_j, j, displs[engine_rank], n_sparts_int[engine_rank]);
        }

        local_sparts[i].num_ngb_feedback += sparts[j].num_ngb_feedback;
      }
    }
  }

  free(n_sparts);
  free(n_sparts_int);
  swift_free("sparts", sparts);
#endif
}

#endif

/**
 * @brief Writes a snapshot with the current state of the engine
 *
 * @param e The #engine.
 */
void engine_dump_snapshot(struct engine *e) {

  struct clocks_time time1, time2;
  clocks_gettime(&time1);

#ifdef SWIFT_DEBUG_CHECKS
  /* Check that all cells have been drifted to the current time.
   * That can include cells that have not
   * previously been active on this rank. */
  space_check_drift_point(e->s, e->ti_current, /* check_mpole=*/0);

  /* Be verbose about this */
  if (e->nodeID == 0) {
    if (e->policy & engine_policy_cosmology)
      message("Dumping snapshot at a=%e",
              exp(e->ti_current * e->time_base) * e->cosmology->a_begin);
    else
      message("Dumping snapshot at t=%e",
              e->ti_current * e->time_base + e->time_begin);
  }
#else
  if (e->verbose) {
    if (e->policy & engine_policy_cosmology)
      message("Dumping snapshot at a=%e",
              exp(e->ti_current * e->time_base) * e->cosmology->a_begin);
    else
      message("Dumping snapshot at t=%e",
              e->ti_current * e->time_base + e->time_begin);
  }
#endif

#ifdef DEBUG_INTERACTIONS_STARS
  engine_collect_stars_counter(e);
#endif

/* Dump (depending on the chosen strategy) ... */
#if defined(HAVE_HDF5)
#if defined(WITH_MPI)

  if (e->snapshot_distributed) {

    write_output_distributed(e, e->internal_units, e->snapshot_units, e->nodeID,
                             e->nr_nodes, MPI_COMM_WORLD, MPI_INFO_NULL);
  } else {

#if defined(HAVE_PARALLEL_HDF5)
    write_output_parallel(e, e->internal_units, e->snapshot_units, e->nodeID,
                          e->nr_nodes, MPI_COMM_WORLD, MPI_INFO_NULL);
#else
    write_output_serial(e, e->internal_units, e->snapshot_units, e->nodeID,
                        e->nr_nodes, MPI_COMM_WORLD, MPI_INFO_NULL);
#endif
  }
#else
  write_output_single(e, e->internal_units, e->snapshot_units);
#endif
#endif

  /* Flag that we dumped a snapshot */
  e->step_props |= engine_step_prop_snapshot;

  clocks_gettime(&time2);
  if (e->verbose)
    message("writing particle properties took %.3f %s.",
            (float)clocks_diff(&time1, &time2), clocks_getunit());
}

/**
 * @brief Writes an index file with the current state of the engine
 *
 * @param e The #engine.
 */
void engine_dump_index(struct engine *e) {

#if defined(WITH_LOGGER)
  struct clocks_time time1, time2;
  clocks_gettime(&time1);

  if (e->verbose) {
    if (e->policy & engine_policy_cosmology)
      message("Writing index at a=%e",
              exp(e->ti_current * e->time_base) * e->cosmology->a_begin);
    else
      message("Writing index at t=%e",
              e->ti_current * e->time_base + e->time_begin);
  }

  /* Dump... */
  logger_write_index_file(e->logger, e);

  /* Flag that we dumped a snapshot */
  e->step_props |= engine_step_prop_logger_index;

  clocks_gettime(&time2);
  if (e->verbose)
    message("writing particle indices took %.3f %s.",
            (float)clocks_diff(&time1, &time2), clocks_getunit());
#else
  error("SWIFT was not compiled with the logger");
#endif
}

#ifdef HAVE_SETAFFINITY
/**
 * @brief Returns the initial affinity the main thread is using.
 */
cpu_set_t *engine_entry_affinity(void) {

  static int use_entry_affinity = 0;
  static cpu_set_t entry_affinity;

  if (!use_entry_affinity) {
    pthread_t engine = pthread_self();
    pthread_getaffinity_np(engine, sizeof(entry_affinity), &entry_affinity);
    use_entry_affinity = 1;
  }

  return &entry_affinity;
}
#endif

/**
 * @brief  Ensure the NUMA node on which we initialise (first touch) everything
 * doesn't change before engine_init allocates NUMA-local workers.
 */
void engine_pin(void) {

#ifdef HAVE_SETAFFINITY
  cpu_set_t *entry_affinity = engine_entry_affinity();
  int pin;
  for (pin = 0; pin < CPU_SETSIZE && !CPU_ISSET(pin, entry_affinity); ++pin)
    ;

  cpu_set_t affinity;
  CPU_ZERO(&affinity);
  CPU_SET(pin, &affinity);
  if (sched_setaffinity(0, sizeof(affinity), &affinity) != 0) {
    error("failed to set engine's affinity");
  }
#else
  error("SWIFT was not compiled with support for pinning.");
#endif
}

/**
 * @brief Unpins the main thread.
 */
void engine_unpin(void) {
#ifdef HAVE_SETAFFINITY
  pthread_t main_thread = pthread_self();
  cpu_set_t *entry_affinity = engine_entry_affinity();
  pthread_setaffinity_np(main_thread, sizeof(*entry_affinity), entry_affinity);
#else
  error("SWIFT was not compiled with support for pinning.");
#endif
}

#ifdef SWIFT_DUMPER_THREAD
/**
 * @brief dumper thread action, checks got the existence of the .dump file
 * every 5 seconds and does the dump if found.
 *
 * @param p the #engine
 */
static void *engine_dumper_poll(void *p) {
  struct engine *e = (struct engine *)p;
  while (1) {
    if (access(".dump", F_OK) == 0) {

      /* OK, do our work. */
      message("Dumping engine tasks in step: %d", e->step);
      task_dump_active(e);

#ifdef SWIFT_MEMUSE_REPORTS
      /* Dump the currently logged memory. */
      message("Dumping memory use report");
      memuse_log_dump_error(e->nodeID);
#endif

#if defined(SWIFT_MPIUSE_REPORTS) && defined(WITH_MPI)
      /* Dump the MPI interactions in the step. */
      mpiuse_log_dump_error(e->nodeID);
#endif

      /* Add more interesting diagnostics. */
      scheduler_dump_queues(e);

      /* Delete the file. */
      unlink(".dump");
      message("Dumping completed");
      fflush(stdout);
    }

    /* Take a breath. */
    sleep(5);
  }
  return NULL;
}
#endif /* SWIFT_DUMPER_THREAD */

#ifdef SWIFT_DUMPER_THREAD
/**
 * @brief creates the dumper thread.
 *
 * This watches for the creation of a ".dump" file in the current directory
 * and if found dumps the current state of the tasks and memory use (if also
 * configured).
 *
 * @param e the #engine
 *
 */
static void engine_dumper_init(struct engine *e) {
  pthread_t dumper;

  /* Make sure the .dump file is not present, that is bad when starting up. */
  struct stat buf;
  if (stat(".dump", &buf) == 0) unlink(".dump");

  /* Thread does not exit, so nothing to do but create it. */
  pthread_create(&dumper, NULL, &engine_dumper_poll, e);
}
#endif /* SWIFT_DUMPER_THREAD */

/**
 * @brief init an engine struct with the necessary properties for the
 *        simulation.
 *
 * Note do not use when restarting. Engine initialisation
 * is completed by a call to engine_config().
 *
 * @param e The #engine.
 * @param s The #space in which this #runner will run.
 * @param params The parsed parameter file.
 * @param output_options Output options for snapshots.
 * @param Ngas total number of gas particles in the simulation.
 * @param Ngparts total number of gravity particles in the simulation.
 * @param Nstars total number of star particles in the simulation.
 * @param Nblackholes total number of black holes in the simulation.
 * @param Nbackground_gparts Total number of background DM particles.
 * @param Nnuparts Total number of neutrino particles.
 * @param policy The queuing policy to use.
 * @param verbose Is this #engine talkative ?
 * @param reparttype What type of repartition algorithm are we using ?
 * @param internal_units The system of units used internally.
 * @param physical_constants The #phys_const used for this run.
 * @param cosmo The #cosmology used for this run.
 * @param hydro The #hydro_props used for this run.
 * @param entropy_floor The #entropy_floor_properties for this run.
 * @param gravity The #gravity_props used for this run.
 * @param stars The #stars_props used for this run.
 * @param black_holes The #black_holes_props used for this run.
 * @param feedback The #feedback_props used for this run.
 * @param mesh The #pm_mesh used for the long-range periodic forces.
 * @param potential The properties of the external potential.
 * @param cooling_func The properties of the cooling function.
 * @param starform The #star_formation model of this run.
 * @param chemistry The chemistry information.
 * @param fof_properties The #fof_props of this run.
 * @param los_properties the #los_props of this run.
 */
void engine_init(struct engine *e, struct space *s, struct swift_params *params,
                 struct output_options *output_options, long long Ngas,
                 long long Ngparts, long long Nstars, long long Nblackholes,
                 long long Nbackground_gparts, long long Nnuparts, int policy,
                 int verbose, struct repartition *reparttype,
                 const struct unit_system *internal_units,
                 const struct phys_const *physical_constants,
                 struct cosmology *cosmo, struct hydro_props *hydro,
                 const struct entropy_floor_properties *entropy_floor,
                 struct gravity_props *gravity, const struct stars_props *stars,
                 const struct black_holes_props *black_holes,
                 struct feedback_props *feedback, struct pm_mesh *mesh,
                 const struct external_potential *potential,
                 struct cooling_function_data *cooling_func,
                 const struct star_formation *starform,
                 const struct chemistry_global_data *chemistry,
                 struct fof_props *fof_properties, struct renderer *rend,
                 struct los_props *los_properties) {

  /* Clean-up everything */
  bzero(e, sizeof(struct engine));

  /* Store the all values in the fields of the engine. */
  e->s = s;
  e->policy = policy;
  e->step = 0;
  e->total_nr_parts = Ngas;
  e->total_nr_gparts = Ngparts;
  e->total_nr_sparts = Nstars;
  e->total_nr_bparts = Nblackholes;
  e->total_nr_DM_background_gparts = Nbackground_gparts;
  e->total_nr_nuparts = Nnuparts;
  e->proxy_ind = NULL;
  e->nr_proxies = 0;
  e->reparttype = reparttype;
  e->ti_old = 0;
  e->ti_current = 0;
  e->time_step = 0.;
  e->time_base = 0.;
  e->time_base_inv = 0.;
  e->time_begin = 0.;
  e->time_end = 0.;
  e->max_active_bin = num_time_bins;
  e->min_active_bin = 1;
  e->internal_units = internal_units;
  e->output_list_snapshots = NULL;
  e->a_first_snapshot =
      parser_get_opt_param_double(params, "Snapshots:scale_factor_first", 0.1);
  e->time_first_snapshot =
      parser_get_opt_param_double(params, "Snapshots:time_first", 0.);
  e->delta_time_snapshot =
      parser_get_opt_param_double(params, "Snapshots:delta_time", -1.);
  e->ti_next_snapshot = 0;
  parser_get_param_string(params, "Snapshots:basename", e->snapshot_base_name);
  parser_get_opt_param_string(params, "Snapshots:subdir", e->snapshot_subdir,
                              engine_default_snapshot_subdir);
  e->snapshot_compression =
      parser_get_opt_param_int(params, "Snapshots:compression", 0);
  e->snapshot_distributed =
      parser_get_opt_param_int(params, "Snapshots:distributed", 0);
  e->snapshot_int_time_label_on =
      parser_get_opt_param_int(params, "Snapshots:int_time_label_on", 0);
  e->snapshot_invoke_stf =
      parser_get_opt_param_int(params, "Snapshots:invoke_stf", 0);
  e->snapshot_units = (struct unit_system *)malloc(sizeof(struct unit_system));
  units_init_default(e->snapshot_units, params, "Snapshots", internal_units);
  e->snapshot_output_count = 0;
  e->stf_output_count = 0;
  e->los_output_count = 0;
  e->dt_min = parser_get_param_double(params, "TimeIntegration:dt_min");
  e->dt_max = parser_get_param_double(params, "TimeIntegration:dt_max");
  e->dt_max_RMS_displacement = FLT_MAX;
  e->max_RMS_displacement_factor = parser_get_opt_param_double(
      params, "TimeIntegration:max_dt_RMS_factor", 0.25);
  e->a_first_statistics =
      parser_get_opt_param_double(params, "Statistics:scale_factor_first", 0.1);
  e->time_first_statistics =
      parser_get_opt_param_double(params, "Statistics:time_first", 0.);
  e->delta_time_statistics =
      parser_get_param_double(params, "Statistics:delta_time");
  e->ti_next_stats = 0;
  e->ti_next_stf = 0;
  e->ti_next_fof = 0;
  e->verbose = verbose;
  e->wallclock_time = 0.f;
  e->physical_constants = physical_constants;
  e->cosmology = cosmo;
  e->hydro_properties = hydro;
  e->entropy_floor = entropy_floor;
  e->gravity_properties = gravity;
  e->stars_properties = stars;
  e->black_holes_properties = black_holes;
  e->mesh = mesh;
  e->external_potential = potential;
  e->cooling_func = cooling_func;
  e->star_formation = starform;
  e->feedback_props = feedback;
  e->chemistry = chemistry;
  e->fof_properties = fof_properties;
  e->parameter_file = params;
  e->output_options = output_options;
  e->stf_this_timestep = 0;
  e->los_properties = los_properties;
#ifdef WITH_MPI
  e->usertime_last_step = 0.0;
  e->systime_last_step = 0.0;
  e->last_repartition = 0;
#endif
  e->total_nr_cells = 0;
  e->total_nr_tasks = 0;
  e->rend = rend;

#ifdef WITH_NEUTRINO_TIMESTEP_SWITCH
  e->neutrino_dt_switch_threshold = parser_get_opt_param_double(
      params, "TimeIntegration:neutrino_dt_switch_threshold", 0.001);

  if (e->nodeID == 0) {
    message("The neutrino dt switch threshold is I > %e.",
            e->neutrino_dt_switch_threshold);
  }
#endif

#if defined(WITH_LOGGER)
  if (e->policy & engine_policy_logger) {
    e->logger = (struct logger_writer *)malloc(sizeof(struct logger_writer));
    logger_init(e->logger, params);
  }
#endif

#ifdef SWIFT_GRAVITY_FORCE_CHECKS
  e->force_checks_only_all_active =
      parser_get_opt_param_int(params, "ForceChecks:only_when_all_active", 0);
  e->force_checks_only_at_snapshots =
      parser_get_opt_param_int(params, "ForceChecks:only_at_snapshots", 0);
#endif

  /* Make the space link back to the engine. */
  s->e = e;

  /* Read the run label */
  memset(e->run_name, 0, PARSER_MAX_LINE_SIZE);
  parser_get_opt_param_string(params, "MetaData:run_name", e->run_name,
                              "Untitled SWIFT simulation");
  if (strlen(e->run_name) == 0) {
    error("The run name in the parameter file cannot be an empty string.");
  }

  /* Setup the timestep if non-cosmological */
  if (!(e->policy & engine_policy_cosmology)) {
    e->time_begin =
        parser_get_param_double(params, "TimeIntegration:time_begin");
    e->time_end = parser_get_param_double(params, "TimeIntegration:time_end");
    e->time_old = e->time_begin;
    e->time = e->time_begin;

    e->time_base = (e->time_end - e->time_begin) / max_nr_timesteps;
    e->time_base_inv = 1.0 / e->time_base;
    e->ti_current = 0;
  } else {

    e->time_begin = e->cosmology->time_begin;
    e->time_end = e->cosmology->time_end;
    e->time_old = e->time_begin;
    e->time = e->time_begin;

    /* Copy the relevent information from the cosmology model */
    e->time_base = e->cosmology->time_base;
    e->time_base_inv = e->cosmology->time_base_inv;
    e->ti_current = 0;
  }

  /* Initialise VELOCIraptor output. */
  if (e->policy & engine_policy_structure_finding) {
    parser_get_param_string(params, "StructureFinding:basename",
                            e->stf_base_name);
    parser_get_opt_param_string(params, "StructureFinding:subdir_per_output",
                                e->stf_subdir_per_output,
                                engine_default_stf_subdir_per_output);
    parser_get_param_string(params, "StructureFinding:config_file_name",
                            e->stf_config_file_name);

    e->time_first_stf_output =
        parser_get_opt_param_double(params, "StructureFinding:time_first", 0.);
    e->a_first_stf_output = parser_get_opt_param_double(
        params, "StructureFinding:scale_factor_first", 0.1);
    e->delta_time_stf =
        parser_get_opt_param_double(params, "StructureFinding:delta_time", -1.);
  }

  /* Initialise line of sight output. */
  if (e->policy & engine_policy_line_of_sight) {
    e->time_first_los =
        parser_get_opt_param_double(params, "LineOfSight:time_first", 0.);
    e->a_first_los = parser_get_opt_param_double(
        params, "LineOfSight:scale_factor_first", 0.1);
    e->delta_time_los =
        parser_get_opt_param_double(params, "LineOfSight:delta_time", -1.);
  }

  /* Initialise FoF calls frequency. */
  if (e->policy & engine_policy_fof) {

    e->time_first_fof_call =
        parser_get_opt_param_double(params, "FOF:time_first", 0.);
    e->a_first_fof_call =
        parser_get_opt_param_double(params, "FOF:scale_factor_first", 0.1);
    e->delta_time_fof =
        parser_get_opt_param_double(params, "FOF:delta_time", -1.);
  }

  /* Initialize the star formation history structure */
  if (e->policy & engine_policy_star_formation) {
    star_formation_logger_accumulator_init(&e->sfh);
  }

#ifdef NEUTRINO_DELTA_F
  /* Initialize the neutrino mass conversion factor */
  e->neutrino_mass_conversion_factor = neutrino_mass_factor(e);
#endif

#ifdef RENDERER_USED
  /* Initialize the perturbation theory renderer */
  rend_init(rend, params, e);
#endif

  engine_init_output_lists(e, params);
}

/**
 * @brief configure an engine with the given number of threads, queues
 *        and core affinity. Also initialises the scheduler and opens various
 *        output files, computes the next timestep and initialises the
 *        threadpool.
 *
 * Assumes the engine is correctly initialised i.e. is restored from a restart
 * file or has been setup by engine_init(). When restarting any output log
 * files are positioned so that further output is appended. Note that
 * parameters are not read from the engine, just the parameter file, this
 * allows values derived in this function to be changed between runs.
 * When not restarting params should be the same as given to engine_init().
 *
 * @param restart true when restarting the application.
 * @param fof true when starting a stand-alone FOF call.
 * @param e The #engine.
 * @param params The parsed parameter file.
 * @param nr_nodes The number of MPI ranks.
 * @param nodeID The MPI rank of this node.
 * @param nr_threads The number of threads per MPI rank.
 * @param with_aff use processor affinity, if supported.
 * @param verbose Is this #engine talkative ?
 * @param restart_file The name of our restart file.
 */
void engine_config(int restart, int fof, struct engine *e,
                   struct swift_params *params, int nr_nodes, int nodeID,
                   int nr_threads, int with_aff, int verbose,
                   const char *restart_file) {

  /* Store the values and initialise global fields. */
  e->nodeID = nodeID;
  e->nr_threads = nr_threads;
  e->nr_nodes = nr_nodes;
  e->proxy_ind = NULL;
  e->nr_proxies = 0;
  e->forcerebuild = 1;
  e->forcerepart = 0;
  e->restarting = restart;
  e->step_props = engine_step_prop_none;
  e->links = NULL;
  e->nr_links = 0;
  e->file_stats = NULL;
  e->file_timesteps = NULL;
  e->sfh_logger = NULL;
  e->verbose = verbose;
  e->wallclock_time = 0.f;
  e->restart_dump = 0;
  e->restart_file = restart_file;
  e->restart_next = 0;
  e->restart_dt = 0;
  e->run_fof = 0;
  engine_rank = nodeID;

  if (restart && fof) {
    error(
        "Can't configure the engine to be a stand-alone FOF and restarting "
        "from a check-point at the same time!");
  }

  /* Welcome message */
  if (e->nodeID == 0) message("Running simulation '%s'.", e->run_name);

#ifdef NEUTRINO_DELTA_F
  if (e->total_nr_nuparts == 0) {
    message("WARNING: Running with delta-f, but without neutrino particles.");

    /* Store the global (over all ranks) min & max */
    e->neutrino_mass_min = 0.;
    e->neutrino_mass_max = 0.;
  } else {
    /* For diagnostics, collect the range of neutrino masses in eV */
    float neutrino_mass_min = FLT_MAX;
    float neutrino_mass_max = -FLT_MAX;
    float neutrino_mass_mult = e->neutrino_mass_conversion_factor;

    if (e->s->nr_gparts > 0) {
      for (size_t k = 0; k < e->s->nr_gparts; k++) {
        if (e->s->gparts[k].type == swift_type_neutrino) {
          struct gpart *gp = &e->s->gparts[k];
          /* Use initial mass if this is a restart. Otherwise use mass */
          float particle_mass = (restart) ? gp->mass_i : gp->mass;
          float neutrino_mass = particle_mass * neutrino_mass_mult;
          if (neutrino_mass > neutrino_mass_max)
            neutrino_mass_max = neutrino_mass;
          if (neutrino_mass < neutrino_mass_min)
            neutrino_mass_min = neutrino_mass;
        }
      }

      float min_max_mass[2] = {neutrino_mass_min, neutrino_mass_max};

#ifdef WITH_MPI
      min_max_mass[1] = -min_max_mass[1];

      MPI_Allreduce(MPI_IN_PLACE, min_max_mass, 2, MPI_FLOAT, MPI_MIN,
                    MPI_COMM_WORLD);

      min_max_mass[1] = -min_max_mass[1];
#endif

      /* Store the global (over all ranks) min & max */
      e->neutrino_mass_min = min_max_mass[0];
      e->neutrino_mass_max = min_max_mass[1];

      if (e->nodeID == 0) {
        message("The neutrino mass multiplier is %.5e eV / U_M",
                neutrino_mass_mult);
        message(
            "The simulation particles correspond to a neutrino mass range "
            "[%.4f, %.4f] eV",
            min_max_mass[0], min_max_mass[1]);
      }
    }
  }
#endif

  /* Get the number of queues */
  int nr_queues =
      parser_get_opt_param_int(params, "Scheduler:nr_queues", nr_threads);
  if (nr_queues <= 0) nr_queues = e->nr_threads;
  if (nr_queues != nr_threads)
    message("Number of task queues set to %d", nr_queues);
  e->s->nr_queues = nr_queues;

/* Deal with affinity. For now, just figure out the number of cores. */
#if defined(HAVE_SETAFFINITY)
  const int nr_cores = sysconf(_SC_NPROCESSORS_ONLN);
  cpu_set_t *entry_affinity = engine_entry_affinity();
  const int nr_affinity_cores = CPU_COUNT(entry_affinity);

  if (nr_cores > CPU_SETSIZE) /* Unlikely, except on e.g. SGI UV. */
    error("must allocate dynamic cpu_set_t (too many cores per node)");

  if (verbose && with_aff) {
    char *buf = (char *)malloc((nr_cores + 1) * sizeof(char));
    buf[nr_cores] = '\0';
    for (int j = 0; j < nr_cores; ++j) {
      /* Reversed bit order from convention, but same as e.g. Intel MPI's
       * I_MPI_PIN_DOMAIN explicit mask: left-to-right, LSB-to-MSB. */
      buf[j] = CPU_ISSET(j, entry_affinity) ? '1' : '0';
    }
    message("Affinity at entry: %s", buf);
    free(buf);
  }

  int *cpuid = NULL;
  cpu_set_t cpuset;

  if (with_aff) {

    cpuid = (int *)malloc(nr_affinity_cores * sizeof(int));

    int skip = 0;
    for (int k = 0; k < nr_affinity_cores; k++) {
      int c;
      for (c = skip; c < CPU_SETSIZE && !CPU_ISSET(c, entry_affinity); ++c)
        ;
      cpuid[k] = c;
      skip = c + 1;
    }

#if defined(HAVE_LIBNUMA) && defined(_GNU_SOURCE)
    if ((e->policy & engine_policy_cputight) != engine_policy_cputight) {

      if (numa_available() >= 0) {
        if (nodeID == 0) message("prefer NUMA-distant CPUs");

        /* Get list of numa nodes of all available cores. */
        int *nodes = (int *)malloc(nr_affinity_cores * sizeof(int));
        int nnodes = 0;
        for (int i = 0; i < nr_affinity_cores; i++) {
          nodes[i] = numa_node_of_cpu(cpuid[i]);
          if (nodes[i] > nnodes) nnodes = nodes[i];
        }
        nnodes += 1;

        /* Count cores per node. */
        int *core_counts = (int *)malloc(nnodes * sizeof(int));
        for (int i = 0; i < nr_affinity_cores; i++) {
          core_counts[nodes[i]] = 0;
        }
        for (int i = 0; i < nr_affinity_cores; i++) {
          core_counts[nodes[i]] += 1;
        }

        /* Index cores within each node. */
        int *core_indices = (int *)malloc(nr_affinity_cores * sizeof(int));
        for (int i = nr_affinity_cores - 1; i >= 0; i--) {
          core_indices[i] = core_counts[nodes[i]];
          core_counts[nodes[i]] -= 1;
        }

        /* Now sort so that we pick adjacent cpuids from different nodes
         * by sorting internal node core indices. */
        int done = 0;
        while (!done) {
          done = 1;
          for (int i = 1; i < nr_affinity_cores; i++) {
            if (core_indices[i] < core_indices[i - 1]) {
              int t = cpuid[i - 1];
              cpuid[i - 1] = cpuid[i];
              cpuid[i] = t;

              t = core_indices[i - 1];
              core_indices[i - 1] = core_indices[i];
              core_indices[i] = t;
              done = 0;
            }
          }
        }

        free(nodes);
        free(core_counts);
        free(core_indices);
      }
    }
#endif
  } else {
    if (nodeID == 0) message("no processor affinity used");

  } /* with_aff */

  /* Avoid (unexpected) interference between engine and runner threads. We can
   * do this once we've made at least one call to engine_entry_affinity and
   * maybe numa_node_of_cpu(sched_getcpu()), even if the engine isn't already
   * pinned. */
  if (with_aff) engine_unpin();
#endif

  if (with_aff && nodeID == 0) {
#ifdef HAVE_SETAFFINITY
#ifdef WITH_MPI
    printf("[%04i] %s engine_init: cpu map is [ ", nodeID,
           clocks_get_timesincestart());
#else
    printf("%s engine_init: cpu map is [ ", clocks_get_timesincestart());
#endif
    for (int i = 0; i < nr_affinity_cores; i++) printf("%i ", cpuid[i]);
    printf("].\n");
#endif
  }

  /* Are we doing stuff in parallel? */
  if (nr_nodes > 1) {
#ifndef WITH_MPI
    error("SWIFT was not compiled with MPI support.");
#else
    e->policy |= engine_policy_mpi;
    if ((e->proxies = (struct proxy *)calloc(sizeof(struct proxy),
                                             engine_maxproxies)) == NULL)
      error("Failed to allocate memory for proxies.");
    e->nr_proxies = 0;

    /* Use synchronous MPI sends and receives when redistributing. */
    e->syncredist =
        parser_get_opt_param_int(params, "DomainDecomposition:synchronous", 0);

#endif
  }

  /* Open some global files */
  if (!fof && e->nodeID == 0) {

    /* When restarting append to these files. */
    const char *mode;
    if (restart)
      mode = "a";
    else
      mode = "w";

    char energyfileName[200] = "";
    parser_get_opt_param_string(params, "Statistics:energy_file_name",
                                energyfileName,
                                engine_default_energy_file_name);
    sprintf(energyfileName + strlen(energyfileName), ".txt");
    e->file_stats = fopen(energyfileName, mode);

    if (!restart) {
      fprintf(
          e->file_stats,
          "#%14s %14s %14s %14s %14s %14s %14s %14s %14s %14s %14s %14s %14s "
          "%14s %14s %14s %14s %14s %14s\n",
          "Time", "Mass", "E_tot", "E_kin", "E_int", "E_pot", "E_pot_self",
          "E_pot_ext", "E_radcool", "Entropy", "p_x", "p_y", "p_z", "ang_x",
          "ang_y", "ang_z", "com_x", "com_y", "com_z");
      fflush(e->file_stats);
    }

    char timestepsfileName[200] = "";
    parser_get_opt_param_string(params, "Statistics:timestep_file_name",
                                timestepsfileName,
                                engine_default_timesteps_file_name);

    sprintf(timestepsfileName + strlen(timestepsfileName), "_%d.txt",
            nr_nodes * nr_threads);
    e->file_timesteps = fopen(timestepsfileName, mode);

    if (!restart) {
      fprintf(
          e->file_timesteps,
          "# Host: %s\n# Branch: %s\n# Revision: %s\n# Compiler: %s, "
          "Version: %s \n# "
          "Number of threads: %d\n# Number of MPI ranks: %d\n# Hydrodynamic "
          "scheme: %s\n# Hydrodynamic kernel: %s\n# No. of neighbours: %.2f "
          "+/- %.4f\n# Eta: %f\n# Config: %s\n# CFLAGS: %s\n",
          hostname(), git_branch(), git_revision(), compiler_name(),
          compiler_version(), e->nr_threads, e->nr_nodes, SPH_IMPLEMENTATION,
          kernel_name, e->hydro_properties->target_neighbours,
          e->hydro_properties->delta_neighbours,
          e->hydro_properties->eta_neighbours, configuration_options(),
          compilation_cflags());

      fprintf(
          e->file_timesteps,
          "# Step Properties: Rebuild=%d, Redistribute=%d, Repartition=%d, "
          "Statistics=%d, Snapshot=%d, Restarts=%d STF=%d, FOF=%d, logger=%d\n",
          engine_step_prop_rebuild, engine_step_prop_redistribute,
          engine_step_prop_repartition, engine_step_prop_statistics,
          engine_step_prop_snapshot, engine_step_prop_restarts,
          engine_step_prop_stf, engine_step_prop_fof,
          engine_step_prop_logger_index);

      fprintf(e->file_timesteps,
              "# %6s %14s %12s %12s %14s %9s %12s %12s %12s %12s %16s [%s] %6s",
              "Step", "Time", "Scale-factor", "Redshift", "Time-step",
              "Time-bins", "Updates", "g-Updates", "s-Updates", "b-Updates",
              "Wall-clock time", clocks_getunit(), "Props");
#ifdef WITH_DF_DIAGNOSTICS
      fprintf(e->file_timesteps, " %12s %12s", "df: beta", "df: I");
#endif
      fprintf(e->file_timesteps, "\n");
      fflush(e->file_timesteps);
    }

    /* Initialize the SFH logger if running with star formation */
    if (e->policy & engine_policy_star_formation) {
      e->sfh_logger = fopen("SFR.txt", mode);
      if (!restart) {
        star_formation_logger_init_log_file(e->sfh_logger, e->internal_units,
                                            e->physical_constants);
        fflush(e->sfh_logger);
      }
    }
  }

  /* Print policy */
  engine_print_policy(e);

  if (!fof) {

    /* Print information about the hydro scheme */
    if (e->policy & engine_policy_hydro) {
      if (e->nodeID == 0) hydro_props_print(e->hydro_properties);
      if (e->nodeID == 0) entropy_floor_print(e->entropy_floor);
    }

    /* Print information about the gravity scheme */
    if (e->policy & engine_policy_self_gravity)
      if (e->nodeID == 0) gravity_props_print(e->gravity_properties);

    if (e->policy & engine_policy_stars)
      if (e->nodeID == 0) stars_props_print(e->stars_properties);

    /* Check we have sensible time bounds */
    if (e->time_begin >= e->time_end)
      error(
          "Final simulation time (t_end = %e) must be larger than the start "
          "time (t_beg = %e)",
          e->time_end, e->time_begin);

    /* Check we don't have inappropriate time labels */
    if ((e->snapshot_int_time_label_on == 1) && (e->time_end <= 1.f))
      error("Snapshot integer time labels enabled but end time <= 1");

    /* Check we have sensible time-step values */
    if (e->dt_min > e->dt_max)
      error(
          "Minimal time-step size (%e) must be smaller than maximal time-step "
          "size (%e)",
          e->dt_min, e->dt_max);

    /* Info about time-steps */
    if (e->nodeID == 0) {
      message("Absolute minimal timestep size: %e", e->time_base);

      float dt_min = e->time_end - e->time_begin;
      while (dt_min > e->dt_min) dt_min /= 2.f;

      message("Minimal timestep size (on time-line): %e", dt_min);

      float dt_max = e->time_end - e->time_begin;
      while (dt_max > e->dt_max) dt_max /= 2.f;

      message("Maximal timestep size (on time-line): %e", dt_max);
    }

    if (e->dt_min < e->time_base && e->nodeID == 0)
      error(
          "Minimal time-step size smaller than the absolute possible minimum "
          "dt=%e",
          e->time_base);

    if (!(e->policy & engine_policy_cosmology))
      if (e->dt_max > (e->time_end - e->time_begin) && e->nodeID == 0)
        error("Maximal time-step size larger than the simulation run time t=%e",
              e->time_end - e->time_begin);

    /* Deal with outputs */
    if (e->policy & engine_policy_cosmology) {

      if (e->delta_time_snapshot <= 1.)
        error("Time between snapshots (%e) must be > 1.",
              e->delta_time_snapshot);

      if (e->delta_time_statistics <= 1.)
        error("Time between statistics (%e) must be > 1.",
              e->delta_time_statistics);

      if (e->a_first_snapshot < e->cosmology->a_begin)
        error(
            "Scale-factor of first snapshot (%e) must be after the simulation "
            "start a=%e.",
            e->a_first_snapshot, e->cosmology->a_begin);

      if (e->a_first_statistics < e->cosmology->a_begin)
        error(
            "Scale-factor of first stats output (%e) must be after the "
            "simulation start a=%e.",
            e->a_first_statistics, e->cosmology->a_begin);

      if (e->policy & engine_policy_structure_finding) {

        if (e->delta_time_stf == -1. && !e->snapshot_invoke_stf)
          error("A value for `StructureFinding:delta_time` must be specified");

        if (e->a_first_stf_output < e->cosmology->a_begin)
          error(
              "Scale-factor of first stf output (%e) must be after the "
              "simulation start a=%e.",
              e->a_first_stf_output, e->cosmology->a_begin);
      }

      if (e->policy & engine_policy_fof) {

        if (e->delta_time_fof <= 1.)
          error("Time between FOF (%e) must be > 1.", e->delta_time_fof);

        if (e->a_first_fof_call < e->cosmology->a_begin)
          error(
              "Scale-factor of first fof call (%e) must be after the "
              "simulation start a=%e.",
              e->a_first_fof_call, e->cosmology->a_begin);
      }

    } else {

      if (e->delta_time_snapshot <= 0.)
        error("Time between snapshots (%e) must be positive.",
              e->delta_time_snapshot);

      if (e->delta_time_statistics <= 0.)
        error("Time between statistics (%e) must be positive.",
              e->delta_time_statistics);

      /* Find the time of the first output */
      if (e->time_first_snapshot < e->time_begin)
        error(
            "Time of first snapshot (%e) must be after the simulation start "
            "t=%e.",
            e->time_first_snapshot, e->time_begin);

      if (e->time_first_statistics < e->time_begin)
        error(
            "Time of first stats output (%e) must be after the simulation "
            "start t=%e.",
            e->time_first_statistics, e->time_begin);

      if (e->policy & engine_policy_structure_finding) {

        if (e->delta_time_stf == -1. && !e->snapshot_invoke_stf)
          error("A value for `StructureFinding:delta_time` must be specified");

        if (e->delta_time_stf <= 0. && e->delta_time_stf != -1.)
          error("Time between STF (%e) must be positive.", e->delta_time_stf);

        if (e->time_first_stf_output < e->time_begin)
          error(
              "Time of first STF (%e) must be after the simulation start t=%e.",
              e->time_first_stf_output, e->time_begin);
      }
    }

    /* Try to ensure the snapshot directory exists */
    if (e->nodeID == 0) io_make_snapshot_subdir(e->snapshot_subdir);

    /* Get the total mass */
    e->total_mass = 0.;
    for (size_t i = 0; i < e->s->nr_gparts; ++i)
      e->total_mass += e->s->gparts[i].mass;

/* Reduce the total mass */
#ifdef WITH_MPI
    MPI_Allreduce(MPI_IN_PLACE, &e->total_mass, 1, MPI_DOUBLE, MPI_SUM,
                  MPI_COMM_WORLD);
#endif

#if defined(WITH_LOGGER)
    if ((e->policy & engine_policy_logger) && e->nodeID == 0)
      message(
          "WARNING: There is currently no way of predicting the output "
          "size, please use it carefully");
#endif

    /* Find the time of the first snapshot output */
    engine_compute_next_snapshot_time(e);

    /* Find the time of the first statistics output */
    engine_compute_next_statistics_time(e);

    /* Find the time of the first line of sight output */
    if (e->policy & engine_policy_line_of_sight) {
      engine_compute_next_los_time(e);
    }

    /* Find the time of the first stf output */
    if (e->policy & engine_policy_structure_finding) {
      engine_compute_next_stf_time(e);
    }

    /* Find the time of the first stf output */
    if (e->policy & engine_policy_fof) {
      engine_compute_next_fof_time(e);
    }

    /* Check that the snapshot naming policy is valid */
    if (e->snapshot_invoke_stf && e->snapshot_int_time_label_on)
      error(
          "Cannot use snapshot time labels and VELOCIraptor invocations "
          "together!");

    /* Check that we are invoking VELOCIraptor only if we have it */
    if (e->snapshot_invoke_stf &&
        !(e->policy & engine_policy_structure_finding)) {
      error(
          "Invoking VELOCIraptor after snapshots but structure finding wasn't "
          "activated at runtime (Use --velociraptor).");
    }

    /* Whether restarts are enabled. Yes by default. Can be changed on restart.
     */
    e->restart_dump = parser_get_opt_param_int(params, "Restarts:enable", 1);

    /* Whether to save backup copies of the previous restart files. */
    e->restart_save = parser_get_opt_param_int(params, "Restarts:save", 1);

    /* Whether restarts should be dumped on exit. Not by default. Can be changed
     * on restart. */
    e->restart_onexit = parser_get_opt_param_int(params, "Restarts:onexit", 0);

    /* Hours between restart dumps. Can be changed on restart. */
    float dhours =
        parser_get_opt_param_float(params, "Restarts:delta_hours", 5.0f);
    if (e->nodeID == 0) {
      if (e->restart_dump)
        message("Restarts will be dumped every %f hours", dhours);
      else
        message("WARNING: restarts will not be dumped");

      if (e->verbose && e->restart_onexit)
        message("Restarts will be dumped after the final step");
    }

    /* Internally we use ticks, so convert into a delta ticks. Assumes we can
     * convert from ticks into milliseconds. */
    e->restart_dt = clocks_to_ticks(dhours * 60.0 * 60.0 * 1000.0);

    /* The first dump will happen no sooner than restart_dt ticks in the
     * future. */
    e->restart_next = getticks() + e->restart_dt;
  }

/* Construct types for MPI communications */
#ifdef WITH_MPI
  part_create_mpi_types();
  multipole_create_mpi_types();
  stats_create_mpi_type();
  proxy_create_mpi_type();
  task_create_mpi_comms();
#ifdef WITH_FOF
  fof_create_mpi_types();
#endif /* WITH_FOF */
#endif /* WITH_MPI */

  if (!fof) {

    /* Initialise the collection group. */
    collectgroup_init();
  }

  /* Initialize the threadpool. */
  threadpool_init(&e->threadpool, e->nr_threads);

  /* First of all, init the barrier and lock it. */
  if (swift_barrier_init(&e->wait_barrier, NULL, e->nr_threads + 1) != 0 ||
      swift_barrier_init(&e->run_barrier, NULL, e->nr_threads + 1) != 0)
    error("Failed to initialize barrier.");

  /* Expected average for tasks per cell. If set to zero we use a heuristic
   * guess based on the numbers of cells and how many tasks per cell we expect.
   * On restart this number cannot be estimated (no cells yet), so we recover
   * from the end of the dumped run. Can be changed on restart. */
  e->tasks_per_cell =
      parser_get_opt_param_float(params, "Scheduler:tasks_per_cell", 0.0);
  e->tasks_per_cell_max = 0.0f;

  float maxtasks = 0;
  if (restart)
    maxtasks = e->restart_max_tasks;
  else
    maxtasks = engine_estimate_nr_tasks(e);

  /* Estimated number of links per tasks */
  e->links_per_tasks =
      parser_get_opt_param_float(params, "Scheduler:links_per_tasks", 25.);

  /* Init the scheduler. */
  scheduler_init(&e->sched, e->s, maxtasks, nr_queues,
                 (e->policy & scheduler_flag_steal), e->nodeID, &e->threadpool);

  /* Maximum size of MPI task messages, in KB, that should not be buffered,
   * that is sent using MPI_Issend, not MPI_Isend. 4Mb by default. Can be
   * changed on restart.
   */
  e->sched.mpi_message_limit =
      parser_get_opt_param_int(params, "Scheduler:mpi_message_limit", 4) * 1024;

  if (restart) {

    /* Overwrite the constants for the scheduler */
    space_maxsize = parser_get_opt_param_int(params, "Scheduler:cell_max_size",
                                             space_maxsize);
    space_subsize_pair_hydro = parser_get_opt_param_int(
        params, "Scheduler:cell_sub_size_pair_hydro", space_subsize_pair_hydro);
    space_subsize_self_hydro = parser_get_opt_param_int(
        params, "Scheduler:cell_sub_size_self_hydro", space_subsize_self_hydro);
    space_subsize_pair_stars = parser_get_opt_param_int(
        params, "Scheduler:cell_sub_size_pair_stars", space_subsize_pair_stars);
    space_subsize_self_stars = parser_get_opt_param_int(
        params, "Scheduler:cell_sub_size_self_stars", space_subsize_self_stars);
    space_subsize_pair_grav = parser_get_opt_param_int(
        params, "Scheduler:cell_sub_size_pair_grav", space_subsize_pair_grav);
    space_subsize_self_grav = parser_get_opt_param_int(
        params, "Scheduler:cell_sub_size_self_grav", space_subsize_self_grav);
    space_splitsize = parser_get_opt_param_int(
        params, "Scheduler:cell_split_size", space_splitsize);
    space_subdepth_diff_grav =
        parser_get_opt_param_int(params, "Scheduler:cell_subdepth_diff_grav",
                                 space_subdepth_diff_grav_default);
    space_extra_parts = parser_get_opt_param_int(
        params, "Scheduler:cell_extra_parts", space_extra_parts);
    space_extra_sparts = parser_get_opt_param_int(
        params, "Scheduler:cell_extra_sparts", space_extra_sparts);
    space_extra_gparts = parser_get_opt_param_int(
        params, "Scheduler:cell_extra_gparts", space_extra_gparts);
    space_extra_bparts = parser_get_opt_param_int(
        params, "Scheduler:cell_extra_bparts", space_extra_bparts);

    engine_max_parts_per_ghost =
        parser_get_opt_param_int(params, "Scheduler:engine_max_parts_per_ghost",
                                 engine_max_parts_per_ghost_default);
    engine_max_sparts_per_ghost = parser_get_opt_param_int(
        params, "Scheduler:engine_max_sparts_per_ghost",
        engine_max_sparts_per_ghost_default);
  }

  /* Allocate and init the threads. */
  if (swift_memalign("runners", (void **)&e->runners, SWIFT_CACHE_ALIGNMENT,
                     e->nr_threads * sizeof(struct runner)) != 0)
    error("Failed to allocate threads array.");

  for (int k = 0; k < e->nr_threads; k++) {
    e->runners[k].id = k;
    e->runners[k].e = e;
    if (pthread_create(&e->runners[k].thread, NULL, &runner_main,
                       &e->runners[k]) != 0)
      error("Failed to create runner thread.");

    /* Try to pin the runner to a given core */
    if (with_aff &&
        (e->policy & engine_policy_setaffinity) == engine_policy_setaffinity) {
#if defined(HAVE_SETAFFINITY)

      /* Set a reasonable queue ID. */
      int coreid = k % nr_affinity_cores;
      e->runners[k].cpuid = cpuid[coreid];

      if (nr_queues < e->nr_threads)
        e->runners[k].qid = cpuid[coreid] * nr_queues / nr_affinity_cores;
      else
        e->runners[k].qid = k;

      /* Set the cpu mask to zero | e->id. */
      CPU_ZERO(&cpuset);
      CPU_SET(cpuid[coreid], &cpuset);

      /* Apply this mask to the runner's pthread. */
      if (pthread_setaffinity_np(e->runners[k].thread, sizeof(cpu_set_t),
                                 &cpuset) != 0)
        error("Failed to set thread affinity.");

#else
      error("SWIFT was not compiled with affinity enabled.");
#endif
    } else {
      e->runners[k].cpuid = k;
      e->runners[k].qid = k * nr_queues / e->nr_threads;
    }

    /* Allocate particle caches. */
    e->runners[k].ci_gravity_cache.count = 0;
    e->runners[k].cj_gravity_cache.count = 0;
    gravity_cache_init(&e->runners[k].ci_gravity_cache, space_splitsize);
    gravity_cache_init(&e->runners[k].cj_gravity_cache, space_splitsize);
#ifdef WITH_VECTORIZATION
    e->runners[k].ci_cache.count = 0;
    e->runners[k].cj_cache.count = 0;
    cache_init(&e->runners[k].ci_cache, CACHE_SIZE);
    cache_init(&e->runners[k].cj_cache, CACHE_SIZE);
#endif

    if (verbose) {
      if (with_aff)
        message("runner %i on cpuid=%i with qid=%i.", e->runners[k].id,
                e->runners[k].cpuid, e->runners[k].qid);
      else
        message("runner %i using qid=%i no cpuid.", e->runners[k].id,
                e->runners[k].qid);
    }
  }

#ifdef WITH_LOGGER
  if ((e->policy & engine_policy_logger) && !restart) {
    /* Write the particle logger header */
    logger_write_file_header(e->logger);
  }
#endif

    /* Initialise the structure finder */
#ifdef HAVE_VELOCIRAPTOR
  if (e->policy & engine_policy_structure_finding) velociraptor_init(e);
#endif

    /* Free the affinity stuff */
#if defined(HAVE_SETAFFINITY)
  if (with_aff) {
    free(cpuid);
  }
#endif

#ifdef SWIFT_DUMPER_THREAD

  /* Start the dumper thread.*/
  engine_dumper_init(e);
#endif

  /* Wait for the runner threads to be in place. */
  swift_barrier_wait(&e->wait_barrier);
}

/**
 * @brief Prints the current policy of an engine
 *
 * @param e The engine to print information about
 */
void engine_print_policy(struct engine *e) {

#ifdef WITH_MPI
  if (e->nodeID == 0) {
    printf("[0000] %s engine_policy: engine policies are [ ",
           clocks_get_timesincestart());
    for (int k = 0; k <= engine_maxpolicy; k++)
      if (e->policy & (1 << k)) printf(" '%s' ", engine_policy_names[k + 1]);
    printf(" ]\n");
    fflush(stdout);
  }
#else
  printf("%s engine_policy: engine policies are [ ",
         clocks_get_timesincestart());
  for (int k = 0; k <= engine_maxpolicy; k++)
    if (e->policy & (1 << k)) printf(" '%s' ", engine_policy_names[k + 1]);
  printf(" ]\n");
  fflush(stdout);
#endif
}

/**
 * @brief Computes the next time (on the time line) for a dump
 *
 * @param e The #engine.
 */
void engine_compute_next_snapshot_time(struct engine *e) {

  /* Do output_list file case */
  if (e->output_list_snapshots) {
    output_list_read_next_time(e->output_list_snapshots, e, "snapshots",
                               &e->ti_next_snapshot);
    return;
  }

  /* Find upper-bound on last output */
  double time_end;
  if (e->policy & engine_policy_cosmology)
    time_end = e->cosmology->a_end * e->delta_time_snapshot;
  else
    time_end = e->time_end + e->delta_time_snapshot;

  /* Find next snasphot above current time */
  double time;
  if (e->policy & engine_policy_cosmology)
    time = e->a_first_snapshot;
  else
    time = e->time_first_snapshot;

  int found_snapshot_time = 0;
  while (time < time_end) {

    /* Output time on the integer timeline */
    if (e->policy & engine_policy_cosmology)
      e->ti_next_snapshot = log(time / e->cosmology->a_begin) / e->time_base;
    else
      e->ti_next_snapshot = (time - e->time_begin) / e->time_base;

    /* Found it? */
    if (e->ti_next_snapshot > e->ti_current) {
      found_snapshot_time = 1;
      break;
    }

    if (e->policy & engine_policy_cosmology)
      time *= e->delta_time_snapshot;
    else
      time += e->delta_time_snapshot;
  }

  /* Deal with last snapshot */
  if (!found_snapshot_time) {
    e->ti_next_snapshot = -1;
    if (e->verbose) message("No further output time.");
  } else {

    /* Be nice, talk... */
    if (e->policy & engine_policy_cosmology) {
      const double next_snapshot_time =
          exp(e->ti_next_snapshot * e->time_base) * e->cosmology->a_begin;
      if (e->verbose)
        message("Next snapshot time set to a=%e.", next_snapshot_time);
    } else {
      const double next_snapshot_time =
          e->ti_next_snapshot * e->time_base + e->time_begin;
      if (e->verbose)
        message("Next snapshot time set to t=%e.", next_snapshot_time);
    }
  }
}

/**
 * @brief Computes the next time (on the time line) for a statistics dump
 *
 * @param e The #engine.
 */
void engine_compute_next_statistics_time(struct engine *e) {
  /* Do output_list file case */
  if (e->output_list_stats) {
    output_list_read_next_time(e->output_list_stats, e, "stats",
                               &e->ti_next_stats);
    return;
  }

  /* Find upper-bound on last output */
  double time_end;
  if (e->policy & engine_policy_cosmology)
    time_end = e->cosmology->a_end * e->delta_time_statistics;
  else
    time_end = e->time_end + e->delta_time_statistics;

  /* Find next snasphot above current time */
  double time;
  if (e->policy & engine_policy_cosmology)
    time = e->a_first_statistics;
  else
    time = e->time_first_statistics;

  int found_stats_time = 0;
  while (time < time_end) {

    /* Output time on the integer timeline */
    if (e->policy & engine_policy_cosmology)
      e->ti_next_stats = log(time / e->cosmology->a_begin) / e->time_base;
    else
      e->ti_next_stats = (time - e->time_begin) / e->time_base;

    /* Found it? */
    if (e->ti_next_stats > e->ti_current) {
      found_stats_time = 1;
      break;
    }

    if (e->policy & engine_policy_cosmology)
      time *= e->delta_time_statistics;
    else
      time += e->delta_time_statistics;
  }

  /* Deal with last statistics */
  if (!found_stats_time) {
    e->ti_next_stats = -1;
    if (e->verbose) message("No further output time.");
  } else {

    /* Be nice, talk... */
    if (e->policy & engine_policy_cosmology) {
      const double next_statistics_time =
          exp(e->ti_next_stats * e->time_base) * e->cosmology->a_begin;
      if (e->verbose)
        message("Next output time for stats set to a=%e.",
                next_statistics_time);
    } else {
      const double next_statistics_time =
          e->ti_next_stats * e->time_base + e->time_begin;
      if (e->verbose)
        message("Next output time for stats set to t=%e.",
                next_statistics_time);
    }
  }
}

/**
 * @brief Computes the next time (on the time line) for a line of sight dump
 *
 * @param e The #engine.
 */
void engine_compute_next_los_time(struct engine *e) {
  /* Do output_list file case */
  if (e->output_list_los) {
    output_list_read_next_time(e->output_list_los, e, "line of sights",
                               &e->ti_next_los);
    return;
  }

  /* Find upper-bound on last output */
  double time_end;
  if (e->policy & engine_policy_cosmology)
    time_end = e->cosmology->a_end * e->delta_time_los;
  else
    time_end = e->time_end + e->delta_time_los;

  /* Find next los above current time */
  double time;
  if (e->policy & engine_policy_cosmology)
    time = e->a_first_los;
  else
    time = e->time_first_los;

  int found_los_time = 0;
  while (time < time_end) {

    /* Output time on the integer timeline */
    if (e->policy & engine_policy_cosmology)
      e->ti_next_los = log(time / e->cosmology->a_begin) / e->time_base;
    else
      e->ti_next_los = (time - e->time_begin) / e->time_base;

    /* Found it? */
    if (e->ti_next_los > e->ti_current) {
      found_los_time = 1;
      break;
    }

    if (e->policy & engine_policy_cosmology)
      time *= e->delta_time_los;
    else
      time += e->delta_time_los;
  }

  /* Deal with last line of sight */
  if (!found_los_time) {
    e->ti_next_los = -1;
    if (e->verbose) message("No further LOS output time.");
  } else {

    /* Be nice, talk... */
    if (e->policy & engine_policy_cosmology) {
      const double next_los_time =
          exp(e->ti_next_los * e->time_base) * e->cosmology->a_begin;
      if (e->verbose)
        message("Next output time for line of sight set to a=%e.",
                next_los_time);
    } else {
      const double next_los_time =
          e->ti_next_los * e->time_base + e->time_begin;
      if (e->verbose)
        message("Next output time for line of sight set to t=%e.",
                next_los_time);
    }
  }
}

/**
 * @brief Computes the next time (on the time line) for structure finding
 *
 * @param e The #engine.
 */
void engine_compute_next_stf_time(struct engine *e) {
  /* Do output_list file case */
  if (e->output_list_stf) {
    output_list_read_next_time(e->output_list_stf, e, "stf", &e->ti_next_stf);
    return;
  }

  /* Find upper-bound on last output */
  double time_end;
  if (e->policy & engine_policy_cosmology)
    time_end = e->cosmology->a_end * e->delta_time_stf;
  else
    time_end = e->time_end + e->delta_time_stf;

  /* Find next snasphot above current time */
  double time;
  if (e->policy & engine_policy_cosmology)
    time = e->a_first_stf_output;
  else
    time = e->time_first_stf_output;

  int found_stf_time = 0;
  while (time < time_end) {

    /* Output time on the integer timeline */
    if (e->policy & engine_policy_cosmology)
      e->ti_next_stf = log(time / e->cosmology->a_begin) / e->time_base;
    else
      e->ti_next_stf = (time - e->time_begin) / e->time_base;

    /* Found it? */
    if (e->ti_next_stf > e->ti_current) {
      found_stf_time = 1;
      break;
    }

    if (e->policy & engine_policy_cosmology)
      time *= e->delta_time_stf;
    else
      time += e->delta_time_stf;
  }

  /* Deal with last snapshot */
  if (!found_stf_time) {
    e->ti_next_stf = -1;
    if (e->verbose) message("No further output time.");
  } else {

    /* Be nice, talk... */
    if (e->policy & engine_policy_cosmology) {
      const float next_stf_time =
          exp(e->ti_next_stf * e->time_base) * e->cosmology->a_begin;
      if (e->verbose)
        message("Next VELOCIraptor time set to a=%e.", next_stf_time);
    } else {
      const float next_stf_time = e->ti_next_stf * e->time_base + e->time_begin;
      if (e->verbose)
        message("Next VELOCIraptor time set to t=%e.", next_stf_time);
    }
  }
}

/**
 * @brief Computes the next time (on the time line) for FoF black holes seeding
 *
 * @param e The #engine.
 */
void engine_compute_next_fof_time(struct engine *e) {

  /* Find upper-bound on last output */
  double time_end;
  if (e->policy & engine_policy_cosmology)
    time_end = e->cosmology->a_end * e->delta_time_fof;
  else
    time_end = e->time_end + e->delta_time_fof;

  /* Find next snasphot above current time */
  double time;
  if (e->policy & engine_policy_cosmology)
    time = e->a_first_fof_call;
  else
    time = e->time_first_fof_call;

  int found_fof_time = 0;
  while (time < time_end) {

    /* Output time on the integer timeline */
    if (e->policy & engine_policy_cosmology)
      e->ti_next_fof = log(time / e->cosmology->a_begin) / e->time_base;
    else
      e->ti_next_fof = (time - e->time_begin) / e->time_base;

    /* Found it? */
    if (e->ti_next_fof > e->ti_current) {
      found_fof_time = 1;
      break;
    }

    if (e->policy & engine_policy_cosmology)
      time *= e->delta_time_fof;
    else
      time += e->delta_time_fof;
  }

  /* Deal with last snapshot */
  if (!found_fof_time) {
    e->ti_next_fof = -1;
    if (e->verbose) message("No further FoF time.");
  } else {

    /* Be nice, talk... */
    if (e->policy & engine_policy_cosmology) {
      const float next_fof_time =
          exp(e->ti_next_fof * e->time_base) * e->cosmology->a_begin;
      // if (e->verbose)
      message("Next FoF time set to a=%e.", next_fof_time);
    } else {
      const float next_fof_time = e->ti_next_fof * e->time_base + e->time_begin;
      if (e->verbose) message("Next FoF time set to t=%e.", next_fof_time);
    }
  }
}

/**
 * @brief Initialize all the output_list required by the engine
 *
 * @param e The #engine.
 * @param params The #swift_params.
 */
void engine_init_output_lists(struct engine *e, struct swift_params *params) {
  /* Deal with snapshots */
  double snaps_time_first;
  e->output_list_snapshots = NULL;
  output_list_init(&e->output_list_snapshots, e, "Snapshots",
                   &e->delta_time_snapshot, &snaps_time_first);

  if (e->output_list_snapshots) {
    if (e->policy & engine_policy_cosmology)
      e->a_first_snapshot = snaps_time_first;
    else
      e->time_first_snapshot = snaps_time_first;
  }

  /* Deal with stats */
  double stats_time_first;
  e->output_list_stats = NULL;
  output_list_init(&e->output_list_stats, e, "Statistics",
                   &e->delta_time_statistics, &stats_time_first);

  if (e->output_list_stats) {
    if (e->policy & engine_policy_cosmology)
      e->a_first_statistics = stats_time_first;
    else
      e->time_first_statistics = stats_time_first;
  }

  /* Deal with stf */
  double stf_time_first;
  e->output_list_stf = NULL;
  output_list_init(&e->output_list_stf, e, "StructureFinding",
                   &e->delta_time_stf, &stf_time_first);

  if (e->output_list_stf) {
    if (e->policy & engine_policy_cosmology)
      e->a_first_stf_output = stf_time_first;
    else
      e->time_first_stf_output = stf_time_first;
  }

  /* Deal with line of sight */
  double los_time_first;
  e->output_list_los = NULL;
  output_list_init(&e->output_list_los, e, "LineOfSight", &e->delta_time_los,
                   &los_time_first);

  if (e->output_list_los) {
    if (e->policy & engine_policy_cosmology)
      e->a_first_los = los_time_first;
    else
      e->time_first_los = los_time_first;
  }
}

/**
 * @brief Computes the maximal time-step allowed by the max RMS displacement
 * condition.
 *
 * @param e The #engine.
 */
void engine_recompute_displacement_constraint(struct engine *e) {

  const ticks tic = getticks();

  /* Get the cosmological information */
  const struct cosmology *cosmo = e->cosmology;
  const float Om = cosmo->Omega_m;
  const float Ob = cosmo->Omega_b;
  const float Onu = cosmo->Omega_nu;
  const float H0 = cosmo->H0;
  const float a = cosmo->a;
  const float G_newton = e->physical_constants->const_newton_G;
  const float rho_crit0 = 3.f * H0 * H0 / (8.f * M_PI * G_newton);

  /* Start by reducing the minimal mass of each particle type */
  float min_mass[swift_type_count] = {e->s->min_part_mass,
                                      e->s->min_gpart_mass,
                                      FLT_MAX,
                                      FLT_MAX,
                                      e->s->min_spart_mass,
                                      e->s->min_bpart_mass,
                                      e->s->min_nupart_mass};
#ifdef WITH_MPI
  MPI_Allreduce(MPI_IN_PLACE, min_mass, swift_type_count, MPI_FLOAT, MPI_MIN,
                MPI_COMM_WORLD);
#endif

#ifdef SWIFT_DEBUG_CHECKS
  /* Check that the minimal mass collection worked */
  float min_part_mass_check = FLT_MAX;
  for (size_t i = 0; i < e->s->nr_parts; ++i) {
    if (e->s->parts[i].time_bin >= num_time_bins) continue;
    min_part_mass_check =
        min(min_part_mass_check, hydro_get_mass(&e->s->parts[i]));
  }
  if (min_part_mass_check < min_mass[swift_type_gas])
    error("Error collecting minimal mass of gas particles.");
#endif

  /* Do the same for the velocity norm sum */
  float vel_norm[swift_type_count] = {e->s->sum_part_vel_norm,
                                      e->s->sum_gpart_vel_norm,
                                      0.f,
                                      0.f,
                                      e->s->sum_spart_vel_norm,
                                      e->s->sum_spart_vel_norm,
                                      e->s->sum_nupart_vel_norm};
#ifdef WITH_MPI
  MPI_Allreduce(MPI_IN_PLACE, vel_norm, swift_type_count, MPI_FLOAT, MPI_SUM,
                MPI_COMM_WORLD);
#endif

  /* Get the counts of each particle types */
  const long long total_nr_baryons =
      e->total_nr_parts + e->total_nr_sparts + e->total_nr_bparts;
  const long long total_nr_dm_gparts = e->total_nr_gparts -
                                       e->total_nr_DM_background_gparts -
                                       total_nr_baryons - e->total_nr_nuparts;
  float count_parts[swift_type_count] = {
      (float)e->total_nr_parts,
      (float)total_nr_dm_gparts,
      (float)e->total_nr_DM_background_gparts,
      0.f,
      (float)e->total_nr_sparts,
      (float)e->total_nr_bparts,
      (float)e->total_nr_nuparts};

  /* Count of particles for the three species */
  const float N_dm = count_parts[1];
  const float N_b = count_parts[0] + count_parts[4] + count_parts[5];
  const float N_nu = count_parts[6];

  /* Peculiar motion norm for the three species */
  const float vel_norm_dm = vel_norm[1];
  const float vel_norm_b = vel_norm[0] + vel_norm[4] + vel_norm[5];
  const float vel_norm_nu = vel_norm[6];

  /* Mesh forces smoothing scale */
  float r_s;
  if ((e->policy & engine_policy_self_gravity) && e->s->periodic)
    r_s = e->mesh->r_s;
  else
    r_s = FLT_MAX;

  float dt_dm = FLT_MAX, dt_b = FLT_MAX, dt_nu = FLT_MAX;

  /* DM case */
  if (N_dm > 0.f) {

    /* Minimal mass for the DM */
    const float min_mass_dm = min_mass[1];

    /* Inter-particle sepration for the DM */
    const float d_dm = cbrtf(min_mass_dm / ((Om - Ob - Onu) * rho_crit0));

    /* RMS peculiar motion for the DM */
    const float rms_vel_dm = vel_norm_dm / N_dm;

    /* Time-step based on maximum displacement */
    dt_dm = a * a * min(r_s, d_dm) / sqrtf(rms_vel_dm);
  }

  /* Baryon case */
  if (N_b > 0.f) {

    /* Minimal mass for the baryons */
    const float min_mass_b = min3(min_mass[0], min_mass[4], min_mass[5]);

    /* Inter-particle sepration for the baryons */
    const float d_b = cbrtf(min_mass_b / (Ob * rho_crit0));

    /* RMS peculiar motion for the baryons */
    const float rms_vel_b = vel_norm_b / N_b;

    /* Time-step based on maximum displacement */
    dt_b = a * a * min(r_s, d_b) / sqrtf(rms_vel_b);
  }

  /* Neutrino case */
  if (N_nu > 0.f) {

#ifdef NEUTRINO_DELTA_F
    /* Find the actual (unweighted) minimal neutrino macroparticle mass */
    const float min_mass_nu =
        e->neutrino_mass_min / e->neutrino_mass_conversion_factor;
#else
    /* Simple minimal mass for the neutrinos */
    const float min_mass_nu = min_mass[6];
#endif

    /* Inter-particle sepration for the neutrinos */
    const float d_nu = cbrtf(min_mass_nu / (Onu * rho_crit0));

    /* RMS peculiar motion for the neutrinos */
    const float rms_vel_nu = vel_norm_nu / N_nu;

    /* Time-step based on maximum displacement */
    dt_nu = a * a * min(r_s, d_nu) / sqrtf(rms_vel_nu);

#ifdef WITH_NEUTRINO_TIMESTEP_SWITCH
#ifndef WITH_DF_DIAGNOSTICS
    dt_nu = FLT_MAX;
    // error("Running with neutrino dt-switch but without df-diagnostics.");
#else

    /* Disable the neutrino displacement limited timestep if weights are low */
    if (e->neutrino_I_df < e->neutrino_dt_switch_threshold) {
      dt_nu = FLT_MAX;
    }

#endif
#endif
  }

  /* Use the minimum */
  const float dt_dm_b = min(dt_dm, dt_b);
  const float dt = min(dt_dm_b, dt_nu);

  /* Apply the dimensionless factor */
  e->dt_max_RMS_displacement = dt * e->max_RMS_displacement_factor;

  if (e->verbose)
    message("max_dt_RMS_displacement = %e", e->dt_max_RMS_displacement);

  if (e->verbose)
    message("took %.3f %s.", clocks_from_ticks(getticks() - tic),
            clocks_getunit());
}

/**
 * @brief Frees up the memory allocated for this #engine
 *
 * @param e The #engine to clean.
 * @param fof Was this a stand-alone FOF run?
 * @param restart Was this a run that was restarted from check-point files?
 */
void engine_clean(struct engine *e, const int fof, const int restart) {
  /* Start by telling the runners to stop. */
  e->step_props = engine_step_prop_done;
  swift_barrier_wait(&e->run_barrier);

  /* Wait for each runner to come home. */
  for (int k = 0; k < e->nr_threads; k++) {
    if (pthread_join(e->runners[k].thread, /*retval=*/NULL) != 0)
      error("Failed to join runner %i.", k);
#ifdef WITH_VECTORIZATION
    cache_clean(&e->runners[k].ci_cache);
    cache_clean(&e->runners[k].cj_cache);
#endif
    gravity_cache_clean(&e->runners[k].ci_gravity_cache);
    gravity_cache_clean(&e->runners[k].cj_gravity_cache);
  }
  swift_free("runners", e->runners);
  free(e->snapshot_units);

  output_list_clean(&e->output_list_snapshots);
  output_list_clean(&e->output_list_stats);
  output_list_clean(&e->output_list_stf);

  output_options_clean(e->output_options);

  swift_free("links", e->links);
#if defined(WITH_LOGGER)
  if (e->policy & engine_policy_logger) {
    logger_free(e->logger);
    free(e->logger);
  }
#endif
  scheduler_clean(&e->sched);
  space_clean(e->s);
  threadpool_clean(&e->threadpool);
#if defined(WITH_MPI)
  for (int i = 0; i < e->nr_proxies; ++i) {
    proxy_clean(&e->proxies[i]);
  }
  free(e->proxy_ind);
  free(e->proxies);

#ifdef RENDERER_USED
  rend_clean(e->rend);
#endif

  /* Free types */
  part_free_mpi_types();
  multipole_free_mpi_types();
  stats_free_mpi_type();
  proxy_free_mpi_type();
  task_free_mpi_comms();
  mpicollect_free_MPI_type();
#endif

  /* Close files */
  if (!fof && e->nodeID == 0) {
    fclose(e->file_timesteps);
    fclose(e->file_stats);

    if (e->policy & engine_policy_star_formation) {
      fclose(e->sfh_logger);
    }
  }

  /* If the run was restarted, we should also free the memory allocated
     in engine_struct_restore() */
  if (restart) {
    free((void *)e->parameter_file);
    free((void *)e->output_options);
    free((void *)e->external_potential);
    free((void *)e->black_holes_properties);
    free((void *)e->stars_properties);
    free((void *)e->gravity_properties);
    free((void *)e->hydro_properties);
    free((void *)e->physical_constants);
    free((void *)e->internal_units);
    free((void *)e->cosmology);
    free((void *)e->mesh);
    free((void *)e->chemistry);
    free((void *)e->entropy_floor);
    free((void *)e->cooling_func);
    free((void *)e->star_formation);
    free((void *)e->feedback_props);
#ifdef WITH_FOF
    free((void *)e->fof_properties);
#endif
    free((void *)e->los_properties);
#ifdef WITH_MPI
    free((void *)e->reparttype);
#endif
    if (e->output_list_snapshots) free((void *)e->output_list_snapshots);
    if (e->output_list_stats) free((void *)e->output_list_stats);
    if (e->output_list_stf) free((void *)e->output_list_stf);
    if (e->output_list_los) free((void *)e->output_list_los);
#ifdef WITH_LOGGER
    if (e->policy & engine_policy_logger) free((void *)e->logger);
#endif
    free(e->s);
  }
}

/**
 * @brief Write the engine struct and its contents to the given FILE as a
 * stream of bytes.
 *
 * @param e the engine
 * @param stream the file stream
 */
void engine_struct_dump(struct engine *e, FILE *stream) {

  /* Dump the engine. Save the current tasks_per_cell estimate. */
  e->restart_max_tasks = engine_estimate_nr_tasks(e);
  restart_write_blocks(e, sizeof(struct engine), 1, stream, "engine",
                       "engine struct");

  /* And all the engine pointed data, these use their own dump functions. */
  space_struct_dump(e->s, stream);
  units_struct_dump(e->internal_units, stream);
  units_struct_dump(e->snapshot_units, stream);
  phys_const_struct_dump(e->physical_constants, stream);
  cosmology_struct_dump(e->cosmology, stream);

#ifdef WITH_MPI
  /* Save the partition for restoration. */
  partition_store_celllist(e->s, e->reparttype);
  partition_struct_dump(e->reparttype, stream);
#endif

  hydro_props_struct_dump(e->hydro_properties, stream);
  entropy_floor_struct_dump(e->entropy_floor, stream);
  gravity_props_struct_dump(e->gravity_properties, stream);
  stars_props_struct_dump(e->stars_properties, stream);
  pm_mesh_struct_dump(e->mesh, stream);
  potential_struct_dump(e->external_potential, stream);
  cooling_struct_dump(e->cooling_func, stream);
  starformation_struct_dump(e->star_formation, stream);
  feedback_struct_dump(e->feedback_props, stream);
  black_holes_struct_dump(e->black_holes_properties, stream);
  chemistry_struct_dump(e->chemistry, stream);
#ifdef WITH_FOF
  fof_struct_dump(e->fof_properties, stream);
#endif
  los_struct_dump(e->los_properties, stream);
  parser_struct_dump(e->parameter_file, stream);
  output_options_struct_dump(e->output_options, stream);
  if (e->output_list_snapshots)
    output_list_struct_dump(e->output_list_snapshots, stream);
  if (e->output_list_stats)
    output_list_struct_dump(e->output_list_stats, stream);
  if (e->output_list_stf) output_list_struct_dump(e->output_list_stf, stream);
  if (e->output_list_los) output_list_struct_dump(e->output_list_los, stream);

#ifdef WITH_LOGGER
  if (e->policy & engine_policy_logger) {
    logger_struct_dump(e->logger, stream);
  }
#endif
}

/**
 * @brief Re-create an engine struct and its contents from the given FILE
 *        stream.
 *
 * @param e the engine
 * @param stream the file stream
 */
void engine_struct_restore(struct engine *e, FILE *stream) {

  /* Read the engine. */
  restart_read_blocks(e, sizeof(struct engine), 1, stream, NULL,
                      "engine struct");

  /* Re-initializations as necessary for our struct and its members. */
  e->sched.tasks = NULL;
  e->sched.tasks_ind = NULL;
  e->sched.tid_active = NULL;
  e->sched.size = 0;

  /* Now for the other pointers, these use their own restore functions. */
  /* Note all this memory leaks, but is used once. */
  struct space *s = (struct space *)malloc(sizeof(struct space));
  space_struct_restore(s, stream);
  e->s = s;
  s->e = e;

  struct unit_system *internal_us =
      (struct unit_system *)malloc(sizeof(struct unit_system));
  units_struct_restore(internal_us, stream);
  e->internal_units = internal_us;

  struct unit_system *snap_us =
      (struct unit_system *)malloc(sizeof(struct unit_system));
  units_struct_restore(snap_us, stream);
  e->snapshot_units = snap_us;

  struct phys_const *physical_constants =
      (struct phys_const *)malloc(sizeof(struct phys_const));
  phys_const_struct_restore(physical_constants, stream);
  e->physical_constants = physical_constants;

  struct cosmology *cosmo =
      (struct cosmology *)malloc(sizeof(struct cosmology));
  cosmology_struct_restore(e->policy & engine_policy_cosmology, cosmo,
                           e->physical_constants, stream);
  e->cosmology = cosmo;

#ifdef WITH_MPI
  struct repartition *reparttype =
      (struct repartition *)malloc(sizeof(struct repartition));
  partition_struct_restore(reparttype, stream);
  e->reparttype = reparttype;
#endif

  struct hydro_props *hydro_properties =
      (struct hydro_props *)malloc(sizeof(struct hydro_props));
  hydro_props_struct_restore(hydro_properties, stream);
  e->hydro_properties = hydro_properties;

  struct entropy_floor_properties *entropy_floor =
      (struct entropy_floor_properties *)malloc(
          sizeof(struct entropy_floor_properties));
  entropy_floor_struct_restore(entropy_floor, stream);
  e->entropy_floor = entropy_floor;

  struct gravity_props *gravity_properties =
      (struct gravity_props *)malloc(sizeof(struct gravity_props));
  gravity_props_struct_restore(gravity_properties, stream);
  e->gravity_properties = gravity_properties;

  struct stars_props *stars_properties =
      (struct stars_props *)malloc(sizeof(struct stars_props));
  stars_props_struct_restore(stars_properties, stream);
  e->stars_properties = stars_properties;

  struct pm_mesh *mesh = (struct pm_mesh *)malloc(sizeof(struct pm_mesh));
  pm_mesh_struct_restore(mesh, stream);
  e->mesh = mesh;

  struct external_potential *external_potential =
      (struct external_potential *)malloc(sizeof(struct external_potential));
  potential_struct_restore(external_potential, stream);
  e->external_potential = external_potential;

  struct cooling_function_data *cooling_func =
      (struct cooling_function_data *)malloc(
          sizeof(struct cooling_function_data));
  cooling_struct_restore(cooling_func, stream, e->cosmology);
  e->cooling_func = cooling_func;

  struct star_formation *star_formation =
      (struct star_formation *)malloc(sizeof(struct star_formation));
  starformation_struct_restore(star_formation, stream);
  e->star_formation = star_formation;

  struct feedback_props *feedback_properties =
      (struct feedback_props *)malloc(sizeof(struct feedback_props));
  feedback_struct_restore(feedback_properties, stream);
  e->feedback_props = feedback_properties;

  struct black_holes_props *black_holes_properties =
      (struct black_holes_props *)malloc(sizeof(struct black_holes_props));
  black_holes_struct_restore(black_holes_properties, stream);
  e->black_holes_properties = black_holes_properties;

  struct chemistry_global_data *chemistry =
      (struct chemistry_global_data *)malloc(
          sizeof(struct chemistry_global_data));
  chemistry_struct_restore(chemistry, stream);
  e->chemistry = chemistry;

#ifdef WITH_FOF
  struct fof_props *fof_props =
      (struct fof_props *)malloc(sizeof(struct fof_props));
  fof_struct_restore(fof_props, stream);
  e->fof_properties = fof_props;
#endif

  struct los_props *los_properties =
      (struct los_props *)malloc(sizeof(struct los_props));
  los_struct_restore(los_properties, stream);
  e->los_properties = los_properties;

  struct swift_params *parameter_file =
      (struct swift_params *)malloc(sizeof(struct swift_params));
  parser_struct_restore(parameter_file, stream);
  e->parameter_file = parameter_file;

  struct output_options *output_options =
      (struct output_options *)malloc(sizeof(struct output_options));
  output_options_struct_restore(output_options, stream);
  e->output_options = output_options;

  if (e->output_list_snapshots) {
    struct output_list *output_list_snapshots =
        (struct output_list *)malloc(sizeof(struct output_list));
    output_list_struct_restore(output_list_snapshots, stream);
    e->output_list_snapshots = output_list_snapshots;
  }

  if (e->output_list_stats) {
    struct output_list *output_list_stats =
        (struct output_list *)malloc(sizeof(struct output_list));
    output_list_struct_restore(output_list_stats, stream);
    e->output_list_stats = output_list_stats;
  }

  if (e->output_list_stf) {
    struct output_list *output_list_stf =
        (struct output_list *)malloc(sizeof(struct output_list));
    output_list_struct_restore(output_list_stf, stream);
    e->output_list_stf = output_list_stf;
  }

  if (e->output_list_los) {
    struct output_list *output_list_los =
        (struct output_list *)malloc(sizeof(struct output_list));
    output_list_struct_restore(output_list_los, stream);
    e->output_list_los = output_list_los;
  }

#ifdef WITH_LOGGER
  if (e->policy & engine_policy_logger) {
    struct logger_writer *log =
        (struct logger_writer *)malloc(sizeof(struct logger_writer));
    logger_struct_restore(log, stream);
    e->logger = log;
  }
#endif

#ifdef EOS_PLANETARY
  eos_init(&eos, e->physical_constants, e->snapshot_units, e->parameter_file);
#endif

  /* Want to force a rebuild before using this engine. Wait to repartition.*/
  e->forcerebuild = 1;
  e->forcerepart = 0;
}<|MERGE_RESOLUTION|>--- conflicted
+++ resolved
@@ -2060,13 +2060,10 @@
         t->type == task_type_stars_ghost_out ||
         t->type == task_type_bh_swallow_ghost1 ||
         t->type == task_type_bh_swallow_ghost2 ||
-<<<<<<< HEAD
-        t->type == task_type_bh_swallow_ghost3 || t->type == task_type_weight ||
-=======
+        t->type == task_type_weight ||
         t->type == task_type_bh_swallow_ghost3 || t->type == task_type_bh_in ||
         t->type == task_type_bh_out || t->subtype == task_subtype_force ||
         t->subtype == task_subtype_limiter ||
->>>>>>> c1edeb60
         t->subtype == task_subtype_gradient ||
         t->subtype == task_subtype_stars_feedback ||
         t->subtype == task_subtype_bh_feedback ||
