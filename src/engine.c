/*******************************************************************************
 * This file is part of SWIFT.
 * Copyright (c) 2012 Pedro Gonnet (pedro.gonnet@durham.ac.uk)
 *
 * This program is free software: you can redistribute it and/or modify
 * it under the terms of the GNU Lesser General Public License as published
 * by the Free Software Foundation, either version 3 of the License, or
 * (at your option) any later version.
 *
 * This program is distributed in the hope that it will be useful,
 * but WITHOUT ANY WARRANTY; without even the implied warranty of
 * MERCHANTABILITY or FITNESS FOR A PARTICULAR PURPOSE.  See the
 * GNU General Public License for more details.
 *
 * You should have received a copy of the GNU Lesser General Public License
 * along with this program.  If not, see <http://www.gnu.org/licenses/>.
 *
 ******************************************************************************/

/* Config parameters. */
#include "../config.h"

/* Some standard headers. */
#include <float.h>
#include <limits.h>
#include <sched.h>
#include <stdio.h>
#include <stdlib.h>
#include <string.h>
#include <unistd.h>

/* MPI headers. */
#ifdef WITH_MPI
#include <mpi.h>
/* METIS headers only used when MPI is also available. */
#ifdef HAVE_METIS
#include <metis.h>
#endif
#endif

/* This object's header. */
#include "engine.h"

/* Local headers. */
#include "atomic.h"
#include "cell.h"
#include "cycle.h"
#include "debug.h"
#include "error.h"
#include "part.h"
#include "timers.h"

#ifdef LEGACY_GADGET2_SPH
#include "runner_iact_legacy.h"
#else
#include "runner_iact.h"
#endif

/* Convert cell location to ID. */
#define cell_getid(cdim, i, j, k) \
  ((int)(k) + (cdim)[2] * ((int)(j) + (cdim)[1] * (int)(i)))

/** The rank of the engine as a global variable (for messages). */
int engine_rank;

/**
 * @brief Link a density/force task to a cell.
 *
 * @param e The #engine.
 * @param l The #link.
 * @param t The #task.
 *
 * @return The new #link pointer.
 */

struct link *engine_addlink(struct engine *e, struct link *l, struct task *t) {

  const int ind = atomic_inc(&e->nr_links);
  if (ind >= e->size_links) {
    error("Link table overflow.");
  }
  struct link *res = &e->links[ind];
  res->next = l;
  res->t = t;
  return res;
}

/**
 * @brief Generate the ghost and kick tasks for a hierarchy of cells.
 *
 * @param e The #engine.
 * @param c The #cell.
 * @param super The super #cell.
 */

void engine_mkghosts(struct engine *e, struct cell *c, struct cell *super) {

  struct scheduler *s = &e->sched;

  /* Am I the super-cell? */
  if (super == NULL && c->nr_tasks > 0) {

    /* Remember me. */
    super = c;

    /* Local tasks only... */
    if (c->nodeID == e->nodeID) {

      /* Generate the ghost task. */
      c->ghost = scheduler_addtask(s, task_type_ghost, task_subtype_none, 0, 0,
                                   c, NULL, 0);

      /* Add the kick2 task. */
      c->kick2 = scheduler_addtask(s, task_type_kick2, task_subtype_none, 0, 0,
                                   c, NULL, 0);

      /* Add the kick1 task if needed. */
      if (!(e->policy & engine_policy_fixdt))
        c->kick1 = scheduler_addtask(s, task_type_kick1, task_subtype_none, 0,
                                     0, c, NULL, 0);
    }
  }

  /* Set the super-cell. */
  c->super = super;

  /* Recurse. */
  if (c->split)
    for (int k = 0; k < 8; k++)
      if (c->progeny[k] != NULL) engine_mkghosts(e, c->progeny[k], super);
}

/**
 * @brief Redistribute the particles amongst the nodes according
 *      to their cell's node IDs.
 *
 * @param e The #engine.
 */

void engine_redistribute(struct engine *e) {

#ifdef WITH_MPI

  int nr_nodes = e->nr_nodes, nodeID = e->nodeID;
  struct space *s = e->s;
  int my_cells = 0;
  int *cdim = s->cdim;
  struct cell *cells = s->cells;
  int nr_cells = s->nr_cells;

  /* Start by sorting the particles according to their nodes and
     getting the counts. The counts array is indexed as
     count[from * nr_nodes + to]. */
  int *counts, *dest;
  double ih[3], dim[3];
  ih[0] = s->ih[0];
  ih[1] = s->ih[1];
  ih[2] = s->ih[2];
  dim[0] = s->dim[0];
  dim[1] = s->dim[1];
  dim[2] = s->dim[2];
  if ((counts = (int *)malloc(sizeof(int) *nr_nodes *nr_nodes)) == NULL ||
      (dest = (int *)malloc(sizeof(int) * s->nr_parts)) == NULL)
    error("Failed to allocate count and dest buffers.");
  bzero(counts, sizeof(int) * nr_nodes * nr_nodes);
  struct part *parts = s->parts;
  for (size_t k = 0; k < s->nr_parts; k++) {
    for (int j = 0; j < 3; j++) {
      if (parts[k].x[j] < 0.0)
        parts[k].x[j] += dim[j];
      else if (parts[k].x[j] >= dim[j])
        parts[k].x[j] -= dim[j];
    }
    const int cid = cell_getid(cdim, parts[k].x[0] * ih[0],
                               parts[k].x[1] * ih[1], parts[k].x[2] * ih[2]);
    /* if (cid < 0 || cid >= s->nr_cells)
      error("Bad cell id %i for part %i at [%.3e,%.3e,%.3e].",
            cid, k, parts[k].x[0], parts[k].x[1], parts[k].x[2]); */
    dest[k] = cells[cid].nodeID;
    counts[nodeID * nr_nodes + dest[k]] += 1;
  }
  space_parts_sort(s, dest, s->nr_parts, 0, nr_nodes - 1);

  /* Get all the counts from all the nodes. */
  if (MPI_Allreduce(MPI_IN_PLACE, counts, nr_nodes * nr_nodes, MPI_INT, MPI_SUM,
                    MPI_COMM_WORLD) != MPI_SUCCESS)
    error("Failed to allreduce particle transfer counts.");

  /* Get the new number of parts for this node, be generous in allocating. */
  size_t nr_parts = 0;
  for (int k = 0; k < nr_nodes; k++) nr_parts += counts[k * nr_nodes + nodeID];
  struct part *parts_new = NULL;
  struct xpart *xparts_new = NULL, *xparts = s->xparts;
  if (posix_memalign((void **)&parts_new, part_align,
                     sizeof(struct part) * nr_parts * 1.2) != 0 ||
      posix_memalign((void **)&xparts_new, part_align,
                     sizeof(struct xpart) * nr_parts * 1.2) != 0)
    error("Failed to allocate new part data.");

  /* Emit the sends and recvs for the particle data. */
  MPI_Request *reqs;
  if ((reqs = (MPI_Request *)malloc(sizeof(MPI_Request) * 4 * nr_nodes)) ==
      NULL)
    error("Failed to allocate MPI request list.");
  for (int k = 0; k < 4 * nr_nodes; k++) reqs[k] = MPI_REQUEST_NULL;
  for (size_t offset_send = 0, offset_recv = 0, k = 0; k < nr_nodes; k++) {
    int ind_send = nodeID * nr_nodes + k;
    int ind_recv = k * nr_nodes + nodeID;
    if (counts[ind_send] > 0) {
      if (k == nodeID) {
        memcpy(&parts_new[offset_recv], &s->parts[offset_send],
               sizeof(struct part) * counts[ind_recv]);
        memcpy(&xparts_new[offset_recv], &s->xparts[offset_send],
               sizeof(struct xpart) * counts[ind_recv]);
        offset_send += counts[ind_send];
        offset_recv += counts[ind_recv];
      } else {
        if (MPI_Isend(&s->parts[offset_send], counts[ind_send],
                      e->part_mpi_type, k, 2 * ind_send + 0, MPI_COMM_WORLD,
                      &reqs[4 * k]) != MPI_SUCCESS)
<<<<<<< HEAD
          error("Failed to isend parts to node %zi.", k);
        if (MPI_Isend(&s->xparts[offset_send],
                      sizeof(struct xpart) * counts[ind_send], MPI_BYTE, k,
                      2 * ind_send + 1, MPI_COMM_WORLD,
=======
          error("Failed to isend parts to node %i.", k);
        if (MPI_Isend(&s->xparts[offset_send], counts[ind_send],
                      e->xpart_mpi_type, k, 2 * ind_send + 1, MPI_COMM_WORLD,
>>>>>>> 2c31f0e5
                      &reqs[4 * k + 1]) != MPI_SUCCESS)
          error("Failed to isend xparts to node %zi.", k);
        offset_send += counts[ind_send];
      }
    }
    if (k != nodeID && counts[ind_recv] > 0) {
      if (MPI_Irecv(&parts_new[offset_recv], counts[ind_recv], e->part_mpi_type,
                    k, 2 * ind_recv + 0, MPI_COMM_WORLD,
                    &reqs[4 * k + 2]) != MPI_SUCCESS)
<<<<<<< HEAD
        error("Failed to emit irecv of parts from node %zi.", k);
      if (MPI_Irecv(&xparts_new[offset_recv],
                    sizeof(struct xpart) * counts[ind_recv], MPI_BYTE, k,
                    2 * ind_recv + 1, MPI_COMM_WORLD,
=======
        error("Failed to emit irecv of parts from node %i.", k);
      if (MPI_Irecv(&xparts_new[offset_recv], counts[ind_recv],
                    e->xpart_mpi_type, k, 2 * ind_recv + 1, MPI_COMM_WORLD,
>>>>>>> 2c31f0e5
                    &reqs[4 * k + 3]) != MPI_SUCCESS)
        error("Failed to emit irecv of parts from node %zi.", k);
      offset_recv += counts[ind_recv];
    }
  }

  /* Wait for all the sends and recvs to tumble in. */
  MPI_Status stats[4 * nr_nodes];
  int res;
  if ((res = MPI_Waitall(4 * nr_nodes, reqs, stats)) != MPI_SUCCESS) {
    for (int k = 0; k < 4 * nr_nodes; k++) {
      char buff[MPI_MAX_ERROR_STRING];
      int res;
      MPI_Error_string(stats[k].MPI_ERROR, buff, &res);
      message("request %i has error '%s'.", k, buff);
    }
    error("Failed during waitall for part data.");
  }

  /* Verify that all parts are in the right place. */
  /* for ( k = 0 ; k < nr_parts ; k++ ) {
      cid = cell_getid( cdim , parts_new[k].x[0]*ih[0] , parts_new[k].x[1]*ih[1]
     , parts_new[k].x[2]*ih[2] );
      if ( cells[ cid ].nodeID != nodeID )
          error( "Received particle (%i) that does not belong here (nodeID=%i)."
     , k , cells[ cid ].nodeID );
      } */

  /* Set the new part data, free the old. */
  free(parts);
  free(xparts);
  s->parts = parts_new;
  s->xparts = xparts_new;
  s->nr_parts = nr_parts;
  s->size_parts = 1.2 * nr_parts;

  /* Be verbose about what just happened. */
  for (int k = 0; k < nr_cells; k++)
    if (cells[k].nodeID == nodeID) my_cells += 1;
  message("node %i now has %zi parts in %i cells.", nodeID, nr_parts, my_cells);

  /* Clean up other stuff. */
  free(reqs);
  free(counts);
  free(dest);

#else
  error("SWIFT was not compiled with MPI support.");
#endif
}

/**
 * @brief Repartition the cells amongst the nodes.
 *
 * @param e The #engine.
 */

void engine_repartition(struct engine *e) {

#if defined(WITH_MPI) && defined(HAVE_METIS)

  int res;
  idx_t *inds, *nodeIDs;
  idx_t *weights_v = NULL, *weights_e = NULL;
  struct space *s = e->s;
  int nr_cells = s->nr_cells, my_cells = 0;
  struct cell *cells = s->cells;
  int ind[3], *cdim = s->cdim;
  struct task *tasks = e->sched.tasks;
  int nr_nodes = e->nr_nodes, nodeID = e->nodeID;
  float wscale = 1e-3, vscale = 1e-3, wscale_buff;
  idx_t wtot = 0;
  idx_t wmax = 1e9 / e->nr_nodes;
  idx_t wmin;

  /* Clear the repartition flag. */
  e->forcerepart = 0;

  /* Nothing to do if only using a single node. Also avoids METIS
   * bug that doesn't handle this case well. */
  if (nr_nodes == 1) return;

  /* Allocate the inds and weights. */
  if ((inds = (idx_t *)malloc(sizeof(idx_t) * 26 *nr_cells)) == NULL ||
      (weights_v = (idx_t *)malloc(sizeof(idx_t) *nr_cells)) == NULL ||
      (weights_e = (idx_t *)malloc(sizeof(idx_t) * 26 *nr_cells)) == NULL ||
      (nodeIDs = (idx_t *)malloc(sizeof(idx_t) * nr_cells)) == NULL)
    error("Failed to allocate inds and weights arrays.");

  /* Fill the inds array. */
  for (int cid = 0; cid < nr_cells; cid++) {
    ind[0] = cells[cid].loc[0] / s->cells[cid].h[0] + 0.5;
    ind[1] = cells[cid].loc[1] / s->cells[cid].h[1] + 0.5;
    ind[2] = cells[cid].loc[2] / s->cells[cid].h[2] + 0.5;
    int l = 0;
    for (int i = -1; i <= 1; i++) {
      int ii = ind[0] + i;
      if (ii < 0)
        ii += cdim[0];
      else if (ii >= cdim[0])
        ii -= cdim[0];
      for (int j = -1; j <= 1; j++) {
        int jj = ind[1] + j;
        if (jj < 0)
          jj += cdim[1];
        else if (jj >= cdim[1])
          jj -= cdim[1];
        for (int k = -1; k <= 1; k++) {
          int kk = ind[2] + k;
          if (kk < 0)
            kk += cdim[2];
          else if (kk >= cdim[2])
            kk -= cdim[2];
          if (i || j || k) {
            inds[cid * 26 + l] = cell_getid(cdim, ii, jj, kk);
            l += 1;
          }
        }
      }
    }
  }

  /* Init the weights arrays. */
  bzero(weights_e, sizeof(idx_t) * 26 * nr_cells);
  bzero(weights_v, sizeof(idx_t) * nr_cells);

  /* Loop over the tasks... */
  for (int j = 0; j < e->sched.nr_tasks; j++) {

    /* Get a pointer to the kth task. */
    const struct task *t = &tasks[j];

    /* Skip un-interesting tasks. */
    if (t->type != task_type_self && t->type != task_type_pair &&
        t->type != task_type_sub && t->type != task_type_ghost &&
        t->type != task_type_kick1 && t->type != task_type_kick2)
      continue;

    /* Get the task weight. */
    idx_t w = (t->toc - t->tic) * wscale;
    if (w < 0) error("Bad task weight (%" SCIDX ").", w);

    /* Do we need to re-scale? */
    wtot += w;
    while (wtot > wmax) {
      wscale /= 2;
      wtot /= 2;
      w /= 2;
      for (int k = 0; k < 26 * nr_cells; k++) weights_e[k] *= 0.5;
      for (int k = 0; k < nr_cells; k++) weights_v[k] *= 0.5;
    }

    /* Get the top-level cells involved. */
    const struct cell *ci, *cj = NULL;
    for (ci = t->ci; ci->parent != NULL; ci = ci->parent)
      ;
    if (t->cj != NULL)
      for (cj = t->cj; cj->parent != NULL; cj = cj->parent)
        ;

    /* Get the cell IDs. */
    const int cid = ci - cells;

    /* Different weights for different tasks. */
    if (t->type == task_type_ghost || t->type == task_type_kick1 ||
        t->type == task_type_kick2) {

      /* Particle updates add only to vertex weight. */
      weights_v[cid] += w;

    }

    /* Self interaction? */
    else if ((t->type == task_type_self && ci->nodeID == nodeID) ||
             (t->type == task_type_sub && cj == NULL && ci->nodeID == nodeID)) {

      /* Self interactions add only to vertex weight. */
      weights_v[cid] += w;

    }

    /* Pair? */
    else if (t->type == task_type_pair ||
             (t->type == task_type_sub && cj != NULL)) {

      /* In-cell pair? */
      if (ci == cj) {

        /* Add weight to vertex for ci. */
        weights_v[cid] += w;

      }

      /* Distinct cells with local ci? */
      else if (ci->nodeID == nodeID) {

        /* Index of the jth cell. */
        const int cjd = cj - cells;

        /* Add half of weight to each cell. */
        if (ci->nodeID == nodeID) weights_v[cid] += 0.5 * w;
        if (cj->nodeID == nodeID) weights_v[cjd] += 0.5 * w;

        /* Add Weight to edge. */
        int k = 26 * cid;
        while (inds[k] != cjd) k++;
        weights_e[k] += w;
        k = 26 * cjd;
        while (inds[k] != cid) k++;
        weights_e[k] += w;
      }
    }
  }

  /* Get the minimum scaling and re-scale if necessary. */
  if ((res = MPI_Allreduce(&wscale, &wscale_buff, 1, MPI_FLOAT, MPI_MIN,
                           MPI_COMM_WORLD)) != MPI_SUCCESS) {
    char buff[MPI_MAX_ERROR_STRING];
    int len;
    MPI_Error_string(res, buff, &len);
    error("Failed to allreduce the weight scale (%s).", buff);
  }
  if (wscale_buff != wscale) {
    float scale = wscale_buff / wscale;
    for (int k = 0; k < 26 * nr_cells; k++) weights_e[k] *= scale;
    for (int k = 0; k < nr_cells; k++) weights_v[k] *= scale;
  }

/* Merge the weights arrays across all nodes. */
#if IDXTYPEWIDTH == 32
  if ((res = MPI_Reduce((nodeID == 0) ? MPI_IN_PLACE : weights_v, weights_v,
                        nr_cells, MPI_INT, MPI_SUM, 0, MPI_COMM_WORLD)) !=
      MPI_SUCCESS) {
#else
  if ((res = MPI_Reduce((nodeID == 0) ? MPI_IN_PLACE : weights_v, weights_v,
                        nr_cells, MPI_LONG_LONG_INT, MPI_SUM, 0,
                        MPI_COMM_WORLD)) != MPI_SUCCESS) {
#endif
    char buff[MPI_MAX_ERROR_STRING];
    int len;
    MPI_Error_string(res, buff, &len);
    error("Failed to allreduce vertex weights (%s).", buff);
  }
#if IDXTYPEWIDTH == 32
  if (MPI_Reduce((nodeID == 0) ? MPI_IN_PLACE : weights_e, weights_e,
                 26 * nr_cells, MPI_INT, MPI_SUM, 0,
                 MPI_COMM_WORLD) != MPI_SUCCESS)
#else
  if (MPI_Reduce((nodeID == 0) ? MPI_IN_PLACE : weights_e, weights_e,
                 26 * nr_cells, MPI_LONG_LONG_INT, MPI_SUM, 0,
                 MPI_COMM_WORLD) != MPI_SUCCESS)
#endif
    error("Failed to allreduce edge weights.");

  /* As of here, only one node needs to compute the partition. */
  if (nodeID == 0) {

    /* Final rescale of all weights to avoid a large range. Large ranges have
     * been seen to cause an incomplete graph. */
    wmin = wmax;
    wmax = 0.0;
    for (int k = 0; k < 26 * nr_cells; k++) {
      wmax = weights_e[k] > wmax ? weights_e[k] : wmax;
      wmin = weights_e[k] < wmin ? weights_e[k] : wmin;
    }
    if ((wmax - wmin) > engine_maxmetisweight) {
      wscale = engine_maxmetisweight / (wmax - wmin);
      for (int k = 0; k < 26 * nr_cells; k++) {
        weights_e[k] = (weights_e[k] - wmin) * wscale + 1;
      }
      for (int k = 0; k < nr_cells; k++) {
        weights_v[k] = (weights_v[k] - wmin) * wscale + 1;
      }
    }

    /* Check that the edge weights are fully symmetric. */
    /* for ( cid = 0 ; cid < nr_cells ; cid++ )
        for ( k = 0 ; k < 26 ; k++ ) {
            cjd = inds[ cid*26 + k ];
            for ( j = 26*cjd ; inds[j] != cid ; j++ );
            if ( weights_e[ cid*26+k ] != weights_e[ j ] )
                error( "Unsymmetric edge weights detected (%i vs %i)." ,
       weights_e[ cid*26+k ] , weights_e[ j ] );
            } */
    /* int w_min = weights_e[0], w_max = weights_e[0], w_tot = weights_e[0];
    for ( k = 1 ; k < 26*nr_cells ; k++ ) {
        w_tot += weights_e[k];
        if ( weights_e[k] < w_min )
            w_min = weights_e[k];
        else if ( weights_e[k] > w_max )
            w_max = weights_e[k];
        }
    message( "edge weights in [ %i , %i ], tot=%i." , w_min , w_max , w_tot );
    w_min = weights_e[0], w_max = weights_e[0]; w_tot = weights_v[0];
    for ( k = 1 ; k < nr_cells ; k++ ) {
        w_tot += weights_v[k];
        if ( weights_v[k] < w_min )
            w_min = weights_v[k];
        else if ( weights_v[k] > w_max )
            w_max = weights_v[k];
        }
    message( "vertex weights in [ %i , %i ], tot=%i." , w_min , w_max , w_tot );
    */

    /* Make sure there are no zero weights. */
    for (int k = 0; k < 26 * nr_cells; k++)
      if (weights_e[k] == 0) weights_e[k] = 1;
    for (int k = 0; k < nr_cells; k++)
      if ((weights_v[k] *= vscale) == 0) weights_v[k] = 1;

    /* Allocate and fill the connection array. */
    idx_t *offsets;
    if ((offsets = (idx_t *)malloc(sizeof(idx_t) * (nr_cells + 1))) == NULL)
      error("Failed to allocate offsets buffer.");
    offsets[0] = 0;
    for (int k = 0; k < nr_cells; k++) offsets[k + 1] = offsets[k] + 26;

    /* Set the METIS options. +1 to keep the GCC sanitizer happy. */
    idx_t options[METIS_NOPTIONS + 1];
    METIS_SetDefaultOptions(options);
    options[METIS_OPTION_OBJTYPE] = METIS_OBJTYPE_CUT;
    options[METIS_OPTION_NUMBERING] = 0;
    options[METIS_OPTION_CONTIG] = 1;
    options[METIS_OPTION_NCUTS] = 10;
    options[METIS_OPTION_NITER] = 20;
    // options[ METIS_OPTION_UFACTOR ] = 1;

    /* Set the initial partition, although this is probably ignored. */
    for (int k = 0; k < nr_cells; k++) nodeIDs[k] = cells[k].nodeID;

    /* Call METIS. */
    idx_t one = 1, idx_nr_cells = nr_cells, idx_nr_nodes = nr_nodes;
    idx_t objval;

    /* Dump graph in METIS format */
    /*dumpMETISGraph("metis_graph", idx_nr_cells, one, offsets, inds,
                   weights_v, NULL, weights_e);*/

    if (METIS_PartGraphRecursive(&idx_nr_cells, &one, offsets, inds, weights_v,
                                 NULL, weights_e, &idx_nr_nodes, NULL, NULL,
                                 options, &objval, nodeIDs) != METIS_OK)
      error("Call to METIS_PartGraphRecursive failed.");

    /* Dump the 3d array of cell IDs. */
    /* printf( "engine_repartition: nodeIDs = reshape( [" );
    for ( i = 0 ; i < cdim[0]*cdim[1]*cdim[2] ; i++ )
        printf( "%i " , (int)nodeIDs[ i ] );
    printf("] ,%i,%i,%i);\n",cdim[0],cdim[1],cdim[2]); */

    /* Check that the nodeIDs are ok. */
    for (int k = 0; k < nr_cells; k++) {
      if (nodeIDs[k] < 0 || nodeIDs[k] >= nr_nodes)
        error("Got bad nodeID %" PRIDX " for cell %i.", nodeIDs[k], k);
    }

    /* Check that the partition is complete and all nodes have some work. */
    int present[nr_nodes];
    int failed = 0;
    for (int i = 0; i < nr_nodes; i++) present[i] = 0;
    for (int i = 0; i < nr_cells; i++) present[nodeIDs[i]]++;
    for (int i = 0; i < nr_nodes; i++) {
      if (!present[i]) {
        failed = 1;
        message("Node %d is not present after repartition", i);
      }
    }

    /* If partition failed continue with the current one, but make this
     * clear. */
    if (failed) {
      message(
          "WARNING: METIS repartition has failed, continuing with "
          "the current partition, load balance will not be optimal");
      for (int k = 0; k < nr_cells; k++) nodeIDs[k] = cells[k].nodeID;
    }
  }

/* Broadcast the result of the partition. */
#if IDXTYPEWIDTH == 32
  if (MPI_Bcast(nodeIDs, nr_cells, MPI_INT, 0, MPI_COMM_WORLD) != MPI_SUCCESS)
    error("Failed to bcast the node IDs.");
#else
  if (MPI_Bcast(nodeIDs, nr_cells, MPI_LONG_LONG_INT, 0, MPI_COMM_WORLD) !=
      MPI_SUCCESS)
    error("Failed to bcast the node IDs.");
#endif

  /* Set the cell nodeIDs and clear any non-local parts. */
  for (int k = 0; k < nr_cells; k++) {
    cells[k].nodeID = nodeIDs[k];
    if (nodeIDs[k] == nodeID) my_cells += 1;
  }

  /* Clean up. */
  free(inds);
  free(weights_v);
  free(weights_e);
  free(nodeIDs);

  /* Now comes the tricky part: Exchange particles between all nodes.
     This is done in two steps, first allreducing a matrix of
     how many particles go from where to where, then re-allocating
     the parts array, and emitting the sends and receives.
     Finally, the space, tasks, and proxies need to be rebuilt. */

  /* Redistribute the particles between the nodes. */
  engine_redistribute(e);

  /* Make the proxies. */
  engine_makeproxies(e);

  /* Tell the engine it should re-build whenever possible */
  e->forcerebuild = 1;

#else
  error("SWIFT was not compiled with MPI and METIS support.");
#endif
}

/**
 * @brief Add up/down gravity tasks to a cell hierarchy.
 *
 * @param e The #engine.
 * @param c The #cell
 * @param up The upward gravity #task.
 * @param down The downward gravity #task.
 */

void engine_addtasks_grav(struct engine *e, struct cell *c, struct task *up,
                          struct task *down) {

  /* Link the tasks to this cell. */
  c->grav_up = up;
  c->grav_down = down;

  /* Recurse? */
  if (c->split)
    for (int k = 0; k < 8; k++)
      if (c->progeny[k] != NULL)
        engine_addtasks_grav(e, c->progeny[k], up, down);
}

/**
 * @brief Add send tasks to a hierarchy of cells.
 *
 * @param e The #engine.
 * @param ci The sending #cell.
 * @param cj The receiving #cell
 */

void engine_addtasks_send(struct engine *e, struct cell *ci, struct cell *cj) {

  struct link *l = NULL;
  struct scheduler *s = &e->sched;

  /* Check if any of the density tasks are for the target node. */
  for (l = ci->density; l != NULL; l = l->next)
    if (l->t->ci->nodeID == cj->nodeID ||
        (l->t->cj != NULL && l->t->cj->nodeID == cj->nodeID))
      break;

  /* If so, attach send tasks. */
  if (l != NULL) {

    /* Create the tasks. */
    struct task *t_xv =
        scheduler_addtask(&e->sched, task_type_send, task_subtype_none,
                          2 * ci->tag, 0, ci, cj, 0);
    struct task *t_rho =
        scheduler_addtask(&e->sched, task_type_send, task_subtype_none,
                          2 * ci->tag + 1, 0, ci, cj, 0);

    /* The send_rho task depends on the cell's ghost task. */
    scheduler_addunlock(s, ci->super->ghost, t_rho);

    /* The send_rho task should unlock the super-cell's kick2 task. */
    scheduler_addunlock(s, t_rho, ci->super->kick2);

    /* The send_xv task should unlock the super-cell's ghost task. */
    scheduler_addunlock(s, t_xv, ci->super->ghost);

  }

  /* Recurse? */
  else if (ci->split)
    for (int k = 0; k < 8; k++)
      if (ci->progeny[k] != NULL) engine_addtasks_send(e, ci->progeny[k], cj);
}

/**
 * @brief Add recv tasks to a hierarchy of cells.
 *
 * @param e The #engine.
 * @param c The #cell.
 * @param t_xv The recv_xv #task, if it has already been created.
 * @param t_rho The recv_rho #task, if it has already been created.
 */

void engine_addtasks_recv(struct engine *e, struct cell *c, struct task *t_xv,
                          struct task *t_rho) {

  struct scheduler *s = &e->sched;

  /* Do we need to construct a recv task? */
  if (t_xv == NULL && c->nr_density > 0) {

    /* Create the tasks. */
    t_xv = c->recv_xv =
        scheduler_addtask(&e->sched, task_type_recv, task_subtype_none,
                          2 * c->tag, 0, c, NULL, 0);
    t_rho = c->recv_rho =
        scheduler_addtask(&e->sched, task_type_recv, task_subtype_none,
                          2 * c->tag + 1, 0, c, NULL, 0);
  }

  /* Add dependencies. */
  for (struct link *l = c->density; l != NULL; l = l->next) {
    scheduler_addunlock(s, t_xv, l->t);
    scheduler_addunlock(s, l->t, t_rho);
  }
  for (struct link *l = c->force; l != NULL; l = l->next)
    scheduler_addunlock(s, t_rho, l->t);
  if (c->sorts != NULL) scheduler_addunlock(s, t_xv, c->sorts);

  /* Recurse? */
  if (c->split)
    for (int k = 0; k < 8; k++)
      if (c->progeny[k] != NULL)
        engine_addtasks_recv(e, c->progeny[k], t_xv, t_rho);
}

/**
 * @brief Exchange cell structures with other nodes.
 *
 * @param e The #engine.
 */

void engine_exchange_cells(struct engine *e) {

#ifdef WITH_MPI

  struct space *s = e->s;
  struct cell *cells = s->cells;
  const int nr_cells = s->nr_cells;
  const int nr_proxies = e->nr_proxies;
  int offset[nr_cells];
  MPI_Request reqs_in[engine_maxproxies];
  MPI_Request reqs_out[engine_maxproxies];
  MPI_Status status;

  /* Run through the cells and get the size of the ones that will be sent off.
   */
  int count_out = 0;
  for (int k = 0; k < nr_cells; k++) {
    offset[k] = count_out;
    if (cells[k].sendto)
      count_out += (cells[k].pcell_size = cell_getsize(&cells[k]));
  }

  /* Allocate the pcells. */
  struct pcell *pcells;
  if ((pcells = (struct pcell *)malloc(sizeof(struct pcell) * count_out)) ==
      NULL)
    error("Failed to allocate pcell buffer.");

  /* Pack the cells. */
  cell_next_tag = 0;
  for (int k = 0; k < nr_cells; k++)
    if (cells[k].sendto) {
      cell_pack(&cells[k], &pcells[offset[k]]);
      cells[k].pcell = &pcells[offset[k]];
    }

  /* Launch the proxies. */
  for (int k = 0; k < nr_proxies; k++) {
    proxy_cells_exch1(&e->proxies[k]);
    reqs_in[k] = e->proxies[k].req_cells_count_in;
    reqs_out[k] = e->proxies[k].req_cells_count_out;
  }

  /* Wait for each count to come in and start the recv. */
  for (int k = 0; k < nr_proxies; k++) {
    int pid;
    if (MPI_Waitany(nr_proxies, reqs_in, &pid, &status) != MPI_SUCCESS ||
        pid == MPI_UNDEFINED)
      error("MPI_Waitany failed.");
    // message( "request from proxy %i has arrived." , pid );
    proxy_cells_exch2(&e->proxies[pid]);
  }

  /* Wait for all the sends to have finished too. */
  if (MPI_Waitall(nr_proxies, reqs_out, MPI_STATUSES_IGNORE) != MPI_SUCCESS)
    error("MPI_Waitall on sends failed.");

  /* Set the requests for the cells. */
  for (int k = 0; k < nr_proxies; k++) {
    reqs_in[k] = e->proxies[k].req_cells_in;
    reqs_out[k] = e->proxies[k].req_cells_out;
  }

  /* Wait for each pcell array to come in from the proxies. */
  for (int k = 0; k < nr_proxies; k++) {
    int pid;
    if (MPI_Waitany(nr_proxies, reqs_in, &pid, &status) != MPI_SUCCESS ||
        pid == MPI_UNDEFINED)
      error("MPI_Waitany failed.");
    // message( "cell data from proxy %i has arrived." , pid );
    for (int count = 0, j = 0; j < e->proxies[pid].nr_cells_in; j++)
      count += cell_unpack(&e->proxies[pid].pcells_in[count],
                           e->proxies[pid].cells_in[j], e->s);
  }

  /* Wait for all the sends to have finished too. */
  if (MPI_Waitall(nr_proxies, reqs_out, MPI_STATUSES_IGNORE) != MPI_SUCCESS)
    error("MPI_Waitall on sends failed.");

  /* Count the number of particles we need to import and re-allocate
     the buffer if needed. */
  int count_in = 0;
  for (int k = 0; k < nr_proxies; k++)
    for (int j = 0; j < e->proxies[k].nr_cells_in; j++)
      count_in += e->proxies[k].cells_in[j]->count;
  if (count_in > s->size_parts_foreign) {
    if (s->parts_foreign != NULL) free(s->parts_foreign);
    s->size_parts_foreign = 1.1 * count_in;
    if (posix_memalign((void **)&s->parts_foreign, part_align,
                       sizeof(struct part) * s->size_parts_foreign) != 0)
      error("Failed to allocate foreign part data.");
  }

  /* Unpack the cells and link to the particle data. */
  struct part *parts = s->parts_foreign;
  for (int k = 0; k < nr_proxies; k++) {
    for (int j = 0; j < e->proxies[k].nr_cells_in; j++) {
      cell_link(e->proxies[k].cells_in[j], parts);
      parts = &parts[e->proxies[k].cells_in[j]->count];
    }
  }
  s->nr_parts_foreign = parts - s->parts_foreign;

  /* Is the parts buffer large enough? */
  if (s->nr_parts_foreign > s->size_parts_foreign)
    error("Foreign parts buffer too small.");

  /* Free the pcell buffer. */
  free(pcells);

#else
  error("SWIFT was not compiled with MPI support.");
#endif
}

/**
 * @brief Exchange straying parts with other nodes.
 *
 * @param e The #engine.
 * @param offset The index in the parts array as of which the foreign parts
 *reside.
 * @param ind The ID of the foreign #cell.
 * @param N The number of stray parts.
 *
 * @return The number of arrived parts copied to parts and xparts.
 */

int engine_exchange_strays(struct engine *e, int offset, int *ind, int N) {

#ifdef WITH_MPI

  struct space *s = e->s;

  /* Re-set the proxies. */
  for (int k = 0; k < e->nr_proxies; k++) e->proxies[k].nr_parts_out = 0;

  /* Put the parts into the corresponding proxies. */
  for (size_t k = 0; k < N; k++) {
    const int node_id = e->s->cells[ind[k]].nodeID;
    if (node_id < 0 || node_id >= e->nr_nodes)
      error("Bad node ID %i.", node_id);
    const int pid = e->proxy_ind[node_id];
    if (pid < 0)
      error(
          "Do not have a proxy for the requested nodeID %i for part with "
          "id=%llu, x=[%e,%e,%e].",
          node_id, s->parts[offset + k].id, s->parts[offset + k].x[0],
          s->parts[offset + k].x[1], s->parts[offset + k].x[2]);
    proxy_parts_load(&e->proxies[pid], &s->parts[offset + k],
                     &s->xparts[offset + k], 1);
  }

  /* Launch the proxies. */
  MPI_Request reqs_in[2 * engine_maxproxies];
  MPI_Request reqs_out[2 * engine_maxproxies];
  for (int k = 0; k < e->nr_proxies; k++) {
    proxy_parts_exch1(&e->proxies[k]);
    reqs_in[k] = e->proxies[k].req_parts_count_in;
    reqs_out[k] = e->proxies[k].req_parts_count_out;
  }

  /* Wait for each count to come in and start the recv. */
  for (int k = 0; k < e->nr_proxies; k++) {
    int pid;
    if (MPI_Waitany(e->nr_proxies, reqs_in, &pid, MPI_STATUS_IGNORE) !=
            MPI_SUCCESS ||
        pid == MPI_UNDEFINED)
      error("MPI_Waitany failed.");
    // message( "request from proxy %i has arrived." , pid );
    proxy_parts_exch2(&e->proxies[pid]);
  }

  /* Wait for all the sends to have finished too. */
  if (MPI_Waitall(e->nr_proxies, reqs_out, MPI_STATUSES_IGNORE) != MPI_SUCCESS)
    error("MPI_Waitall on sends failed.");

  /* Count the total number of incoming particles and make sure we have
     enough space to accommodate them. */
  int count_in = 0;
  for (int k = 0; k < e->nr_proxies; k++) count_in += e->proxies[k].nr_parts_in;
  message("sent out %i particles, got %i back.", N, count_in);
  if (offset + count_in > s->size_parts) {
    s->size_parts = (offset + count_in) * 1.05;
    struct part *parts_new = NULL;
    struct xpart *xparts_new = NULL;
    if (posix_memalign((void **)&parts_new, part_align,
                       sizeof(struct part) * s->size_parts) != 0 ||
        posix_memalign((void **)&xparts_new, part_align,
                       sizeof(struct xpart) * s->size_parts) != 0)
      error("Failed to allocate new part data.");
    memcpy(parts_new, s->parts, sizeof(struct part) * offset);
    memcpy(xparts_new, s->xparts, sizeof(struct xpart) * offset);
    free(s->parts);
    free(s->xparts);
    s->parts = parts_new;
    s->xparts = xparts_new;
  }

  /* Collect the requests for the particle data from the proxies. */
  int nr_in = 0, nr_out = 0;
  for (int k = 0; k < e->nr_proxies; k++) {
    if (e->proxies[k].nr_parts_in > 0) {
      reqs_in[2 * k] = e->proxies[k].req_parts_in;
      reqs_in[2 * k + 1] = e->proxies[k].req_xparts_in;
      nr_in += 1;
    } else
      reqs_in[2 * k] = reqs_in[2 * k + 1] = MPI_REQUEST_NULL;
    if (e->proxies[k].nr_parts_out > 0) {
      reqs_out[2 * k] = e->proxies[k].req_parts_out;
      reqs_out[2 * k + 1] = e->proxies[k].req_xparts_out;
      nr_out += 1;
    } else
      reqs_out[2 * k] = reqs_out[2 * k + 1] = MPI_REQUEST_NULL;
  }

  /* Wait for each part array to come in and collect the new
     parts from the proxies. */
  size_t count = 0;
  for (int k = 0; k < 2 * (nr_in + nr_out); k++) {
    int err, pid;
    if ((err = MPI_Waitany(2 * e->nr_proxies, reqs_in, &pid,
                           MPI_STATUS_IGNORE)) != MPI_SUCCESS) {
      char buff[MPI_MAX_ERROR_STRING];
      int res;
      MPI_Error_string(err, buff, &res);
      error("MPI_Waitany failed (%s).", buff);
    }
    if (pid == MPI_UNDEFINED) break;
    // message( "request from proxy %i has arrived." , pid );
    if (reqs_in[pid & ~1] == MPI_REQUEST_NULL &&
        reqs_in[pid | 1] == MPI_REQUEST_NULL) {
      struct proxy* p = &e->proxies[pid >> 1];
      memcpy(&s->parts[offset + count], p->parts_in,
             sizeof(struct part) * p->nr_parts_in);
      memcpy(&s->xparts[offset + count], p->xparts_in,
             sizeof(struct xpart) * p->nr_parts_in);
      /* for (int k = offset; k < offset + count; k++)
         message(
            "received particle %lli, x=[%.3e %.3e %.3e], h=%.3e, from node %i.",
            s->parts[k].id, s->parts[k].x[0], s->parts[k].x[1],
            s->parts[k].x[2], s->parts[k].h, p->nodeID); */
      count += p->nr_parts_in;
    }
  }

  /* Wait for all the sends to have finished too. */
  if (nr_out > 0)
    if (MPI_Waitall(2 * e->nr_proxies, reqs_out, MPI_STATUSES_IGNORE) !=
        MPI_SUCCESS)
      error("MPI_Waitall on sends failed.");

  /* Return the number of harvested parts. */
  return count;

#else
  error("SWIFT was not compiled with MPI support.");
  return 0;
#endif
}

/**
 * @brief Fill the #space's task list.
 *
 * @param e The #engine we are working with.
 */

void engine_maketasks(struct engine *e) {

  struct space *s = e->s;
  struct scheduler *sched = &e->sched;
  struct cell *cells = s->cells;
  const int nr_cells = s->nr_cells;
  const int nodeID = e->nodeID;
  const int *cdim = s->cdim;

  /* Re-set the scheduler. */
  scheduler_reset(sched, s->tot_cells * engine_maxtaskspercell);

  /* Add the space sorting tasks. */
  for (int i = 0; i < e->nr_threads; i++)
    scheduler_addtask(sched, task_type_psort, task_subtype_none, i, 0, NULL,
                      NULL, 0);

  /* Run through the highest level of cells and add pairs. */
  for (int i = 0; i < cdim[0]; i++)
    for (int j = 0; j < cdim[1]; j++)
      for (int k = 0; k < cdim[2]; k++) {
        int cid = cell_getid(cdim, i, j, k);
        if (cells[cid].count == 0) continue;
        struct cell* ci = &cells[cid];
        if (ci->count == 0) continue;
        if (ci->nodeID == nodeID)
          scheduler_addtask(sched, task_type_self, task_subtype_density, 0, 0,
                            ci, NULL, 0);
        for (int ii = -1; ii < 2; ii++) {
          int iii = i + ii;
          if (!s->periodic && (iii < 0 || iii >= cdim[0])) continue;
          iii = (iii + cdim[0]) % cdim[0];
          for (int jj = -1; jj < 2; jj++) {
            int jjj = j + jj;
            if (!s->periodic && (jjj < 0 || jjj >= cdim[1])) continue;
            jjj = (jjj + cdim[1]) % cdim[1];
            for (int kk = -1; kk < 2; kk++) {
              int kkk = k + kk;
              if (!s->periodic && (kkk < 0 || kkk >= cdim[2])) continue;
              kkk = (kkk + cdim[2]) % cdim[2];
              int cjd = cell_getid(cdim, iii, jjj, kkk);
              struct cell* cj = &cells[cjd];
              if (cid >= cjd || cj->count == 0 ||
                  (ci->nodeID != nodeID && cj->nodeID != nodeID))
                continue;
              int sid = sortlistID[(kk + 1) + 3 * ((jj + 1) + 3 * (ii + 1))];
              scheduler_addtask(sched, task_type_pair, task_subtype_density,
                                sid, 0, ci, cj, 1);
            }
          }
        }
      }

  /* Add the gravity mm tasks. */
  for (int i = 0; i < nr_cells; i++)
    if (cells[i].gcount > 0) {
      scheduler_addtask(sched, task_type_grav_mm, task_subtype_none, -1, 0,
                        &cells[i], NULL, 0);
      for (int j = i + 1; j < nr_cells; j++)
        if (cells[j].gcount > 0)
          scheduler_addtask(sched, task_type_grav_mm, task_subtype_none, -1, 0,
                            &cells[i], &cells[j], 0);
    }

  /* Split the tasks. */
  scheduler_splittasks(sched);

  /* Allocate the list of cell-task links. The maximum number of links
     is the number of cells (s->tot_cells) times the number of neighbours (27)
     times the number of interaction types (2, density and force). */
  if (e->links != NULL) free(e->links);
  e->size_links = s->tot_cells * 27 * 2;
  if ((e->links = malloc(sizeof(struct link) * e->size_links)) == NULL)
    error("Failed to allocate cell-task links.");
  e->nr_links = 0;

  /* Add the gravity up/down tasks at the top-level cells and push them down. */
  for (int k = 0; k < nr_cells; k++)
    if (cells[k].nodeID == nodeID && cells[k].gcount > 0) {

      /* Create tasks at top level. */
      struct task *up =
          scheduler_addtask(sched, task_type_grav_up, task_subtype_none, 0, 0,
                            &cells[k], NULL, 0);
      struct task *down =
          scheduler_addtask(sched, task_type_grav_down, task_subtype_none, 0, 0,
                            &cells[k], NULL, 0);

      /* Push tasks down the cell hierarchy. */
      engine_addtasks_grav(e, &cells[k], up, down);
    }

  /* Count the number of tasks associated with each cell and
     store the density tasks in each cell, and make each sort
     depend on the sorts of its progeny. */
  for (int k = 0; k < sched->nr_tasks; k++) {

    /* Get the current task. */
    struct task* t = &sched->tasks[k];
    if (t->skip) continue;

    /* Link sort tasks together. */
    if (t->type == task_type_sort && t->ci->split)
      for (int j = 0; j < 8; j++)
        if (t->ci->progeny[j] != NULL && t->ci->progeny[j]->sorts != NULL) {
          t->ci->progeny[j]->sorts->skip = 0;
          scheduler_addunlock(sched, t->ci->progeny[j]->sorts, t);
        }

    /* Link density tasks to cells. */
    if (t->type == task_type_self) {
      atomic_inc(&t->ci->nr_tasks);
      if (t->subtype == task_subtype_density) {
        t->ci->density = engine_addlink(e, t->ci->density, t);
        atomic_inc(&t->ci->nr_density);
      }
    } else if (t->type == task_type_pair) {
      atomic_inc(&t->ci->nr_tasks);
      atomic_inc(&t->cj->nr_tasks);
      if (t->subtype == task_subtype_density) {
        t->ci->density = engine_addlink(e, t->ci->density, t);
        atomic_inc(&t->ci->nr_density);
        t->cj->density = engine_addlink(e, t->cj->density, t);
        atomic_inc(&t->cj->nr_density);
      }
    } else if (t->type == task_type_sub) {
      atomic_inc(&t->ci->nr_tasks);
      if (t->cj != NULL) atomic_inc(&t->cj->nr_tasks);
      if (t->subtype == task_subtype_density) {
        t->ci->density = engine_addlink(e, t->ci->density, t);
        atomic_inc(&t->ci->nr_density);
        if (t->cj != NULL) {
          t->cj->density = engine_addlink(e, t->cj->density, t);
          atomic_inc(&t->cj->nr_density);
        }
      }
    }

    /* Link gravity multipole tasks to the up/down tasks. */
    if (t->type == task_type_grav_mm ||
        (t->type == task_type_sub && t->subtype == task_subtype_grav)) {
      atomic_inc(&t->ci->nr_tasks);
      scheduler_addunlock(sched, t->ci->grav_up, t);
      scheduler_addunlock(sched, t, t->ci->grav_down);
      if (t->cj != NULL && t->ci->grav_up != t->cj->grav_up) {
        scheduler_addunlock(sched, t->cj->grav_up, t);
        scheduler_addunlock(sched, t, t->cj->grav_down);
      }
    }
  }

  /* Append a ghost task to each cell, and add kick2 tasks to the
     super cells. */
  for (int k = 0; k < nr_cells; k++) engine_mkghosts(e, &cells[k], NULL);

  /* Run through the tasks and make force tasks for each density task.
     Each force task depends on the cell ghosts and unlocks the kick2 task
     of its super-cell. */
  int sched_nr_tasks = sched->nr_tasks;
  for (int k = 0; k < sched_nr_tasks; k++) {

    /* Get a pointer to the task. */
    struct task* t = &sched->tasks[k];

    /* Skip? */
    if (t->skip) continue;

    /* Self-interaction? */
    if (t->type == task_type_self && t->subtype == task_subtype_density) {
      scheduler_addunlock(sched, t, t->ci->super->ghost);
      struct task* t2 = scheduler_addtask(sched, task_type_self, task_subtype_force, 0, 0,
                             t->ci, NULL, 0);
      scheduler_addunlock(sched, t->ci->super->ghost, t2);
      scheduler_addunlock(sched, t2, t->ci->super->kick2);
      t->ci->force = engine_addlink(e, t->ci->force, t2);
      atomic_inc(&t->ci->nr_force);
    }

    /* Otherwise, pair interaction? */
    else if (t->type == task_type_pair && t->subtype == task_subtype_density) {
      struct task* t2 = scheduler_addtask(sched, task_type_pair, task_subtype_force, 0, 0,
                             t->ci, t->cj, 0);
      if (t->ci->nodeID == nodeID) {
        scheduler_addunlock(sched, t, t->ci->super->ghost);
        scheduler_addunlock(sched, t->ci->super->ghost, t2);
        scheduler_addunlock(sched, t2, t->ci->super->kick2);
      }
      if (t->cj->nodeID == nodeID && t->ci->super != t->cj->super) {
        scheduler_addunlock(sched, t, t->cj->super->ghost);
        scheduler_addunlock(sched, t->cj->super->ghost, t2);
        scheduler_addunlock(sched, t2, t->cj->super->kick2);
      }
      t->ci->force = engine_addlink(e, t->ci->force, t2);
      atomic_inc(&t->ci->nr_force);
      t->cj->force = engine_addlink(e, t->cj->force, t2);
      atomic_inc(&t->cj->nr_force);
    }

    /* Otherwise, sub interaction? */
    else if (t->type == task_type_sub && t->subtype == task_subtype_density) {
      struct task* t2 = scheduler_addtask(sched, task_type_sub, task_subtype_force, t->flags,
                             0, t->ci, t->cj, 0);
      if (t->ci->nodeID == nodeID) {
        scheduler_addunlock(sched, t, t->ci->super->ghost);
        scheduler_addunlock(sched, t->ci->super->ghost, t2);
        scheduler_addunlock(sched, t2, t->ci->super->kick2);
      }
      if (t->cj != NULL && t->cj->nodeID == nodeID &&
          t->ci->super != t->cj->super) {
        scheduler_addunlock(sched, t, t->cj->super->ghost);
        scheduler_addunlock(sched, t->cj->super->ghost, t2);
        scheduler_addunlock(sched, t2, t->cj->super->kick2);
      }
      t->ci->force = engine_addlink(e, t->ci->force, t2);
      atomic_inc(&t->ci->nr_force);
      if (t->cj != NULL) {
        t->cj->force = engine_addlink(e, t->cj->force, t2);
        atomic_inc(&t->cj->nr_force);
      }
    }

    /* Kick2 tasks should rely on the grav_down tasks of their cell. */
    else if (t->type == task_type_kick2 && t->ci->grav_down != NULL)
      scheduler_addunlock(sched, t->ci->grav_down, t);
  }

/* Add the communication tasks if MPI is being used. */
#ifdef WITH_MPI

  /* Loop over the proxies. */
  for (int pid = 0; pid < e->nr_proxies; pid++) {

    /* Get a handle on the proxy. */
    struct proxy *p = &e->proxies[pid];

    /* Loop through the proxy's incoming cells and add the
       recv tasks. */
    for (int k = 0; k < p->nr_cells_in; k++)
      engine_addtasks_recv(e, p->cells_in[k], NULL, NULL);

    /* Loop through the proxy's outgoing cells and add the
       send tasks. */
    for (int k = 0; k < p->nr_cells_out; k++)
      engine_addtasks_send(e, p->cells_out[k], p->cells_in[0]);
  }

#endif

  /* Set the unlocks per task. */
  scheduler_set_unlocks(sched);

  /* Rank the tasks. */
  scheduler_ranktasks(sched);

  /* Weight the tasks. */
  scheduler_reweight(sched);

  /* Set the tasks age. */
  e->tasks_age = 0;
}

/**
 * @brief Mark tasks to be skipped and set the sort flags accordingly.
 *
 * @return 1 if the space has to be rebuilt, 0 otherwise.
 */

int engine_marktasks(struct engine *e) {

  struct scheduler *s = &e->sched;
  int k, nr_tasks = s->nr_tasks, *ind = s->tasks_ind;
  struct task *t, *tasks = s->tasks;
  float dt_step = e->dt_step;
  struct cell *ci, *cj;
  // ticks tic = getticks();

  /* Much less to do here if we're on a fixed time-step. */
  if (!(e->policy & engine_policy_multistep)) {

    /* Run through the tasks and mark as skip or not. */
    for (k = 0; k < nr_tasks; k++) {

      /* Get a handle on the kth task. */
      t = &tasks[ind[k]];

      /* Pair? */
      if (t->type == task_type_pair ||
          (t->type == task_type_sub && t->cj != NULL)) {

        /* Local pointers. */
        ci = t->ci;
        cj = t->cj;

        /* Too much particle movement? */
        if (t->tight &&
            (fmaxf(ci->h_max, cj->h_max) + ci->dx_max + cj->dx_max > cj->dmin ||
             ci->dx_max > space_maxreldx * ci->h_max ||
             cj->dx_max > space_maxreldx * cj->h_max))
          return 1;

      }

      /* Sort? */
      else if (t->type == task_type_sort) {

        /* If all the sorts have been done, make this task implicit. */
        if (!(t->flags & (t->flags ^ t->ci->sorted))) t->implicit = 1;
      }
    }

  } else {

    /* Run through the tasks and mark as skip or not. */
    for (k = 0; k < nr_tasks; k++) {

      /* Get a handle on the kth task. */
      t = &tasks[ind[k]];

      /* Sort-task? Note that due to the task ranking, the sorts
         will all come before the pairs. */
      if (t->type == task_type_sort) {

        /* Re-set the flags. */
        t->flags = 0;
        t->skip = 1;

      }

      /* Single-cell task? */
      else if (t->type == task_type_self || t->type == task_type_ghost ||
               (t->type == task_type_sub && t->cj == NULL)) {

        /* Set this task's skip. */
        t->skip = (t->ci->dt_min > dt_step);

      }

      /* Pair? */
      else if (t->type == task_type_pair ||
               (t->type == task_type_sub && t->cj != NULL)) {

        /* Local pointers. */
        ci = t->ci;
        cj = t->cj;

        /* Set this task's skip. */
        t->skip = (ci->dt_min > dt_step && cj->dt_min > dt_step);

        /* Too much particle movement? */
        if (t->tight &&
            (fmaxf(ci->h_max, cj->h_max) + ci->dx_max + cj->dx_max > cj->dmin ||
             ci->dx_max > space_maxreldx * ci->h_max ||
             cj->dx_max > space_maxreldx * cj->h_max))
          return 1;

        /* Set the sort flags. */
        if (!t->skip && t->type == task_type_pair) {
          if (!(ci->sorted & (1 << t->flags))) {
            ci->sorts->flags |= (1 << t->flags);
            ci->sorts->skip = 0;
          }
          if (!(cj->sorted & (1 << t->flags))) {
            cj->sorts->flags |= (1 << t->flags);
            cj->sorts->skip = 0;
          }
        }

      }

      /* Kick2? */
      else if (t->type == task_type_kick2)
        t->skip = 0;

      /* None? */
      else if (t->type == task_type_none)
        t->skip = 1;
    }
  }

  // message( "took %.3f ms." , (double)(getticks() - tic)/CPU_TPS*1000 );

  /* All is well... */
  return 0;
}

/**
 * @brief Rebuild the space and tasks.
 *
 * @param e The #engine.
 */

void engine_rebuild(struct engine *e) {

  int k;
  struct scheduler *sched = &e->sched;

  /* Clear the forcerebuild flag, whatever it was. */
  e->forcerebuild = 0;

  /* Re-build the space. */
  // tic = getticks();
  space_rebuild(e->s, 0.0, e->nodeID == 0);
// message( "space_rebuild took %.3f ms." , (double)(getticks() -
// tic)/CPU_TPS*1000 );

/* If in parallel, exchange the cell structure. */
#ifdef WITH_MPI
  // tic = getticks();
  engine_exchange_cells(e);
// message( "engine_exchange_cells took %.3f ms." , (double)(getticks() -
// tic)/CPU_TPS*1000 );
#endif

  /* Re-build the tasks. */
  // tic = getticks();
  engine_maketasks(e);
  // message( "engine_maketasks took %.3f ms." , (double)(getticks() -
  // tic)/CPU_TPS*1000 );

  /* Run through the tasks and mark as skip or not. */
  // tic = getticks();
  if (engine_marktasks(e))
    error("engine_marktasks failed after space_rebuild.");
  // message( "engine_marktasks took %.3f ms." , (double)(getticks() -
  // tic)/CPU_TPS*1000 );

  /* Count and print the number of each task type. */
  int counts[task_type_count + 1];
  for (k = 0; k <= task_type_count; k++) counts[k] = 0;
  for (k = 0; k < sched->nr_tasks; k++)
    if (!sched->tasks[k].skip)
      counts[(int)sched->tasks[k].type] += 1;
    else
      counts[task_type_count] += 1;
#ifdef WITH_MPI
  printf("[%03i] engine_rebuild: task counts are [ %s=%i", e->nodeID,
         taskID_names[0], counts[0]);
#else
  printf("engine_rebuild: task counts are [ %s=%i", taskID_names[0], counts[0]);
#endif
  for (k = 1; k < task_type_count; k++)
    printf(" %s=%i", taskID_names[k], counts[k]);
  printf(" skipped=%i ]\n", counts[task_type_count]);
  fflush(stdout);
  message("nr_parts = %i.", e->s->nr_parts);
}

/**
 * @brief Prepare the #engine by re-building the cells and tasks.
 *
 * @param e The #engine to prepare.
 */

void engine_prepare(struct engine *e) {

  int rebuild;

  TIMER_TIC

  /* Run through the tasks and mark as skip or not. */
  // tic = getticks();
  rebuild = (e->forcerebuild || engine_marktasks(e));
// message( "space_marktasks took %.3f ms." , (double)(getticks() -
// tic)/CPU_TPS*1000 );

/* Collect the values of rebuild from all nodes. */
#ifdef WITH_MPI
  // tic = getticks();
  int buff;
  if (MPI_Allreduce(&rebuild, &buff, 1, MPI_INT, MPI_MAX, MPI_COMM_WORLD) !=
      MPI_SUCCESS)
    error("Failed to aggregate the rebuild flag across nodes.");
  rebuild = buff;
// message( "rebuild allreduce took %.3f ms." , (double)(getticks() -
// tic)/CPU_TPS*1000 );
#endif
  e->tic_step = getticks();

  /* Did this not go through? */
  if (rebuild) {
    // tic = getticks();
    engine_rebuild(e);
    // message( "engine_rebuild took %.3f ms." , (double)(getticks() -
    // tic)/CPU_TPS*1000 );
  }

  /* Re-rank the tasks every now and then. */
  if (e->tasks_age % engine_tasksreweight == 1) {
    // tic = getticks();
    scheduler_reweight(&e->sched);
    // message( "scheduler_reweight took %.3f ms." , (double)(getticks() -
    // tic)/CPU_TPS*1000 );
  }
  e->tasks_age += 1;

  TIMER_TOC(timer_prepare);
}

/**
 * @brief Implements a barrier for the #runner threads.
 *
 * @param e The #engine.
 * @param tid The thread ID
 */

void engine_barrier(struct engine *e, int tid) {

  /* First, get the barrier mutex. */
  if (pthread_mutex_lock(&e->barrier_mutex) != 0)
    error("Failed to get barrier mutex.");

  /* This thread is no longer running. */
  e->barrier_running -= 1;

  /* If all threads are in, send a signal... */
  if (e->barrier_running == 0)
    if (pthread_cond_broadcast(&e->barrier_cond) != 0)
      error("Failed to broadcast barrier full condition.");

  /* Wait for the barrier to open. */
  while (e->barrier_launch == 0 || tid >= e->barrier_launchcount)
    if (pthread_cond_wait(&e->barrier_cond, &e->barrier_mutex) != 0)
      error("Error waiting for barrier to close.");

  /* This thread has been launched. */
  e->barrier_running += 1;
  e->barrier_launch -= 1;

  /* If I'm the last one out, signal the condition again. */
  if (e->barrier_launch == 0)
    if (pthread_cond_broadcast(&e->barrier_cond) != 0)
      error("Failed to broadcast empty barrier condition.");

  /* Last but not least, release the mutex. */
  if (pthread_mutex_unlock(&e->barrier_mutex) != 0)
    error("Failed to get unlock the barrier mutex.");
}

/**
 * @brief Mapping function to collect the data from the second kick.
 */

void engine_collect_kick2(struct cell *c) {

  int k, updated = 0;
  float dt_min = FLT_MAX, dt_max = 0.0f;
  double ekin = 0.0, epot = 0.0;
  float mom[3] = {0.0f, 0.0f, 0.0f}, ang[3] = {0.0f, 0.0f, 0.0f};
  struct cell *cp;

  /* If I am a super-cell, return immediately. */
  if (c->kick2 != NULL || c->count == 0) return;

  /* If this cell is not split, I'm in trouble. */
  if (!c->split) error("Cell has no super-cell.");

  /* Collect the values from the progeny. */
  for (k = 0; k < 8; k++)
    if ((cp = c->progeny[k]) != NULL) {
      engine_collect_kick2(cp);
      dt_min = fminf(dt_min, cp->dt_min);
      dt_max = fmaxf(dt_max, cp->dt_max);
      updated += cp->updated;
      ekin += cp->ekin;
      epot += cp->epot;
      mom[0] += cp->mom[0];
      mom[1] += cp->mom[1];
      mom[2] += cp->mom[2];
      ang[0] += cp->ang[0];
      ang[1] += cp->ang[1];
      ang[2] += cp->ang[2];
    }

  /* Store the collected values in the cell. */
  c->dt_min = dt_min;
  c->dt_max = dt_max;
  c->updated = updated;
  c->ekin = ekin;
  c->epot = epot;
  c->mom[0] = mom[0];
  c->mom[1] = mom[1];
  c->mom[2] = mom[2];
  c->ang[0] = ang[0];
  c->ang[1] = ang[1];
  c->ang[2] = ang[2];
}

/**
 * @brief Compute the force on a single particle brute-force.
 */

// void engine_single_density ( double *dim , long long int pid , struct part
// *__restrict__ parts , int N , int periodic ) {
//
//     int i, k;
//     double r2, dx[3];
//     float fdx[3], ih;
//     struct part p;
//
//     /* Find "our" part. */
//     for ( k = 0 ; k < N && parts[k].id != pid ; k++ );
//     if ( k == N )
//         error( "Part not found." );
//     p = parts[k];
//
//     /* Clear accumulators. */
//     ih = 1.0f / p.h;
//     p.rho = 0.0f; p.rho_dh = 0.0f;
//     p.density.wcount = 0.0f; p.density.wcount_dh = 0.0f;
//     p.density.div_v = 0.0;
//     for ( k=0 ; k < 3 ; k++)
//         p.density.curl_v[k] = 0.0;
//
//     /* Loop over all particle pairs (force). */
//     for ( k = 0 ; k < N ; k++ ) {
//         if ( parts[k].id == p.id )
//             continue;
//         for ( i = 0 ; i < 3 ; i++ ) {
//             dx[i] = p.x[i] - parts[k].x[i];
//             if ( periodic ) {
//                 if ( dx[i] < -dim[i]/2 )
//                     dx[i] += dim[i];
//                 else if ( dx[i] > dim[i]/2 )
//                     dx[i] -= dim[i];
//                 }
//             fdx[i] = dx[i];
//             }
//         r2 = fdx[0]*fdx[0] + fdx[1]*fdx[1] + fdx[2]*fdx[2];
//         if ( r2 < p.h*p.h*kernel_gamma2 ) {
//             runner_iact_nonsym_density( r2 , fdx , p.h , parts[k].h , &p ,
// &parts[k] );
//             }
//         }
//
//     /* Dump the result. */
//     p.rho = ih * ih * ih * ( p.rho + p.mass*kernel_root );
//     p.rho_dh = p.rho_dh * ih * ih * ih * ih;
//     p.density.wcount = ( p.density.wcount + kernel_root ) * ( 4.0f / 3.0 *
// M_PI * kernel_gamma3 );
//     message( "part %lli (h=%e) has wcount=%e, rho=%e, rho_dh=%e." , p.id ,
// p.h , p.density.wcount , p.rho , p.rho_dh );
//     fflush(stdout);
//
//     }

// void engine_single_force ( double *dim , long long int pid , struct part
// *__restrict__ parts , int N , int periodic ) {
//
//     int i, k;
//     double r2, dx[3];
//     float fdx[3];
//     struct part p;
//
//     /* Find "our" part. */
//     for ( k = 0 ; k < N && parts[k].id != pid ; k++ );
//     if ( k == N )
//         error( "Part not found." );
//     p = parts[k];
//
//     /* Clear accumulators. */
//     p.a[0] = 0.0f; p.a[1] = 0.0f; p.a[2] = 0.0f;
//     p.force.u_dt = 0.0f; p.force.h_dt = 0.0f; p.force.v_sig = 0.0f;
//
//     /* Loop over all particle pairs (force). */
//     for ( k = 0 ; k < N ; k++ ) {
//     // for ( k = N-1 ; k >= 0 ; k-- ) {
//         if ( parts[k].id == p.id )
//             continue;
//         for ( i = 0 ; i < 3 ; i++ ) {
//             dx[i] = p.x[i] - parts[k].x[i];
//             if ( periodic ) {
//                 if ( dx[i] < -dim[i]/2 )
//                     dx[i] += dim[i];
//                 else if ( dx[i] > dim[i]/2 )
//                     dx[i] -= dim[i];
//                 }
//             fdx[i] = dx[i];
//             }
//         r2 = fdx[0]*fdx[0] + fdx[1]*fdx[1] + fdx[2]*fdx[2];
//         if ( r2 < p.h*p.h*kernel_gamma2 || r2 <
// parts[k].h*parts[k].h*kernel_gamma2 ) {
//             p.a[0] = 0.0f; p.a[1] = 0.0f; p.a[2] = 0.0f;
//             p.force.u_dt = 0.0f; p.force.h_dt = 0.0f; p.force.v_sig = 0.0f;
//             runner_iact_nonsym_force( r2 , fdx , p.h , parts[k].h , &p ,
// &parts[k] );
//             double dvdr = ( (p.v[0]-parts[k].v[0])*fdx[0] +
// (p.v[1]-parts[k].v[1])*fdx[1] + (p.v[2]-parts[k].v[2])*fdx[2] ) / sqrt(r2);
//             message( "part %lli and %lli interact (r=%.3e,dvdr=%.3e) with
// a=[%.3e,%.3e,%.3e], dudt=%.3e." ,
//                 p.id , parts[k].id , sqrt(r2) , dvdr , p.a[0] , p.a[1],
// p.a[2] , p.force.u_dt );
//             }
//         }
//
//     /* Dump the result. */
//     // message( "part %lli (h=%e) has a=[%.3e,%.3e,%.3e], udt=%e." , p.id ,
// p.h , p.a[0] , p.a[1] , p.a[2] , p.force.u_dt );
//     fflush(stdout);
//
//     }

/**
 * @brief Launch the runners.
 *
 * @param e The #engine.
 * @param nr_runners The number of #runner to let loose.
 * @param mask The task mask to launch.
 */

void engine_launch(struct engine *e, int nr_runners, unsigned int mask) {

  /* Prepare the scheduler. */
  atomic_inc(&e->sched.waiting);

  /* Cry havoc and let loose the dogs of war. */
  e->barrier_launch = nr_runners;
  e->barrier_launchcount = nr_runners;
  if (pthread_cond_broadcast(&e->barrier_cond) != 0)
    error("Failed to broadcast barrier open condition.");

  /* Load the tasks. */
  pthread_mutex_unlock(&e->barrier_mutex);
  scheduler_start(&e->sched, mask);
  pthread_mutex_lock(&e->barrier_mutex);

  /* Remove the safeguard. */
  pthread_mutex_lock(&e->sched.sleep_mutex);
  atomic_dec(&e->sched.waiting);
  pthread_cond_broadcast(&e->sched.sleep_cond);
  pthread_mutex_unlock(&e->sched.sleep_mutex);

  /* Sit back and wait for the runners to come home. */
  while (e->barrier_launch || e->barrier_running)
    if (pthread_cond_wait(&e->barrier_cond, &e->barrier_mutex) != 0)
      error("Error while waiting for barrier.");
}

/**
 * @brief Let the #engine loose to compute the forces.
 *
 * @param e The #engine.
 */
void engine_step(struct engine *e) {

  int k;
  float dt = e->dt, dt_step, dt_max = 0.0f, dt_min = FLT_MAX;
  double epot = 0.0, ekin = 0.0;
  float mom[3] = {0.0, 0.0, 0.0};
  float ang[3] = {0.0, 0.0, 0.0};
  int count = 0;
  struct cell *c;
  struct space *s = e->s;

  TIMER_TIC2

  /* Get the maximum dt. */
  if (e->policy & engine_policy_multistep) {
    dt_step = 2.0f * dt;
    for (k = 0; k < 32 && (e->step & (1 << k)) == 0; k++) dt_step *= 2;
  } else
    dt_step = FLT_MAX;

  /* Set the maximum dt. */
  e->dt_step = dt_step;
  e->s->dt_step = dt_step;
  // message( "dt_step set to %.3e (dt=%.3e)." , dt_step , e->dt );
  // fflush(stdout);

  // printParticle( parts , 432626 );

  /* First kick. */
  if (e->step == 0 || !(e->policy & engine_policy_fixdt)) {
    TIMER_TIC
    engine_launch(e, (e->nr_threads > 8) ? 8 : e->nr_threads,
                  (1 << task_type_kick1));
    TIMER_TOC(timer_kick1);
  }

  /* Check if all the kick1 threads have executed. */
  /* for ( k = 0 ; k < e->sched.nr_tasks ; k++ )
      if ( e->sched.tasks[k].type == task_type_kick1 &&
           e->sched.tasks[k].toc == 0 )
          error( "Not all kick1 tasks completed." ); */

  // for(k=0; k<10; ++k)
  //   printParticle(parts, k);
  // printParticle( e->s->parts , 3392063069037 , e->s->nr_parts );

  /* Re-distribute the particles amongst the nodes? */
  if (e->forcerepart) engine_repartition(e);

  /* Prepare the space. */
  engine_prepare(e);

  // engine_single_density( e->s->dim , 3392063069037 , e->s->parts ,
  // e->s->nr_parts , e->s->periodic );

  /* Send off the runners. */
  TIMER_TIC
  engine_launch(e, e->nr_threads,
                (1 << task_type_sort) | (1 << task_type_self) |
                    (1 << task_type_pair) | (1 << task_type_sub) |
                    (1 << task_type_ghost) | (1 << task_type_kick2) |
                    (1 << task_type_send) | (1 << task_type_recv) |
                    (1 << task_type_grav_pp) | (1 << task_type_grav_mm) |
                    (1 << task_type_grav_up) | (1 << task_type_grav_down));

  TIMER_TOC(timer_runners);

  // engine_single_force( e->s->dim , 8328423931905 , e->s->parts ,
  // e->s->nr_parts , e->s->periodic );

  // for(k=0; k<10; ++k)
  //   printParticle(parts, k);
  // printParticle( parts , 432626 );
  // printParticle( e->s->parts , 3392063069037 , e->s->nr_parts );
  // printParticle( e->s->parts , 8328423931905 , e->s->nr_parts );

  /* Collect the cell data from the second kick. */
  for (k = 0; k < s->nr_cells; k++)
    if (s->cells[k].nodeID == e->nodeID) {
      c = &s->cells[k];
      engine_collect_kick2(c);
      dt_min = fminf(dt_min, c->dt_min);
      dt_max = fmaxf(dt_max, c->dt_max);
      ekin += c->ekin;
      epot += c->epot;
      count += c->updated;
      mom[0] += c->mom[0];
      mom[1] += c->mom[1];
      mom[2] += c->mom[2];
      ang[0] += c->ang[0];
      ang[1] += c->ang[1];
      ang[2] += c->ang[2];
    }

/* Aggregate the data from the different nodes. */
#ifdef WITH_MPI
  double in[3], out[3];
  out[0] = dt_min;
  if (MPI_Allreduce(out, in, 1, MPI_DOUBLE, MPI_MIN, MPI_COMM_WORLD) !=
      MPI_SUCCESS)
    error("Failed to aggregate dt_min.");
  dt_min = in[0];
  out[0] = dt_max;
  if (MPI_Allreduce(out, in, 1, MPI_DOUBLE, MPI_MAX, MPI_COMM_WORLD) !=
      MPI_SUCCESS)
    error("Failed to aggregate dt_max.");
  dt_max = in[0];
  out[0] = count;
  out[1] = ekin;
  out[2] = epot;
  if (MPI_Allreduce(out, in, 3, MPI_DOUBLE, MPI_SUM, MPI_COMM_WORLD) !=
      MPI_SUCCESS)
    error("Failed to aggregate energies.");
  count = in[0];
  ekin = in[1];
  epot = in[2];
/* int nr_parts;
if ( MPI_Allreduce( &s->nr_parts , &nr_parts , 1 , MPI_INT , MPI_SUM ,
MPI_COMM_WORLD ) != MPI_SUCCESS )
    error( "Failed to aggregate particle count." );
if ( e->nodeID == 0 )
    message( "nr_parts=%i." , nr_parts ); */
#endif

  e->dt_min = dt_min;
  e->dt_max = dt_max;
  e->count_step = count;
  e->ekin = ekin;
  e->epot = epot;
  // printParticle( e->s->parts , 382557 , e->s->nr_parts );
  // message( "dt_min/dt_max is %e/%e." , dt_min , dt_max ); fflush(stdout);
  // message( "etot is %e (ekin=%e, epot=%e)." , ekin+epot , ekin , epot );
  // fflush(stdout);
  // message( "total momentum is [ %e , %e , %e ]." , mom[0] , mom[1] , mom[2]
  // ); fflush(stdout);
  // message( "total angular momentum is [ %e , %e , %e ]." , ang[0] , ang[1] ,
  // ang[2] ); fflush(stdout);
  // message( "updated %i parts (dt_step=%.3e)." , count , dt_step );
  // fflush(stdout);

  /* Increase the step. */
  e->step += 1;

  /* Does the time step need adjusting? */
  if (e->policy & engine_policy_fixdt) {
    dt = e->dt_orig;
  } else {
    if (dt == 0) {
      e->nullstep += 1;
      if (e->dt_orig > 0.0) {
        dt = e->dt_orig;
        while (dt_min < dt) dt *= 0.5;
        while (dt_min > 2 * dt) dt *= 2.0;
      } else
        dt = dt_min;
      for (k = 0; k < s->nr_parts; k++) {
        /* struct part *p = &s->parts[k];
        struct xpart *xp = &s->xparts[k];
        float dt_curr = dt;
        for ( int j = (int)( p->dt / dt ) ; j > 1 ; j >>= 1 )
            dt_curr *= 2.0f;
        xp->dt_curr = dt_curr; */
        s->parts[k].dt = dt;
        s->xparts[k].dt_curr = dt;
      }
      // message( "dt_min=%.3e, adjusting time step to dt=%e." , dt_min , e->dt
      // );
    } else {
      while (dt_min < dt) {
        dt *= 0.5;
        e->step *= 2;
        e->nullstep *= 2;
        // message( "dt_min dropped below time step, adjusting to dt=%e." ,
        // e->dt );
      }
      while (dt_min > 2 * dt && (e->step & 1) == 0) {
        dt *= 2.0;
        e->step /= 2;
        e->nullstep /= 2;
        // message( "dt_min is larger than twice the time step, adjusting to
        // dt=%e." , e->dt );
      }
    }
  }
  e->dt = dt;

  /* Set the system time. */
  e->time = dt * (e->step - e->nullstep);

  TIMER_TOC2(timer_step);
}

/**
 * @brief Create and fill the proxies.
 *
 * @param e The #engine.
 */

void engine_makeproxies(struct engine *e) {

  int i, j, k, ii, jj, kk;
  int cid, cjd, pid, ind[3], *cdim = e->s->cdim;
  struct space *s = e->s;
  struct cell *cells = s->cells;
  struct proxy *proxies = e->proxies;

  /* Prepare the proxies and the proxy index. */
  if (e->proxy_ind == NULL)
    if ((e->proxy_ind = (int *)malloc(sizeof(int) * e->nr_nodes)) == NULL)
      error("Failed to allocate proxy index.");
  for (k = 0; k < e->nr_nodes; k++) e->proxy_ind[k] = -1;
  e->nr_proxies = 0;

  /* The following loop is super-clunky, but it's necessary
     to ensure that the order of the send and recv cells in
     the proxies is identical for all nodes! */

  /* Loop over each cell in the space. */
  for (ind[0] = 0; ind[0] < cdim[0]; ind[0]++)
    for (ind[1] = 0; ind[1] < cdim[1]; ind[1]++)
      for (ind[2] = 0; ind[2] < cdim[2]; ind[2]++) {

        /* Get the cell ID. */
        cid = cell_getid(cdim, ind[0], ind[1], ind[2]);

        /* Loop over all its neighbours (periodic). */
        for (i = -1; i <= 1; i++) {
          ii = ind[0] + i;
          if (ii >= cdim[0])
            ii -= cdim[0];
          else if (ii < 0)
            ii += cdim[0];
          for (j = -1; j <= 1; j++) {
            jj = ind[1] + j;
            if (jj >= cdim[1])
              jj -= cdim[1];
            else if (jj < 0)
              jj += cdim[1];
            for (k = -1; k <= 1; k++) {
              kk = ind[2] + k;
              if (kk >= cdim[2])
                kk -= cdim[2];
              else if (kk < 0)
                kk += cdim[2];

              /* Get the cell ID. */
              cjd = cell_getid(cdim, ii, jj, kk);

              /* Add to proxies? */
              if (cells[cid].nodeID == e->nodeID &&
                  cells[cjd].nodeID != e->nodeID) {
                pid = e->proxy_ind[cells[cjd].nodeID];
                if (pid < 0) {
                  if (e->nr_proxies == engine_maxproxies)
                    error("Maximum number of proxies exceeded.");
                  proxy_init(&proxies[e->nr_proxies], e->nodeID,
                             cells[cjd].nodeID);
                  e->proxy_ind[cells[cjd].nodeID] = e->nr_proxies;
                  pid = e->nr_proxies;
                  e->nr_proxies += 1;
                }
                proxy_addcell_in(&proxies[pid], &cells[cjd]);
                proxy_addcell_out(&proxies[pid], &cells[cid]);
                cells[cid].sendto |= (1ULL << pid);
              }

              if (cells[cjd].nodeID == e->nodeID &&
                  cells[cid].nodeID != e->nodeID) {
                pid = e->proxy_ind[cells[cid].nodeID];
                if (pid < 0) {
                  if (e->nr_proxies == engine_maxproxies)
                    error("Maximum number of proxies exceeded.");
                  proxy_init(&proxies[e->nr_proxies], e->nodeID,
                             cells[cid].nodeID);
                  e->proxy_ind[cells[cid].nodeID] = e->nr_proxies;
                  pid = e->nr_proxies;
                  e->nr_proxies += 1;
                }
                proxy_addcell_in(&proxies[pid], &cells[cid]);
                proxy_addcell_out(&proxies[pid], &cells[cjd]);
                cells[cjd].sendto |= (1ULL << pid);
              }
            }
          }
        }
      }
}

/**
 * @brief Split the underlying space according to the given grid.
 *
 * @param e The #engine.
 * @param grid The grid.
 */

void engine_split(struct engine *e, int *grid) {

  int j, k;
  int ind[3];
  struct space *s = e->s;
  struct cell *c;

  /* If we've got the wrong number of nodes, fail. */
  if (e->nr_nodes != grid[0] * grid[1] * grid[2])
    error("Grid size does not match number of nodes.");

  /* Run through the cells and set their nodeID. */
  // message("s->dim = [%e,%e,%e]", s->dim[0], s->dim[1], s->dim[2]);
  for (k = 0; k < s->nr_cells; k++) {
    c = &s->cells[k];
    for (j = 0; j < 3; j++) ind[j] = c->loc[j] / s->dim[j] * grid[j];
    c->nodeID = ind[0] + grid[0] * (ind[1] + grid[1] * ind[2]);
    // message("cell at [%e,%e,%e]: ind = [%i,%i,%i], nodeID = %i", c->loc[0],
    // c->loc[1], c->loc[2], ind[0], ind[1], ind[2], c->nodeID);
  }

  /* Make the proxies. */
  engine_makeproxies(e);

  /* Re-allocate the local parts. */
  if (e->nodeID == 0)
    message("Re-allocating parts array from %i to %i.", s->size_parts,
            (int)(s->nr_parts * 1.2));
  s->size_parts = s->nr_parts * 1.2;
  struct part *parts_new = NULL;
  struct xpart *xparts_new = NULL;
  if (posix_memalign((void **)&parts_new, part_align,
                     sizeof(struct part) * s->size_parts) != 0 ||
      posix_memalign((void **)&xparts_new, part_align,
                     sizeof(struct xpart) * s->size_parts) != 0)
    error("Failed to allocate new part data.");
  memcpy(parts_new, s->parts, sizeof(struct part) * s->nr_parts);
  memcpy(xparts_new, s->xparts, sizeof(struct xpart) * s->nr_parts);
  free(s->parts);
  free(s->xparts);
  s->parts = parts_new;
  s->xparts = xparts_new;
}

/**
 * @brief init an engine with the given number of threads, queues, and
 *      the given policy.
 *
 * @param e The #engine.
 * @param s The #space in which this #runner will run.
 * @param dt The initial time step to use.
 * @param nr_threads The number of threads to spawn.
 * @param nr_queues The number of task queues to create.
 * @param nr_nodes The number of MPI ranks
 * @param nodeID The MPI rank of this node
 * @param policy The queuing policy to use.
 */

void engine_init(struct engine *e, struct space *s, float dt, int nr_threads,
                 int nr_queues, int nr_nodes, int nodeID, int policy) {

  int i, k;
  float dt_min = dt;
#if defined(HAVE_SETAFFINITY)
  int nr_cores = sysconf(_SC_NPROCESSORS_ONLN);
  int j, cpuid[nr_cores];
  cpu_set_t cpuset;
  if (policy & engine_policy_cputight) {
    for (k = 0; k < nr_cores; k++) cpuid[k] = k;
  } else {
    /*  Get next highest power of 2. */
    int maxint = 1;
    while (maxint < nr_cores) maxint *= 2;

    cpuid[0] = 0;
    k = 1;
    for (i = 1; i < maxint; i *= 2)
      for (j = maxint / i / 2; j < maxint; j += maxint / i)
        if (j < nr_cores && j != 0) cpuid[k++] = j;

    if (nodeID == 0) {
#ifdef WITH_MPI
      message("engine_init: cpu map is [ ");
#else
      printf("[%03i] engine_init: cpu map is [ ", nodeID);
#endif
      for (i = 0; i < nr_cores; i++) printf("%i ", cpuid[i]);
      printf("].\n");
    }
  }
#endif

  /* Store the values. */
  e->s = s;
  e->nr_threads = nr_threads;
  e->policy = policy;
  e->step = 0;
  e->nullstep = 0;
  e->time = 0.0;
  e->nr_nodes = nr_nodes;
  e->nodeID = nodeID;
  e->proxy_ind = NULL;
  e->nr_proxies = 0;
  e->forcerebuild = 1;
  e->forcerepart = 0;
  e->links = NULL;
  e->nr_links = 0;
  engine_rank = nodeID;

  /* Make the space link back to the engine. */
  s->e = e;

  /* Are we doing stuff in parallel? */
  if (nr_nodes > 1) {
#ifndef WITH_MPI
    error("SWIFT was not compiled with MPI support.");
#else
    e->policy |= engine_policy_mpi;
    if ((e->proxies = (struct proxy *)malloc(sizeof(struct proxy) *
                                             engine_maxproxies)) == NULL)
      error("Failed to allocate memory for proxies.");
    bzero(e->proxies, sizeof(struct proxy) * engine_maxproxies);
    e->nr_proxies = 0;
#endif
  }

/* Construct types for MPI communications */
#ifdef WITH_MPI
  part_create_mpi_type(&e->part_mpi_type);
  xpart_create_mpi_type(&e->xpart_mpi_type);
#endif

  /* First of all, init the barrier and lock it. */
  if (pthread_mutex_init(&e->barrier_mutex, NULL) != 0)
    error("Failed to initialize barrier mutex.");
  if (pthread_cond_init(&e->barrier_cond, NULL) != 0)
    error("Failed to initialize barrier condition variable.");
  if (pthread_mutex_lock(&e->barrier_mutex) != 0)
    error("Failed to lock barrier mutex.");
  e->barrier_running = 0;
  e->barrier_launch = 0;
  e->barrier_launchcount = 0;

  /* Run through the parts and get the minimum time step. */
  e->dt_orig = dt;
  for (k = 0; k < s->nr_parts; k++)
    if (s->parts[k].dt < dt_min) dt_min = s->parts[k].dt;
  if (dt_min == 0.0f)
    dt = 0.0f;
  else
    while (dt > dt_min) dt *= 0.5f;
  e->dt = dt;

  /* Init the scheduler with sufficient tasks for the initial kick1 and sorting
     tasks. */
  int nr_tasks = 2 * s->tot_cells + e->nr_threads;
  scheduler_init(&e->sched, e->s, nr_tasks, nr_queues, scheduler_flag_steal,
                 e->nodeID);
  s->nr_queues = nr_queues;

  /* Append a kick1 task to each cell. */
  for (k = 0; k < s->nr_cells; k++)
    s->cells[k].kick1 =
        scheduler_addtask(&e->sched, task_type_kick1, task_subtype_none, 0, 0,
                          &s->cells[k], NULL, 0);

  /* Create the sorting tasks. */
  for (i = 0; i < e->nr_threads; i++)
    scheduler_addtask(&e->sched, task_type_psort, task_subtype_none, i, 0, NULL,
                      NULL, 0);

  scheduler_ranktasks(&e->sched);

  /* Allocate and init the threads. */
  if ((e->runners =
           (struct runner *)malloc(sizeof(struct runner) * nr_threads)) == NULL)
    error("Failed to allocate threads array.");
  for (k = 0; k < nr_threads; k++) {
    e->runners[k].id = k;
    e->runners[k].e = e;
    e->barrier_running += 1;
    if (pthread_create(&e->runners[k].thread, NULL, &runner_main,
                       &e->runners[k]) != 0)
      error("Failed to create runner thread.");
    if (e->policy & engine_policy_setaffinity) {
#if defined(HAVE_SETAFFINITY)

      /* Set a reasonable queue ID. */
      e->runners[k].cpuid = cpuid[k % nr_cores];
      if (nr_queues < nr_threads)
        e->runners[k].qid = cpuid[k % nr_cores] * nr_queues / nr_cores;
      else
        e->runners[k].qid = k;

      /* Set the cpu mask to zero | e->id. */
      CPU_ZERO(&cpuset);
      CPU_SET(cpuid[k % nr_cores], &cpuset);

      /* Apply this mask to the runner's pthread. */
      if (pthread_setaffinity_np(e->runners[k].thread, sizeof(cpu_set_t),
                                 &cpuset) != 0)
        error("Failed to set thread affinity.");

#else
      error("SWIFT was not compiled with affinity enabled.");
#endif
    } else {
      e->runners[k].cpuid = k;
      e->runners[k].qid = k * nr_queues / nr_threads;
    }
    // message( "runner %i on cpuid=%i with qid=%i." , e->runners[k].id ,
    // e->runners[k].cpuid , e->runners[k].qid );
  }

  /* Wait for the runner threads to be in place. */
  while (e->barrier_running || e->barrier_launch)
    if (pthread_cond_wait(&e->barrier_cond, &e->barrier_mutex) != 0)
      error("Error while waiting for runner threads to get in place.");
}<|MERGE_RESOLUTION|>--- conflicted
+++ resolved
@@ -218,16 +218,9 @@
         if (MPI_Isend(&s->parts[offset_send], counts[ind_send],
                       e->part_mpi_type, k, 2 * ind_send + 0, MPI_COMM_WORLD,
                       &reqs[4 * k]) != MPI_SUCCESS)
-<<<<<<< HEAD
           error("Failed to isend parts to node %zi.", k);
-        if (MPI_Isend(&s->xparts[offset_send],
-                      sizeof(struct xpart) * counts[ind_send], MPI_BYTE, k,
-                      2 * ind_send + 1, MPI_COMM_WORLD,
-=======
-          error("Failed to isend parts to node %i.", k);
         if (MPI_Isend(&s->xparts[offset_send], counts[ind_send],
                       e->xpart_mpi_type, k, 2 * ind_send + 1, MPI_COMM_WORLD,
->>>>>>> 2c31f0e5
                       &reqs[4 * k + 1]) != MPI_SUCCESS)
           error("Failed to isend xparts to node %zi.", k);
         offset_send += counts[ind_send];
@@ -237,16 +230,9 @@
       if (MPI_Irecv(&parts_new[offset_recv], counts[ind_recv], e->part_mpi_type,
                     k, 2 * ind_recv + 0, MPI_COMM_WORLD,
                     &reqs[4 * k + 2]) != MPI_SUCCESS)
-<<<<<<< HEAD
         error("Failed to emit irecv of parts from node %zi.", k);
-      if (MPI_Irecv(&xparts_new[offset_recv],
-                    sizeof(struct xpart) * counts[ind_recv], MPI_BYTE, k,
-                    2 * ind_recv + 1, MPI_COMM_WORLD,
-=======
-        error("Failed to emit irecv of parts from node %i.", k);
       if (MPI_Irecv(&xparts_new[offset_recv], counts[ind_recv],
                     e->xpart_mpi_type, k, 2 * ind_recv + 1, MPI_COMM_WORLD,
->>>>>>> 2c31f0e5
                     &reqs[4 * k + 3]) != MPI_SUCCESS)
         error("Failed to emit irecv of parts from node %zi.", k);
       offset_recv += counts[ind_recv];
@@ -1320,28 +1306,26 @@
 int engine_marktasks(struct engine *e) {
 
   struct scheduler *s = &e->sched;
-  int k, nr_tasks = s->nr_tasks, *ind = s->tasks_ind;
-  struct task *t, *tasks = s->tasks;
-  float dt_step = e->dt_step;
-  struct cell *ci, *cj;
-  // ticks tic = getticks();
+  const int nr_tasks = s->nr_tasks, *ind = s->tasks_ind;
+  struct task *tasks = s->tasks;
+  const float dt_step = e->dt_step;
 
   /* Much less to do here if we're on a fixed time-step. */
   if (!(e->policy & engine_policy_multistep)) {
 
     /* Run through the tasks and mark as skip or not. */
-    for (k = 0; k < nr_tasks; k++) {
+    for (int k = 0; k < nr_tasks; k++) {
 
       /* Get a handle on the kth task. */
-      t = &tasks[ind[k]];
+      struct task* t = &tasks[ind[k]];
 
       /* Pair? */
       if (t->type == task_type_pair ||
           (t->type == task_type_sub && t->cj != NULL)) {
 
         /* Local pointers. */
-        ci = t->ci;
-        cj = t->cj;
+        const struct cell* ci = t->ci;
+        const struct cell* cj = t->cj;
 
         /* Too much particle movement? */
         if (t->tight &&
@@ -1363,10 +1347,10 @@
   } else {
 
     /* Run through the tasks and mark as skip or not. */
-    for (k = 0; k < nr_tasks; k++) {
+    for (int k = 0; k < nr_tasks; k++) {
 
       /* Get a handle on the kth task. */
-      t = &tasks[ind[k]];
+      struct task* t = &tasks[ind[k]];
 
       /* Sort-task? Note that due to the task ranking, the sorts
          will all come before the pairs. */
@@ -1392,8 +1376,8 @@
                (t->type == task_type_sub && t->cj != NULL)) {
 
         /* Local pointers. */
-        ci = t->ci;
-        cj = t->cj;
+        const struct cell* ci = t->ci;
+        const struct cell* cj = t->cj;
 
         /* Set this task's skip. */
         t->skip = (ci->dt_min > dt_step && cj->dt_min > dt_step);
