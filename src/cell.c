--- conflicted
+++ resolved
@@ -5257,7 +5257,6 @@
       /* Ignore inhibited particles */
       if (part_is_inhibited(p, e)) continue;
 
-<<<<<<< HEAD
       double dt_drift_k = dt_drift;
       double dt_kick_grav_k = dt_kick_grav;
       double dt_kick_hydro_k = dt_kick_hydro;
@@ -5274,12 +5273,10 @@
       dt_kick_grav_k *= correction2;
       dt_kick_hydro_k *= correction2;
 #endif
-=======
       /* Apply the effects of feedback on this particle
        * (Note: Only used in schemes that have a delayed feedback mechanism
        * otherwise just an empty function) */
       feedback_update_part(p, xp, e);
->>>>>>> 3435ea75
 
       /* Drift... */
       drift_part(p, xp, dt_drift_k, dt_kick_hydro_k, dt_kick_grav_k, dt_therm,
@@ -5476,11 +5473,7 @@
 #endif
 
       /* Drift... */
-<<<<<<< HEAD
-      drift_gpart(gp, dt_drift_k, ti_old_gpart, ti_current, grav_props);
-=======
-      drift_gpart(gp, dt_drift, ti_old_gpart, ti_current, grav_props, e);
->>>>>>> 3435ea75
+      drift_gpart(gp, dt_drift_k, ti_old_gpart, ti_current, grav_props, e);
 
 #ifdef SWIFT_DEBUG_CHECKS
       /* Make sure the particle does not drift by more than a box length. */
@@ -6002,8 +5995,16 @@
       /* Ignore inhibited particles */
       if (sink_is_inhibited(sink, e)) continue;
 
+      double dt_drift_k = dt_drift;
+
+#ifdef WITH_RELATIVISTIC_DRIFT
+      /* Perform a relativistic correction */
+      double correction = relat_corr_drift(e, sink->v);
+      dt_drift_k *= correction;
+#endif
+
       /* Drift... */
-      drift_sink(sink, dt_drift, ti_old_sink, ti_current);
+      drift_sink(sink, dt_drift_k, ti_old_sink, ti_current);
 
 #ifdef SWIFT_DEBUG_CHECKS
       /* Make sure the particle does not drift by more than a box length. */
