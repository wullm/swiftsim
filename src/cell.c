/*******************************************************************************
 * This file is part of SWIFT.
 * Copyright (c) 2012 Pedro Gonnet (pedro.gonnet@durham.ac.uk)
 *                    Matthieu Schaller (matthieu.schaller@durham.ac.uk)
 *               2015 Peter W. Draper (p.w.draper@durham.ac.uk)
 *               2016 John A. Regan (john.a.regan@durham.ac.uk)
 *                    Tom Theuns (tom.theuns@durham.ac.uk)
 *
 * This program is free software: you can redistribute it and/or modify
 * it under the terms of the GNU Lesser General Public License as published
 * by the Free Software Foundation, either version 3 of the License, or
 * (at your option) any later version.
 *
 * This program is distributed in the hope that it will be useful,
 * but WITHOUT ANY WARRANTY; without even the implied warranty of
 * MERCHANTABILITY or FITNESS FOR A PARTICULAR PURPOSE.  See the
 * GNU General Public License for more details.
 *
 * You should have received a copy of the GNU Lesser General Public License
 * along with this program.  If not, see <http://www.gnu.org/licenses/>.
 *
 ******************************************************************************/

/* Config parameters. */
#include "../config.h"

/* Some standard headers. */
#include <float.h>
#include <limits.h>
#include <math.h>
#include <pthread.h>
#include <stdio.h>
#include <stdlib.h>
#include <string.h>

/* MPI headers. */
#ifdef WITH_MPI
#include <mpi.h>
#endif

/* Switch off timers. */
#ifdef TIMER
#undef TIMER
#endif

/* This object's header. */
#include "cell.h"

/* Local headers. */
#include "active.h"
#include "atomic.h"
#include "black_holes.h"
#include "chemistry.h"
#include "drift.h"
#include "engine.h"
#include "entropy_floor.h"
#include "error.h"
#include "feedback.h"
#include "gravity.h"
#include "hydro.h"
#include "hydro_properties.h"
#include "memswap.h"
#include "minmax.h"
#include "multipole.h"
#include "pressure_floor.h"
#include "scheduler.h"
#include "space.h"
#include "space_getsid.h"
#include "star_formation.h"
#include "stars.h"
#include "task_order.h"
#include "timers.h"
#include "tools.h"
#include "tracers.h"

#if defined(WITH_RELATIVISTIC_DRIFT) || defined(WITH_RELATIVISTIC_KICK)
#include "relativity.h"
#endif

extern int engine_star_resort_task_depth;

/* Global variables. */
int cell_next_tag = 0;

/** List of cell pairs for sub-cell recursion. For any sid, the entries in
 * this array contain the number of sub-cell pairs and the indices and sid
 * of the sub-cell pairs themselves. */
struct cell_split_pair cell_split_pairs[13] = {
    {1, /* (  1 ,  1 ,  1 ) */
     {{7, 0, 0}}},

    {4, /* (  1 ,  1 ,  0 ) */
     {{6, 0, 1}, {7, 1, 1}, {6, 1, 0}, {7, 0, 2}}},

    {1, /* (  1 ,  1 , -1 ) */
     {{6, 1, 2}}},

    {4, /* (  1 ,  0 ,  1 ) */
     {{5, 0, 3}, {7, 2, 3}, {5, 2, 0}, {7, 0, 6}}},

    {16, /* (  1 ,  0 ,  0 ) */
     {{4, 0, 4},
      {5, 0, 5},
      {6, 0, 7},
      {7, 0, 8},
      {4, 1, 3},
      {5, 1, 4},
      {6, 1, 6},
      {7, 1, 7},
      {4, 2, 1},
      {5, 2, 2},
      {6, 2, 4},
      {7, 2, 5},
      {4, 3, 0},
      {5, 3, 1},
      {6, 3, 3},
      {7, 3, 4}}},

    {4, /* (  1 ,  0 , -1 ) */
     {{4, 1, 5}, {6, 3, 5}, {4, 3, 2}, {6, 1, 8}}},

    {1, /* (  1 , -1 ,  1 ) */
     {{5, 2, 6}}},

    {4, /* (  1 , -1 ,  0 ) */
     {{4, 3, 6}, {5, 2, 8}, {4, 2, 7}, {5, 3, 7}}},

    {1, /* (  1 , -1 , -1 ) */
     {{4, 3, 8}}},

    {4, /* (  0 ,  1 ,  1 ) */
     {{3, 0, 9}, {7, 4, 9}, {3, 4, 0}, {7, 0, 8}}},

    {16, /* (  0 ,  1 ,  0 ) */
     {{2, 0, 10},
      {3, 0, 11},
      {6, 0, 7},
      {7, 0, 6},
      {2, 1, 9},
      {3, 1, 10},
      {6, 1, 8},
      {7, 1, 7},
      {2, 4, 1},
      {3, 4, 2},
      {6, 4, 10},
      {7, 4, 11},
      {2, 5, 0},
      {3, 5, 1},
      {6, 5, 9},
      {7, 5, 10}}},

    {4, /* (  0 ,  1 , -1 ) */
     {{2, 1, 11}, {6, 5, 11}, {2, 5, 2}, {6, 1, 6}}},

    {16, /* (  0 ,  0 ,  1 ) */
     {{1, 0, 12},
      {3, 0, 11},
      {5, 0, 5},
      {7, 0, 2},
      {1, 2, 9},
      {3, 2, 12},
      {5, 2, 8},
      {7, 2, 5},
      {1, 4, 3},
      {3, 4, 6},
      {5, 4, 12},
      {7, 4, 11},
      {1, 6, 0},
      {3, 6, 3},
      {5, 6, 9},
      {7, 6, 12}}}};

/**
 * @brief Get the size of the cell subtree.
 *
 * @param c The #cell.
 */
int cell_getsize(struct cell *c) {
  /* Number of cells in this subtree. */
  int count = 1;

  /* Sum up the progeny if split. */
  if (c->split)
    for (int k = 0; k < 8; k++)
      if (c->progeny[k] != NULL) count += cell_getsize(c->progeny[k]);

  /* Return the final count. */
  return count;
}

/**
 * @brief Link the cells recursively to the given #part array.
 *
 * @param c The #cell.
 * @param parts The #part array.
 *
 * @return The number of particles linked.
 */
int cell_link_parts(struct cell *c, struct part *parts) {
#ifdef SWIFT_DEBUG_CHECKS
  if (c->nodeID == engine_rank)
    error("Linking foreign particles in a local cell!");

  if (c->hydro.parts != NULL)
    error("Linking parts into a cell that was already linked");
#endif

  c->hydro.parts = parts;

  /* Fill the progeny recursively, depth-first. */
  if (c->split) {
    int offset = 0;
    for (int k = 0; k < 8; k++) {
      if (c->progeny[k] != NULL)
        offset += cell_link_parts(c->progeny[k], &parts[offset]);
    }
  }

  /* Return the total number of linked particles. */
  return c->hydro.count;
}

/**
 * @brief Link the cells recursively to the given #gpart array.
 *
 * @param c The #cell.
 * @param gparts The #gpart array.
 *
 * @return The number of particles linked.
 */
int cell_link_gparts(struct cell *c, struct gpart *gparts) {
#ifdef SWIFT_DEBUG_CHECKS
  if (c->nodeID == engine_rank)
    error("Linking foreign particles in a local cell!");

  if (c->grav.parts != NULL)
    error("Linking gparts into a cell that was already linked");
#endif

  c->grav.parts = gparts;
  c->grav.parts_rebuild = gparts;

  /* Fill the progeny recursively, depth-first. */
  if (c->split) {
    int offset = 0;
    for (int k = 0; k < 8; k++) {
      if (c->progeny[k] != NULL)
        offset += cell_link_gparts(c->progeny[k], &gparts[offset]);
    }
  }

  /* Return the total number of linked particles. */
  return c->grav.count;
}

/**
 * @brief Link the cells recursively to the given #spart array.
 *
 * @param c The #cell.
 * @param sparts The #spart array.
 *
 * @return The number of particles linked.
 */
int cell_link_sparts(struct cell *c, struct spart *sparts) {
#ifdef SWIFT_DEBUG_CHECKS
  if (c->nodeID == engine_rank)
    error("Linking foreign particles in a local cell!");

  if (c->stars.parts != NULL)
    error("Linking sparts into a cell that was already linked");
#endif

  c->stars.parts = sparts;
  c->stars.parts_rebuild = sparts;

  /* Fill the progeny recursively, depth-first. */
  if (c->split) {
    int offset = 0;
    for (int k = 0; k < 8; k++) {
      if (c->progeny[k] != NULL)
        offset += cell_link_sparts(c->progeny[k], &sparts[offset]);
    }
  }

  /* Return the total number of linked particles. */
  return c->stars.count;
}

/**
 * @brief Link the cells recursively to the given #bpart array.
 *
 * @param c The #cell.
 * @param bparts The #bpart array.
 *
 * @return The number of particles linked.
 */
int cell_link_bparts(struct cell *c, struct bpart *bparts) {

#ifdef SWIFT_DEBUG_CHECKS
  if (c->nodeID == engine_rank)
    error("Linking foreign particles in a local cell!");

  if (c->black_holes.parts != NULL)
    error("Linking bparts into a cell that was already linked");
#endif

  c->black_holes.parts = bparts;

  /* Fill the progeny recursively, depth-first. */
  if (c->split) {
    int offset = 0;
    for (int k = 0; k < 8; k++) {
      if (c->progeny[k] != NULL)
        offset += cell_link_bparts(c->progeny[k], &bparts[offset]);
    }
  }

  /* Return the total number of linked particles. */
  return c->black_holes.count;
}

/**
 * @brief Recurse down foreign cells until reaching one with hydro
 * tasks; then trigger the linking of the #part array from that
 * level.
 *
 * @param c The #cell.
 * @param parts The #part array.
 *
 * @return The number of particles linked.
 */
int cell_link_foreign_parts(struct cell *c, struct part *parts) {
#ifdef WITH_MPI

#ifdef SWIFT_DEBUG_CHECKS
  if (c->nodeID == engine_rank)
    error("Linking foreign particles in a local cell!");
#endif

  /* Do we have a hydro task at this level? */
  if (cell_get_recv(c, task_subtype_xv) != NULL) {

    /* Recursively attach the parts */
    const int counts = cell_link_parts(c, parts);
#ifdef SWIFT_DEBUG_CHECKS
    if (counts != c->hydro.count)
      error("Something is wrong with the foreign counts");
#endif
    return counts;
  }

  /* Go deeper to find the level where the tasks are */
  if (c->split) {
    int count = 0;
    for (int k = 0; k < 8; k++) {
      if (c->progeny[k] != NULL) {
        count += cell_link_foreign_parts(c->progeny[k], &parts[count]);
      }
    }
    return count;
  } else {
    return 0;
  }

#else
  error("Calling linking of foregin particles in non-MPI mode.");
#endif
}

/**
 * @brief Recurse down foreign cells until reaching one with gravity
 * tasks; then trigger the linking of the #gpart array from that
 * level.
 *
 * @param c The #cell.
 * @param gparts The #gpart array.
 *
 * @return The number of particles linked.
 */
int cell_link_foreign_gparts(struct cell *c, struct gpart *gparts) {
#ifdef WITH_MPI

#ifdef SWIFT_DEBUG_CHECKS
  if (c->nodeID == engine_rank)
    error("Linking foreign particles in a local cell!");
#endif

  /* Do we have a gravity task at this level? */
  if (cell_get_recv(c, task_subtype_gpart) != NULL) {

    /* Recursively attach the gparts */
    const int counts = cell_link_gparts(c, gparts);
#ifdef SWIFT_DEBUG_CHECKS
    if (counts != c->grav.count)
      error("Something is wrong with the foreign counts");
#endif
    return counts;
  }

  /* Go deeper to find the level where the tasks are */
  if (c->split) {
    int count = 0;
    for (int k = 0; k < 8; k++) {
      if (c->progeny[k] != NULL) {
        count += cell_link_foreign_gparts(c->progeny[k], &gparts[count]);
      }
    }
    return count;
  } else {
    return 0;
  }

#else
  error("Calling linking of foregin particles in non-MPI mode.");
#endif
}

/**
 * @brief Recursively nullify all the particle pointers in a cell hierarchy.
 *
 * Should only be used on foreign cells!
 *
 * This will make any task or action running on these cells likely crash.
 * Recreating the foreign links will be necessary.
 *
 * @param c The #cell to act on.
 */
void cell_unlink_foreign_particles(struct cell *c) {

#ifdef SWIFT_DEBUG_CHECKS
  if (c->nodeID == engine_rank)
    error("Unlinking foreign particles in a local cell!");
#endif

  c->grav.parts = NULL;
  c->hydro.parts = NULL;
  c->stars.parts = NULL;
  c->black_holes.parts = NULL;

  if (c->split) {
    for (int k = 0; k < 8; k++) {
      if (c->progeny[k] != NULL) {
        cell_unlink_foreign_particles(c->progeny[k]);
      }
    }
  }
}

/**
 * @brief Recursively count the number of #part in foreign cells that
 * are in cells with hydro-related tasks.
 *
 * @param c The #cell.
 *
 * @return The number of particles linked.
 */
int cell_count_parts_for_tasks(const struct cell *c) {
#ifdef WITH_MPI

#ifdef SWIFT_DEBUG_CHECKS
  if (c->nodeID == engine_rank)
    error("Counting foreign particles in a local cell!");
#endif

  /* Do we have a hydro task at this level? */
  if (cell_get_recv(c, task_subtype_xv) != NULL) {
    return c->hydro.count;
  }

  if (c->split) {
    int count = 0;
    for (int k = 0; k < 8; ++k) {
      if (c->progeny[k] != NULL) {
        count += cell_count_parts_for_tasks(c->progeny[k]);
      }
    }
    return count;
  } else {
    return 0;
  }

#else
  error("Calling linking of foregin particles in non-MPI mode.");
#endif
}

/**
 * @brief Recursively count the number of #gpart in foreign cells that
 * are in cells with gravity-related tasks.
 *
 * @param c The #cell.
 *
 * @return The number of particles linked.
 */
int cell_count_gparts_for_tasks(const struct cell *c) {
#ifdef WITH_MPI

#ifdef SWIFT_DEBUG_CHECKS
  if (c->nodeID == engine_rank)
    error("Counting foreign particles in a local cell!");
#endif

  /* Do we have a gravity task at this level? */
  if (cell_get_recv(c, task_subtype_gpart) != NULL) {
    return c->grav.count;
  }

  if (c->split) {
    int count = 0;
    for (int k = 0; k < 8; ++k) {
      if (c->progeny[k] != NULL) {
        count += cell_count_gparts_for_tasks(c->progeny[k]);
      }
    }
    return count;
  } else {
    return 0;
  }

#else
  error("Calling linking of foregin particles in non-MPI mode.");
#endif
}

/**
 * @brief Pack the data of the given cell and all it's sub-cells.
 *
 * @param c The #cell.
 * @param pc Pointer to an array of packed cells in which the
 *      cells will be packed.
 * @param with_gravity Are we running with gravity and hence need
 *      to exchange multipoles?
 *
 * @return The number of packed cells.
 */
int cell_pack(struct cell *restrict c, struct pcell *restrict pc,
              const int with_gravity) {
#ifdef WITH_MPI

  /* Start by packing the data of the current cell. */
  pc->hydro.h_max = c->hydro.h_max;
  pc->stars.h_max = c->stars.h_max;
  pc->black_holes.h_max = c->black_holes.h_max;
  pc->hydro.ti_end_min = c->hydro.ti_end_min;
  pc->hydro.ti_end_max = c->hydro.ti_end_max;
  pc->grav.ti_end_min = c->grav.ti_end_min;
  pc->grav.ti_end_max = c->grav.ti_end_max;
  pc->stars.ti_end_min = c->stars.ti_end_min;
  pc->stars.ti_end_max = c->stars.ti_end_max;
  pc->black_holes.ti_end_min = c->black_holes.ti_end_min;
  pc->black_holes.ti_end_max = c->black_holes.ti_end_max;
  pc->hydro.ti_old_part = c->hydro.ti_old_part;
  pc->grav.ti_old_part = c->grav.ti_old_part;
  pc->grav.ti_old_multipole = c->grav.ti_old_multipole;
  pc->stars.ti_old_part = c->stars.ti_old_part;
  pc->hydro.count = c->hydro.count;
  pc->grav.count = c->grav.count;
  pc->stars.count = c->stars.count;
  pc->black_holes.count = c->black_holes.count;
  pc->maxdepth = c->maxdepth;

  /* Copy the Multipole related information */
  if (with_gravity) {
    const struct gravity_tensors *mp = c->grav.multipole;

    pc->grav.m_pole = mp->m_pole;
    pc->grav.CoM[0] = mp->CoM[0];
    pc->grav.CoM[1] = mp->CoM[1];
    pc->grav.CoM[2] = mp->CoM[2];
    pc->grav.CoM_rebuild[0] = mp->CoM_rebuild[0];
    pc->grav.CoM_rebuild[1] = mp->CoM_rebuild[1];
    pc->grav.CoM_rebuild[2] = mp->CoM_rebuild[2];
    pc->grav.r_max = mp->r_max;
    pc->grav.r_max_rebuild = mp->r_max_rebuild;
  }

#ifdef SWIFT_DEBUG_CHECKS
  pc->cellID = c->cellID;
#endif

  /* Fill in the progeny, depth-first recursion. */
  int count = 1;
  for (int k = 0; k < 8; k++)
    if (c->progeny[k] != NULL) {
      pc->progeny[k] = count;
      count += cell_pack(c->progeny[k], &pc[count], with_gravity);
    } else {
      pc->progeny[k] = -1;
    }

  /* Return the number of packed cells used. */
  c->mpi.pcell_size = count;
  return count;

#else
  error("SWIFT was not compiled with MPI support.");
  return 0;
#endif
}

/**
 * @brief Pack the tag of the given cell and all it's sub-cells.
 *
 * @param c The #cell.
 * @param tags Pointer to an array of packed tags.
 *
 * @return The number of packed tags.
 */
int cell_pack_tags(const struct cell *c, int *tags) {
#ifdef WITH_MPI

  /* Start by packing the data of the current cell. */
  tags[0] = c->mpi.tag;

  /* Fill in the progeny, depth-first recursion. */
  int count = 1;
  for (int k = 0; k < 8; k++)
    if (c->progeny[k] != NULL)
      count += cell_pack_tags(c->progeny[k], &tags[count]);

#ifdef SWIFT_DEBUG_CHECKS
  if (c->mpi.pcell_size != count) error("Inconsistent tag and pcell count!");
#endif  // SWIFT_DEBUG_CHECKS

  /* Return the number of packed tags used. */
  return count;

#else
  error("SWIFT was not compiled with MPI support.");
  return 0;
#endif
}

void cell_pack_part_swallow(const struct cell *c,
                            struct black_holes_part_data *data) {

  const size_t count = c->hydro.count;
  const struct part *parts = c->hydro.parts;

  for (size_t i = 0; i < count; ++i) {
    data[i] = parts[i].black_holes_data;
  }
}

void cell_unpack_part_swallow(struct cell *c,
                              const struct black_holes_part_data *data) {

  const size_t count = c->hydro.count;
  struct part *parts = c->hydro.parts;

  for (size_t i = 0; i < count; ++i) {
    parts[i].black_holes_data = data[i];
  }
}

void cell_pack_bpart_swallow(const struct cell *c,
                             struct black_holes_bpart_data *data) {

  const size_t count = c->black_holes.count;
  const struct bpart *bparts = c->black_holes.parts;

  for (size_t i = 0; i < count; ++i) {
    data[i] = bparts[i].merger_data;
  }
}

void cell_unpack_bpart_swallow(struct cell *c,
                               const struct black_holes_bpart_data *data) {

  const size_t count = c->black_holes.count;
  struct bpart *bparts = c->black_holes.parts;

  for (size_t i = 0; i < count; ++i) {
    bparts[i].merger_data = data[i];
  }
}

/**
 * @brief Unpack the data of a given cell and its sub-cells.
 *
 * @param pc An array of packed #pcell.
 * @param c The #cell in which to unpack the #pcell.
 * @param s The #space in which the cells are created.
 * @param with_gravity Are we running with gravity and hence need
 *      to exchange multipoles?
 *
 * @return The number of cells created.
 */
int cell_unpack(struct pcell *restrict pc, struct cell *restrict c,
                struct space *restrict s, const int with_gravity) {
#ifdef WITH_MPI

  /* Unpack the current pcell. */
  c->hydro.h_max = pc->hydro.h_max;
  c->stars.h_max = pc->stars.h_max;
  c->black_holes.h_max = pc->black_holes.h_max;
  c->hydro.ti_end_min = pc->hydro.ti_end_min;
  c->hydro.ti_end_max = pc->hydro.ti_end_max;
  c->grav.ti_end_min = pc->grav.ti_end_min;
  c->grav.ti_end_max = pc->grav.ti_end_max;
  c->stars.ti_end_min = pc->stars.ti_end_min;
  c->stars.ti_end_max = pc->stars.ti_end_max;
  c->black_holes.ti_end_min = pc->black_holes.ti_end_min;
  c->black_holes.ti_end_max = pc->black_holes.ti_end_max;
  c->hydro.ti_old_part = pc->hydro.ti_old_part;
  c->grav.ti_old_part = pc->grav.ti_old_part;
  c->grav.ti_old_multipole = pc->grav.ti_old_multipole;
  c->stars.ti_old_part = pc->stars.ti_old_part;
  c->black_holes.ti_old_part = pc->black_holes.ti_old_part;
  c->hydro.count = pc->hydro.count;
  c->grav.count = pc->grav.count;
  c->stars.count = pc->stars.count;
  c->black_holes.count = pc->black_holes.count;
  c->maxdepth = pc->maxdepth;

#ifdef SWIFT_DEBUG_CHECKS
  c->cellID = pc->cellID;
#endif

  /* Copy the Multipole related information */
  if (with_gravity) {
    struct gravity_tensors *mp = c->grav.multipole;

    mp->m_pole = pc->grav.m_pole;
    mp->CoM[0] = pc->grav.CoM[0];
    mp->CoM[1] = pc->grav.CoM[1];
    mp->CoM[2] = pc->grav.CoM[2];
    mp->CoM_rebuild[0] = pc->grav.CoM_rebuild[0];
    mp->CoM_rebuild[1] = pc->grav.CoM_rebuild[1];
    mp->CoM_rebuild[2] = pc->grav.CoM_rebuild[2];
    mp->r_max = pc->grav.r_max;
    mp->r_max_rebuild = pc->grav.r_max_rebuild;
  }

  /* Number of new cells created. */
  int count = 1;

  /* Fill the progeny recursively, depth-first. */
  c->split = 0;
  for (int k = 0; k < 8; k++)
    if (pc->progeny[k] >= 0) {
      struct cell *temp;
      space_getcells(s, 1, &temp);
      temp->hydro.count = 0;
      temp->grav.count = 0;
      temp->stars.count = 0;
      temp->loc[0] = c->loc[0];
      temp->loc[1] = c->loc[1];
      temp->loc[2] = c->loc[2];
      temp->width[0] = c->width[0] / 2;
      temp->width[1] = c->width[1] / 2;
      temp->width[2] = c->width[2] / 2;
      temp->dmin = c->dmin / 2;
      if (k & 4) temp->loc[0] += temp->width[0];
      if (k & 2) temp->loc[1] += temp->width[1];
      if (k & 1) temp->loc[2] += temp->width[2];
      temp->depth = c->depth + 1;
      temp->split = 0;
      temp->hydro.dx_max_part = 0.f;
      temp->hydro.dx_max_sort = 0.f;
      temp->stars.dx_max_part = 0.f;
      temp->stars.dx_max_sort = 0.f;
      temp->black_holes.dx_max_part = 0.f;
      temp->nodeID = c->nodeID;
      temp->parent = c;
      c->progeny[k] = temp;
      c->split = 1;
      count += cell_unpack(&pc[pc->progeny[k]], temp, s, with_gravity);
    }

  /* Return the total number of unpacked cells. */
  c->mpi.pcell_size = count;
  return count;

#else
  error("SWIFT was not compiled with MPI support.");
  return 0;
#endif
}

/**
 * @brief Unpack the tags of a given cell and its sub-cells.
 *
 * @param tags An array of tags.
 * @param c The #cell in which to unpack the tags.
 *
 * @return The number of tags created.
 */
int cell_unpack_tags(const int *tags, struct cell *restrict c) {
#ifdef WITH_MPI

  /* Unpack the current pcell. */
  c->mpi.tag = tags[0];

  /* Number of new cells created. */
  int count = 1;

  /* Fill the progeny recursively, depth-first. */
  for (int k = 0; k < 8; k++)
    if (c->progeny[k] != NULL) {
      count += cell_unpack_tags(&tags[count], c->progeny[k]);
    }

#ifdef SWIFT_DEBUG_CHECKS
  if (c->mpi.pcell_size != count) error("Inconsistent tag and pcell count!");
#endif  // SWIFT_DEBUG_CHECKS

  /* Return the total number of unpacked tags. */
  return count;

#else
  error("SWIFT was not compiled with MPI support.");
  return 0;
#endif
}

/**
 * @brief Pack the time information of the given cell and all it's sub-cells.
 *
 * @param c The #cell.
 * @param pcells (output) The end-of-timestep information we pack into
 *
 * @return The number of packed cells.
 */
int cell_pack_end_step_hydro(struct cell *restrict c,
                             struct pcell_step_hydro *restrict pcells) {
#ifdef WITH_MPI

  /* Pack this cell's data. */
  pcells[0].ti_end_min = c->hydro.ti_end_min;
  pcells[0].ti_end_max = c->hydro.ti_end_max;
  pcells[0].dx_max_part = c->hydro.dx_max_part;

  /* Fill in the progeny, depth-first recursion. */
  int count = 1;
  for (int k = 0; k < 8; k++)
    if (c->progeny[k] != NULL) {
      count += cell_pack_end_step_hydro(c->progeny[k], &pcells[count]);
    }

  /* Return the number of packed values. */
  return count;

#else
  error("SWIFT was not compiled with MPI support.");
  return 0;
#endif
}

/**
 * @brief Unpack the time information of a given cell and its sub-cells.
 *
 * @param c The #cell
 * @param pcells The end-of-timestep information to unpack
 *
 * @return The number of cells created.
 */
int cell_unpack_end_step_hydro(struct cell *restrict c,
                               struct pcell_step_hydro *restrict pcells) {
#ifdef WITH_MPI

  /* Unpack this cell's data. */
  c->hydro.ti_end_min = pcells[0].ti_end_min;
  c->hydro.ti_end_max = pcells[0].ti_end_max;
  c->hydro.dx_max_part = pcells[0].dx_max_part;

  /* Fill in the progeny, depth-first recursion. */
  int count = 1;
  for (int k = 0; k < 8; k++)
    if (c->progeny[k] != NULL) {
      count += cell_unpack_end_step_hydro(c->progeny[k], &pcells[count]);
    }

  /* Return the number of packed values. */
  return count;

#else
  error("SWIFT was not compiled with MPI support.");
  return 0;
#endif
}

/**
 * @brief Pack the time information of the given cell and all it's sub-cells.
 *
 * @param c The #cell.
 * @param pcells (output) The end-of-timestep information we pack into
 *
 * @return The number of packed cells.
 */
int cell_pack_end_step_grav(struct cell *restrict c,
                            struct pcell_step_grav *restrict pcells) {
#ifdef WITH_MPI

  /* Pack this cell's data. */
  pcells[0].ti_end_min = c->grav.ti_end_min;
  pcells[0].ti_end_max = c->grav.ti_end_max;

  /* Fill in the progeny, depth-first recursion. */
  int count = 1;
  for (int k = 0; k < 8; k++)
    if (c->progeny[k] != NULL) {
      count += cell_pack_end_step_grav(c->progeny[k], &pcells[count]);
    }

  /* Return the number of packed values. */
  return count;

#else
  error("SWIFT was not compiled with MPI support.");
  return 0;
#endif
}

/**
 * @brief Unpack the time information of a given cell and its sub-cells.
 *
 * @param c The #cell
 * @param pcells The end-of-timestep information to unpack
 *
 * @return The number of cells created.
 */
int cell_unpack_end_step_grav(struct cell *restrict c,
                              struct pcell_step_grav *restrict pcells) {
#ifdef WITH_MPI

  /* Unpack this cell's data. */
  c->grav.ti_end_min = pcells[0].ti_end_min;
  c->grav.ti_end_max = pcells[0].ti_end_max;

  /* Fill in the progeny, depth-first recursion. */
  int count = 1;
  for (int k = 0; k < 8; k++)
    if (c->progeny[k] != NULL) {
      count += cell_unpack_end_step_grav(c->progeny[k], &pcells[count]);
    }

  /* Return the number of packed values. */
  return count;

#else
  error("SWIFT was not compiled with MPI support.");
  return 0;
#endif
}

/**
 * @brief Pack the time information of the given cell and all it's sub-cells.
 *
 * @param c The #cell.
 * @param pcells (output) The end-of-timestep information we pack into
 *
 * @return The number of packed cells.
 */
int cell_pack_end_step_stars(struct cell *restrict c,
                             struct pcell_step_stars *restrict pcells) {
#ifdef WITH_MPI

  /* Pack this cell's data. */
  pcells[0].ti_end_min = c->stars.ti_end_min;
  pcells[0].ti_end_max = c->stars.ti_end_max;
  pcells[0].dx_max_part = c->stars.dx_max_part;

  /* Fill in the progeny, depth-first recursion. */
  int count = 1;
  for (int k = 0; k < 8; k++)
    if (c->progeny[k] != NULL) {
      count += cell_pack_end_step_stars(c->progeny[k], &pcells[count]);
    }

  /* Return the number of packed values. */
  return count;

#else
  error("SWIFT was not compiled with MPI support.");
  return 0;
#endif
}

/**
 * @brief Unpack the time information of a given cell and its sub-cells.
 *
 * @param c The #cell
 * @param pcells The end-of-timestep information to unpack
 *
 * @return The number of cells created.
 */
int cell_unpack_end_step_stars(struct cell *restrict c,
                               struct pcell_step_stars *restrict pcells) {
#ifdef WITH_MPI

  /* Unpack this cell's data. */
  c->stars.ti_end_min = pcells[0].ti_end_min;
  c->stars.ti_end_max = pcells[0].ti_end_max;
  c->stars.dx_max_part = pcells[0].dx_max_part;

  /* Fill in the progeny, depth-first recursion. */
  int count = 1;
  for (int k = 0; k < 8; k++)
    if (c->progeny[k] != NULL) {
      count += cell_unpack_end_step_stars(c->progeny[k], &pcells[count]);
    }

  /* Return the number of packed values. */
  return count;

#else
  error("SWIFT was not compiled with MPI support.");
  return 0;
#endif
}

/**
 * @brief Pack the time information of the given cell and all it's sub-cells.
 *
 * @param c The #cell.
 * @param pcells (output) The end-of-timestep information we pack into
 *
 * @return The number of packed cells.
 */
int cell_pack_end_step_black_holes(
    struct cell *restrict c, struct pcell_step_black_holes *restrict pcells) {

#ifdef WITH_MPI

  /* Pack this cell's data. */
  pcells[0].ti_end_min = c->black_holes.ti_end_min;
  pcells[0].ti_end_max = c->black_holes.ti_end_max;
  pcells[0].dx_max_part = c->black_holes.dx_max_part;

  /* Fill in the progeny, depth-first recursion. */
  int count = 1;
  for (int k = 0; k < 8; k++)
    if (c->progeny[k] != NULL) {
      count += cell_pack_end_step_black_holes(c->progeny[k], &pcells[count]);
    }

  /* Return the number of packed values. */
  return count;

#else
  error("SWIFT was not compiled with MPI support.");
  return 0;
#endif
}

/**
 * @brief Unpack the time information of a given cell and its sub-cells.
 *
 * @param c The #cell
 * @param pcells The end-of-timestep information to unpack
 *
 * @return The number of cells created.
 */
int cell_unpack_end_step_black_holes(
    struct cell *restrict c, struct pcell_step_black_holes *restrict pcells) {

#ifdef WITH_MPI

  /* Unpack this cell's data. */
  c->black_holes.ti_end_min = pcells[0].ti_end_min;
  c->black_holes.ti_end_max = pcells[0].ti_end_max;
  c->black_holes.dx_max_part = pcells[0].dx_max_part;

  /* Fill in the progeny, depth-first recursion. */
  int count = 1;
  for (int k = 0; k < 8; k++)
    if (c->progeny[k] != NULL) {
      count += cell_unpack_end_step_black_holes(c->progeny[k], &pcells[count]);
    }

  /* Return the number of packed values. */
  return count;

#else
  error("SWIFT was not compiled with MPI support.");
  return 0;
#endif
}

/**
 * @brief Pack the multipole information of the given cell and all it's
 * sub-cells.
 *
 * @param c The #cell.
 * @param pcells (output) The multipole information we pack into
 *
 * @return The number of packed cells.
 */
int cell_pack_multipoles(struct cell *restrict c,
                         struct gravity_tensors *restrict pcells) {
#ifdef WITH_MPI

  /* Pack this cell's data. */
  pcells[0] = *c->grav.multipole;

  /* Fill in the progeny, depth-first recursion. */
  int count = 1;
  for (int k = 0; k < 8; k++)
    if (c->progeny[k] != NULL) {
      count += cell_pack_multipoles(c->progeny[k], &pcells[count]);
    }

  /* Return the number of packed values. */
  return count;

#else
  error("SWIFT was not compiled with MPI support.");
  return 0;
#endif
}

/**
 * @brief Unpack the multipole information of a given cell and its sub-cells.
 *
 * @param c The #cell
 * @param pcells The multipole information to unpack
 *
 * @return The number of cells created.
 */
int cell_unpack_multipoles(struct cell *restrict c,
                           struct gravity_tensors *restrict pcells) {
#ifdef WITH_MPI

  /* Unpack this cell's data. */
  *c->grav.multipole = pcells[0];

  /* Fill in the progeny, depth-first recursion. */
  int count = 1;
  for (int k = 0; k < 8; k++)
    if (c->progeny[k] != NULL) {
      count += cell_unpack_multipoles(c->progeny[k], &pcells[count]);
    }

  /* Return the number of packed values. */
  return count;

#else
  error("SWIFT was not compiled with MPI support.");
  return 0;
#endif
}

/**
 * @brief Pack the counts for star formation of the given cell and all it's
 * sub-cells.
 *
 * @param c The #cell.
 * @param pcells (output) The multipole information we pack into
 *
 * @return The number of packed cells.
 */
int cell_pack_sf_counts(struct cell *restrict c,
                        struct pcell_sf *restrict pcells) {

#ifdef WITH_MPI

  /* Pack this cell's data. */
  pcells[0].stars.delta_from_rebuild = c->stars.parts - c->stars.parts_rebuild;
  pcells[0].stars.count = c->stars.count;
  pcells[0].stars.dx_max_part = c->stars.dx_max_part;

  /* Pack this cell's data. */
  pcells[0].grav.delta_from_rebuild = c->grav.parts - c->grav.parts_rebuild;
  pcells[0].grav.count = c->grav.count;

#ifdef SWIFT_DEBUG_CHECKS
  /* Stars */
  if (c->stars.parts_rebuild == NULL)
    error("Star particles array at rebuild is NULL! c->depth=%d", c->depth);

  if (pcells[0].stars.delta_from_rebuild < 0)
    error("Stars part pointer moved in the wrong direction!");

  if (pcells[0].stars.delta_from_rebuild > 0 && c->depth == 0)
    error("Shifting the top-level pointer is not allowed!");

  /* Grav */
  if (c->grav.parts_rebuild == NULL)
    error("Grav. particles array at rebuild is NULL! c->depth=%d", c->depth);

  if (pcells[0].grav.delta_from_rebuild < 0)
    error("Grav part pointer moved in the wrong direction!");

  if (pcells[0].grav.delta_from_rebuild > 0 && c->depth == 0)
    error("Shifting the top-level pointer is not allowed!");
#endif

  /* Fill in the progeny, depth-first recursion. */
  int count = 1;
  for (int k = 0; k < 8; k++)
    if (c->progeny[k] != NULL) {
      count += cell_pack_sf_counts(c->progeny[k], &pcells[count]);
    }

  /* Return the number of packed values. */
  return count;

#else
  error("SWIFT was not compiled with MPI support.");
  return 0;
#endif
}

/**
 * @brief Unpack the counts for star formation of a given cell and its
 * sub-cells.
 *
 * @param c The #cell
 * @param pcells The multipole information to unpack
 *
 * @return The number of cells created.
 */
int cell_unpack_sf_counts(struct cell *restrict c,
                          struct pcell_sf *restrict pcells) {

#ifdef WITH_MPI

#ifdef SWIFT_DEBUG_CHECKS
  if (c->stars.parts_rebuild == NULL)
    error("Star particles array at rebuild is NULL!");
  if (c->grav.parts_rebuild == NULL)
    error("Grav particles array at rebuild is NULL!");
#endif

  /* Unpack this cell's data. */
  c->stars.count = pcells[0].stars.count;
  c->stars.parts = c->stars.parts_rebuild + pcells[0].stars.delta_from_rebuild;
  c->stars.dx_max_part = pcells[0].stars.dx_max_part;

  c->grav.count = pcells[0].grav.count;
  c->grav.parts = c->grav.parts_rebuild + pcells[0].grav.delta_from_rebuild;

  /* Fill in the progeny, depth-first recursion. */
  int count = 1;
  for (int k = 0; k < 8; k++)
    if (c->progeny[k] != NULL) {
      count += cell_unpack_sf_counts(c->progeny[k], &pcells[count]);
    }

  /* Return the number of packed values. */
  return count;

#else
  error("SWIFT was not compiled with MPI support.");
  return 0;
#endif
}

/**
 * @brief Lock a cell for access to its array of #part and hold its parents.
 *
 * @param c The #cell.
 * @return 0 on success, 1 on failure
 */
int cell_locktree(struct cell *c) {
  TIMER_TIC;

  /* First of all, try to lock this cell. */
  if (c->hydro.hold || lock_trylock(&c->hydro.lock) != 0) {
    TIMER_TOC(timer_locktree);
    return 1;
  }

  /* Did somebody hold this cell in the meantime? */
  if (c->hydro.hold) {
    /* Unlock this cell. */
    if (lock_unlock(&c->hydro.lock) != 0) error("Failed to unlock cell.");

    /* Admit defeat. */
    TIMER_TOC(timer_locktree);
    return 1;
  }

  /* Climb up the tree and lock/hold/unlock. */
  struct cell *finger;
  for (finger = c->parent; finger != NULL; finger = finger->parent) {
    /* Lock this cell. */
    if (lock_trylock(&finger->hydro.lock) != 0) break;

    /* Increment the hold. */
    atomic_inc(&finger->hydro.hold);

    /* Unlock the cell. */
    if (lock_unlock(&finger->hydro.lock) != 0) error("Failed to unlock cell.");
  }

  /* If we reached the top of the tree, we're done. */
  if (finger == NULL) {
    TIMER_TOC(timer_locktree);
    return 0;
  }

  /* Otherwise, we hit a snag. */
  else {
    /* Undo the holds up to finger. */
    for (struct cell *finger2 = c->parent; finger2 != finger;
         finger2 = finger2->parent)
      atomic_dec(&finger2->hydro.hold);

    /* Unlock this cell. */
    if (lock_unlock(&c->hydro.lock) != 0) error("Failed to unlock cell.");

    /* Admit defeat. */
    TIMER_TOC(timer_locktree);
    return 1;
  }
}

/**
 * @brief Lock a cell for access to its array of #gpart and hold its parents.
 *
 * @param c The #cell.
 * @return 0 on success, 1 on failure
 */
int cell_glocktree(struct cell *c) {
  TIMER_TIC;

  /* First of all, try to lock this cell. */
  if (c->grav.phold || lock_trylock(&c->grav.plock) != 0) {
    TIMER_TOC(timer_locktree);
    return 1;
  }

  /* Did somebody hold this cell in the meantime? */
  if (c->grav.phold) {
    /* Unlock this cell. */
    if (lock_unlock(&c->grav.plock) != 0) error("Failed to unlock cell.");

    /* Admit defeat. */
    TIMER_TOC(timer_locktree);
    return 1;
  }

  /* Climb up the tree and lock/hold/unlock. */
  struct cell *finger;
  for (finger = c->parent; finger != NULL; finger = finger->parent) {
    /* Lock this cell. */
    if (lock_trylock(&finger->grav.plock) != 0) break;

    /* Increment the hold. */
    atomic_inc(&finger->grav.phold);

    /* Unlock the cell. */
    if (lock_unlock(&finger->grav.plock) != 0) error("Failed to unlock cell.");
  }

  /* If we reached the top of the tree, we're done. */
  if (finger == NULL) {
    TIMER_TOC(timer_locktree);
    return 0;
  }

  /* Otherwise, we hit a snag. */
  else {
    /* Undo the holds up to finger. */
    for (struct cell *finger2 = c->parent; finger2 != finger;
         finger2 = finger2->parent)
      atomic_dec(&finger2->grav.phold);

    /* Unlock this cell. */
    if (lock_unlock(&c->grav.plock) != 0) error("Failed to unlock cell.");

    /* Admit defeat. */
    TIMER_TOC(timer_locktree);
    return 1;
  }
}

/**
 * @brief Lock a cell for access to its #multipole and hold its parents.
 *
 * @param c The #cell.
 * @return 0 on success, 1 on failure
 */
int cell_mlocktree(struct cell *c) {
  TIMER_TIC;

  /* First of all, try to lock this cell. */
  if (c->grav.mhold || lock_trylock(&c->grav.mlock) != 0) {
    TIMER_TOC(timer_locktree);
    return 1;
  }

  /* Did somebody hold this cell in the meantime? */
  if (c->grav.mhold) {
    /* Unlock this cell. */
    if (lock_unlock(&c->grav.mlock) != 0) error("Failed to unlock cell.");

    /* Admit defeat. */
    TIMER_TOC(timer_locktree);
    return 1;
  }

  /* Climb up the tree and lock/hold/unlock. */
  struct cell *finger;
  for (finger = c->parent; finger != NULL; finger = finger->parent) {
    /* Lock this cell. */
    if (lock_trylock(&finger->grav.mlock) != 0) break;

    /* Increment the hold. */
    atomic_inc(&finger->grav.mhold);

    /* Unlock the cell. */
    if (lock_unlock(&finger->grav.mlock) != 0) error("Failed to unlock cell.");
  }

  /* If we reached the top of the tree, we're done. */
  if (finger == NULL) {
    TIMER_TOC(timer_locktree);
    return 0;
  }

  /* Otherwise, we hit a snag. */
  else {
    /* Undo the holds up to finger. */
    for (struct cell *finger2 = c->parent; finger2 != finger;
         finger2 = finger2->parent)
      atomic_dec(&finger2->grav.mhold);

    /* Unlock this cell. */
    if (lock_unlock(&c->grav.mlock) != 0) error("Failed to unlock cell.");

    /* Admit defeat. */
    TIMER_TOC(timer_locktree);
    return 1;
  }
}

/**
 * @brief Lock a cell for access to its array of #spart and hold its parents.
 *
 * @param c The #cell.
 * @return 0 on success, 1 on failure
 */
int cell_slocktree(struct cell *c) {
  TIMER_TIC;

  /* First of all, try to lock this cell. */
  if (c->stars.hold || lock_trylock(&c->stars.lock) != 0) {
    TIMER_TOC(timer_locktree);
    return 1;
  }

  /* Did somebody hold this cell in the meantime? */
  if (c->stars.hold) {
    /* Unlock this cell. */
    if (lock_unlock(&c->stars.lock) != 0) error("Failed to unlock cell.");

    /* Admit defeat. */
    TIMER_TOC(timer_locktree);
    return 1;
  }

  /* Climb up the tree and lock/hold/unlock. */
  struct cell *finger;
  for (finger = c->parent; finger != NULL; finger = finger->parent) {
    /* Lock this cell. */
    if (lock_trylock(&finger->stars.lock) != 0) break;

    /* Increment the hold. */
    atomic_inc(&finger->stars.hold);

    /* Unlock the cell. */
    if (lock_unlock(&finger->stars.lock) != 0) error("Failed to unlock cell.");
  }

  /* If we reached the top of the tree, we're done. */
  if (finger == NULL) {
    TIMER_TOC(timer_locktree);
    return 0;
  }

  /* Otherwise, we hit a snag. */
  else {
    /* Undo the holds up to finger. */
    for (struct cell *finger2 = c->parent; finger2 != finger;
         finger2 = finger2->parent)
      atomic_dec(&finger2->stars.hold);

    /* Unlock this cell. */
    if (lock_unlock(&c->stars.lock) != 0) error("Failed to unlock cell.");

    /* Admit defeat. */
    TIMER_TOC(timer_locktree);
    return 1;
  }
}

/**
 * @brief Lock a cell for access to its array of #bpart and hold its parents.
 *
 * @param c The #cell.
 * @return 0 on success, 1 on failure
 */
int cell_blocktree(struct cell *c) {
  TIMER_TIC;

  /* First of all, try to lock this cell. */
  if (c->black_holes.hold || lock_trylock(&c->black_holes.lock) != 0) {
    TIMER_TOC(timer_locktree);
    return 1;
  }

  /* Did somebody hold this cell in the meantime? */
  if (c->black_holes.hold) {
    /* Unlock this cell. */
    if (lock_unlock(&c->black_holes.lock) != 0) error("Failed to unlock cell.");

    /* Admit defeat. */
    TIMER_TOC(timer_locktree);
    return 1;
  }

  /* Climb up the tree and lock/hold/unlock. */
  struct cell *finger;
  for (finger = c->parent; finger != NULL; finger = finger->parent) {
    /* Lock this cell. */
    if (lock_trylock(&finger->black_holes.lock) != 0) break;

    /* Increment the hold. */
    atomic_inc(&finger->black_holes.hold);

    /* Unlock the cell. */
    if (lock_unlock(&finger->black_holes.lock) != 0)
      error("Failed to unlock cell.");
  }

  /* If we reached the top of the tree, we're done. */
  if (finger == NULL) {
    TIMER_TOC(timer_locktree);
    return 0;
  }

  /* Otherwise, we hit a snag. */
  else {
    /* Undo the holds up to finger. */
    for (struct cell *finger2 = c->parent; finger2 != finger;
         finger2 = finger2->parent)
      atomic_dec(&finger2->black_holes.hold);

    /* Unlock this cell. */
    if (lock_unlock(&c->black_holes.lock) != 0) error("Failed to unlock cell.");

    /* Admit defeat. */
    TIMER_TOC(timer_locktree);
    return 1;
  }
}

/**
 * @brief Unlock a cell's parents for access to #part array.
 *
 * @param c The #cell.
 */
void cell_unlocktree(struct cell *c) {
  TIMER_TIC;

  /* First of all, try to unlock this cell. */
  if (lock_unlock(&c->hydro.lock) != 0) error("Failed to unlock cell.");

  /* Climb up the tree and unhold the parents. */
  for (struct cell *finger = c->parent; finger != NULL; finger = finger->parent)
    atomic_dec(&finger->hydro.hold);

  TIMER_TOC(timer_locktree);
}

/**
 * @brief Unlock a cell's parents for access to #gpart array.
 *
 * @param c The #cell.
 */
void cell_gunlocktree(struct cell *c) {
  TIMER_TIC;

  /* First of all, try to unlock this cell. */
  if (lock_unlock(&c->grav.plock) != 0) error("Failed to unlock cell.");

  /* Climb up the tree and unhold the parents. */
  for (struct cell *finger = c->parent; finger != NULL; finger = finger->parent)
    atomic_dec(&finger->grav.phold);

  TIMER_TOC(timer_locktree);
}

/**
 * @brief Unlock a cell's parents for access to its #multipole.
 *
 * @param c The #cell.
 */
void cell_munlocktree(struct cell *c) {
  TIMER_TIC;

  /* First of all, try to unlock this cell. */
  if (lock_unlock(&c->grav.mlock) != 0) error("Failed to unlock cell.");

  /* Climb up the tree and unhold the parents. */
  for (struct cell *finger = c->parent; finger != NULL; finger = finger->parent)
    atomic_dec(&finger->grav.mhold);

  TIMER_TOC(timer_locktree);
}

/**
 * @brief Unlock a cell's parents for access to #spart array.
 *
 * @param c The #cell.
 */
void cell_sunlocktree(struct cell *c) {
  TIMER_TIC;

  /* First of all, try to unlock this cell. */
  if (lock_unlock(&c->stars.lock) != 0) error("Failed to unlock cell.");

  /* Climb up the tree and unhold the parents. */
  for (struct cell *finger = c->parent; finger != NULL; finger = finger->parent)
    atomic_dec(&finger->stars.hold);

  TIMER_TOC(timer_locktree);
}

/**
 * @brief Unlock a cell's parents for access to #bpart array.
 *
 * @param c The #cell.
 */
void cell_bunlocktree(struct cell *c) {
  TIMER_TIC;

  /* First of all, try to unlock this cell. */
  if (lock_unlock(&c->black_holes.lock) != 0) error("Failed to unlock cell.");

  /* Climb up the tree and unhold the parents. */
  for (struct cell *finger = c->parent; finger != NULL; finger = finger->parent)
    atomic_dec(&finger->black_holes.hold);

  TIMER_TOC(timer_locktree);
}

/**
 * @brief Sort the parts into eight bins along the given pivots.
 *
 * @param c The #cell array to be sorted.
 * @param parts_offset Offset of the cell parts array relative to the
 *        space's parts array, i.e. c->hydro.parts - s->parts.
 * @param sparts_offset Offset of the cell sparts array relative to the
 *        space's sparts array, i.e. c->stars.parts - s->stars.parts.
 * @param bparts_offset Offset of the cell bparts array relative to the
 *        space's bparts array, i.e. c->black_holes.parts -
 * s->black_holes.parts.
 * @param buff A buffer with at least max(c->hydro.count, c->grav.count)
 * entries, used for sorting indices.
 * @param sbuff A buffer with at least max(c->stars.count, c->grav.count)
 * entries, used for sorting indices for the sparts.
 * @param bbuff A buffer with at least max(c->black_holes.count, c->grav.count)
 * entries, used for sorting indices for the sparts.
 * @param gbuff A buffer with at least max(c->hydro.count, c->grav.count)
 * entries, used for sorting indices for the gparts.
 */
void cell_split(struct cell *c, ptrdiff_t parts_offset, ptrdiff_t sparts_offset,
                ptrdiff_t bparts_offset, struct cell_buff *buff,
                struct cell_buff *sbuff, struct cell_buff *bbuff,
                struct cell_buff *gbuff) {
  const int count = c->hydro.count, gcount = c->grav.count,
            scount = c->stars.count, bcount = c->black_holes.count;
  struct part *parts = c->hydro.parts;
  struct xpart *xparts = c->hydro.xparts;
  struct gpart *gparts = c->grav.parts;
  struct spart *sparts = c->stars.parts;
  struct bpart *bparts = c->black_holes.parts;
  const double pivot[3] = {c->loc[0] + c->width[0] / 2,
                           c->loc[1] + c->width[1] / 2,
                           c->loc[2] + c->width[2] / 2};
  int bucket_count[8] = {0, 0, 0, 0, 0, 0, 0, 0};
  int bucket_offset[9];

#ifdef SWIFT_DEBUG_CHECKS
  /* Check that the buffs are OK. */
  for (int k = 0; k < count; k++) {
    if (buff[k].x[0] != parts[k].x[0] || buff[k].x[1] != parts[k].x[1] ||
        buff[k].x[2] != parts[k].x[2])
      error("Inconsistent buff contents.");
  }
  for (int k = 0; k < gcount; k++) {
    if (gbuff[k].x[0] != gparts[k].x[0] || gbuff[k].x[1] != gparts[k].x[1] ||
        gbuff[k].x[2] != gparts[k].x[2])
      error("Inconsistent gbuff contents.");
  }
  for (int k = 0; k < scount; k++) {
    if (sbuff[k].x[0] != sparts[k].x[0] || sbuff[k].x[1] != sparts[k].x[1] ||
        sbuff[k].x[2] != sparts[k].x[2])
      error("Inconsistent sbuff contents.");
  }
  for (int k = 0; k < bcount; k++) {
    if (bbuff[k].x[0] != bparts[k].x[0] || bbuff[k].x[1] != bparts[k].x[1] ||
        bbuff[k].x[2] != bparts[k].x[2])
      error("Inconsistent bbuff contents.");
  }
#endif /* SWIFT_DEBUG_CHECKS */

  /* Fill the buffer with the indices. */
  for (int k = 0; k < count; k++) {
    const int bid = (buff[k].x[0] >= pivot[0]) * 4 +
                    (buff[k].x[1] >= pivot[1]) * 2 + (buff[k].x[2] >= pivot[2]);
    bucket_count[bid]++;
    buff[k].ind = bid;
  }

  /* Set the buffer offsets. */
  bucket_offset[0] = 0;
  for (int k = 1; k <= 8; k++) {
    bucket_offset[k] = bucket_offset[k - 1] + bucket_count[k - 1];
    bucket_count[k - 1] = 0;
  }

  /* Run through the buckets, and swap particles to their correct spot. */
  for (int bucket = 0; bucket < 8; bucket++) {
    for (int k = bucket_offset[bucket] + bucket_count[bucket];
         k < bucket_offset[bucket + 1]; k++) {
      int bid = buff[k].ind;
      if (bid != bucket) {
        struct part part = parts[k];
        struct xpart xpart = xparts[k];
        struct cell_buff temp_buff = buff[k];
        while (bid != bucket) {
          int j = bucket_offset[bid] + bucket_count[bid]++;
          while (buff[j].ind == bid) {
            j++;
            bucket_count[bid]++;
          }
          memswap(&parts[j], &part, sizeof(struct part));
          memswap(&xparts[j], &xpart, sizeof(struct xpart));
          memswap(&buff[j], &temp_buff, sizeof(struct cell_buff));
          if (parts[j].gpart)
            parts[j].gpart->id_or_neg_offset = -(j + parts_offset);
          bid = temp_buff.ind;
        }
        parts[k] = part;
        xparts[k] = xpart;
        buff[k] = temp_buff;
        if (parts[k].gpart)
          parts[k].gpart->id_or_neg_offset = -(k + parts_offset);
      }
      bucket_count[bid]++;
    }
  }

  /* Store the counts and offsets. */
  for (int k = 0; k < 8; k++) {
    c->progeny[k]->hydro.count = bucket_count[k];
    c->progeny[k]->hydro.count_total = c->progeny[k]->hydro.count;
    c->progeny[k]->hydro.parts = &c->hydro.parts[bucket_offset[k]];
    c->progeny[k]->hydro.xparts = &c->hydro.xparts[bucket_offset[k]];
  }

#ifdef SWIFT_DEBUG_CHECKS
  /* Check that the buffs are OK. */
  for (int k = 1; k < count; k++) {
    if (buff[k].ind < buff[k - 1].ind) error("Buff not sorted.");
    if (buff[k].x[0] != parts[k].x[0] || buff[k].x[1] != parts[k].x[1] ||
        buff[k].x[2] != parts[k].x[2])
      error("Inconsistent buff contents (k=%i).", k);
  }

  /* Verify that _all_ the parts have been assigned to a cell. */
  for (int k = 1; k < 8; k++)
    if (&c->progeny[k - 1]->hydro.parts[c->progeny[k - 1]->hydro.count] !=
        c->progeny[k]->hydro.parts)
      error("Particle sorting failed (internal consistency).");
  if (c->progeny[0]->hydro.parts != c->hydro.parts)
    error("Particle sorting failed (left edge).");
  if (&c->progeny[7]->hydro.parts[c->progeny[7]->hydro.count] !=
      &c->hydro.parts[count])
    error("Particle sorting failed (right edge).");

  /* Verify a few sub-cells. */
  for (int k = 0; k < c->progeny[0]->hydro.count; k++)
    if (c->progeny[0]->hydro.parts[k].x[0] >= pivot[0] ||
        c->progeny[0]->hydro.parts[k].x[1] >= pivot[1] ||
        c->progeny[0]->hydro.parts[k].x[2] >= pivot[2])
      error("Sorting failed (progeny=0).");
  for (int k = 0; k < c->progeny[1]->hydro.count; k++)
    if (c->progeny[1]->hydro.parts[k].x[0] >= pivot[0] ||
        c->progeny[1]->hydro.parts[k].x[1] >= pivot[1] ||
        c->progeny[1]->hydro.parts[k].x[2] < pivot[2])
      error("Sorting failed (progeny=1).");
  for (int k = 0; k < c->progeny[2]->hydro.count; k++)
    if (c->progeny[2]->hydro.parts[k].x[0] >= pivot[0] ||
        c->progeny[2]->hydro.parts[k].x[1] < pivot[1] ||
        c->progeny[2]->hydro.parts[k].x[2] >= pivot[2])
      error("Sorting failed (progeny=2).");
  for (int k = 0; k < c->progeny[3]->hydro.count; k++)
    if (c->progeny[3]->hydro.parts[k].x[0] >= pivot[0] ||
        c->progeny[3]->hydro.parts[k].x[1] < pivot[1] ||
        c->progeny[3]->hydro.parts[k].x[2] < pivot[2])
      error("Sorting failed (progeny=3).");
  for (int k = 0; k < c->progeny[4]->hydro.count; k++)
    if (c->progeny[4]->hydro.parts[k].x[0] < pivot[0] ||
        c->progeny[4]->hydro.parts[k].x[1] >= pivot[1] ||
        c->progeny[4]->hydro.parts[k].x[2] >= pivot[2])
      error("Sorting failed (progeny=4).");
  for (int k = 0; k < c->progeny[5]->hydro.count; k++)
    if (c->progeny[5]->hydro.parts[k].x[0] < pivot[0] ||
        c->progeny[5]->hydro.parts[k].x[1] >= pivot[1] ||
        c->progeny[5]->hydro.parts[k].x[2] < pivot[2])
      error("Sorting failed (progeny=5).");
  for (int k = 0; k < c->progeny[6]->hydro.count; k++)
    if (c->progeny[6]->hydro.parts[k].x[0] < pivot[0] ||
        c->progeny[6]->hydro.parts[k].x[1] < pivot[1] ||
        c->progeny[6]->hydro.parts[k].x[2] >= pivot[2])
      error("Sorting failed (progeny=6).");
  for (int k = 0; k < c->progeny[7]->hydro.count; k++)
    if (c->progeny[7]->hydro.parts[k].x[0] < pivot[0] ||
        c->progeny[7]->hydro.parts[k].x[1] < pivot[1] ||
        c->progeny[7]->hydro.parts[k].x[2] < pivot[2])
      error("Sorting failed (progeny=7).");
#endif

  /* Now do the same song and dance for the sparts. */
  for (int k = 0; k < 8; k++) bucket_count[k] = 0;

  /* Fill the buffer with the indices. */
  for (int k = 0; k < scount; k++) {
    const int bid = (sbuff[k].x[0] > pivot[0]) * 4 +
                    (sbuff[k].x[1] > pivot[1]) * 2 + (sbuff[k].x[2] > pivot[2]);
    bucket_count[bid]++;
    sbuff[k].ind = bid;
  }

  /* Set the buffer offsets. */
  bucket_offset[0] = 0;
  for (int k = 1; k <= 8; k++) {
    bucket_offset[k] = bucket_offset[k - 1] + bucket_count[k - 1];
    bucket_count[k - 1] = 0;
  }

  /* Run through the buckets, and swap particles to their correct spot. */
  for (int bucket = 0; bucket < 8; bucket++) {
    for (int k = bucket_offset[bucket] + bucket_count[bucket];
         k < bucket_offset[bucket + 1]; k++) {
      int bid = sbuff[k].ind;
      if (bid != bucket) {
        struct spart spart = sparts[k];
        struct cell_buff temp_buff = sbuff[k];
        while (bid != bucket) {
          int j = bucket_offset[bid] + bucket_count[bid]++;
          while (sbuff[j].ind == bid) {
            j++;
            bucket_count[bid]++;
          }
          memswap(&sparts[j], &spart, sizeof(struct spart));
          memswap(&sbuff[j], &temp_buff, sizeof(struct cell_buff));
          if (sparts[j].gpart)
            sparts[j].gpart->id_or_neg_offset = -(j + sparts_offset);
          bid = temp_buff.ind;
        }
        sparts[k] = spart;
        sbuff[k] = temp_buff;
        if (sparts[k].gpart)
          sparts[k].gpart->id_or_neg_offset = -(k + sparts_offset);
      }
      bucket_count[bid]++;
    }
  }

  /* Store the counts and offsets. */
  for (int k = 0; k < 8; k++) {
    c->progeny[k]->stars.count = bucket_count[k];
    c->progeny[k]->stars.count_total = c->progeny[k]->stars.count;
    c->progeny[k]->stars.parts = &c->stars.parts[bucket_offset[k]];
    c->progeny[k]->stars.parts_rebuild = c->progeny[k]->stars.parts;
  }

  /* Now do the same song and dance for the bparts. */
  for (int k = 0; k < 8; k++) bucket_count[k] = 0;

  /* Fill the buffer with the indices. */
  for (int k = 0; k < bcount; k++) {
    const int bid = (bbuff[k].x[0] > pivot[0]) * 4 +
                    (bbuff[k].x[1] > pivot[1]) * 2 + (bbuff[k].x[2] > pivot[2]);
    bucket_count[bid]++;
    bbuff[k].ind = bid;
  }

  /* Set the buffer offsets. */
  bucket_offset[0] = 0;
  for (int k = 1; k <= 8; k++) {
    bucket_offset[k] = bucket_offset[k - 1] + bucket_count[k - 1];
    bucket_count[k - 1] = 0;
  }

  /* Run through the buckets, and swap particles to their correct spot. */
  for (int bucket = 0; bucket < 8; bucket++) {
    for (int k = bucket_offset[bucket] + bucket_count[bucket];
         k < bucket_offset[bucket + 1]; k++) {
      int bid = bbuff[k].ind;
      if (bid != bucket) {
        struct bpart bpart = bparts[k];
        struct cell_buff temp_buff = bbuff[k];
        while (bid != bucket) {
          int j = bucket_offset[bid] + bucket_count[bid]++;
          while (bbuff[j].ind == bid) {
            j++;
            bucket_count[bid]++;
          }
          memswap(&bparts[j], &bpart, sizeof(struct bpart));
          memswap(&bbuff[j], &temp_buff, sizeof(struct cell_buff));
          if (bparts[j].gpart)
            bparts[j].gpart->id_or_neg_offset = -(j + bparts_offset);
          bid = temp_buff.ind;
        }
        bparts[k] = bpart;
        bbuff[k] = temp_buff;
        if (bparts[k].gpart)
          bparts[k].gpart->id_or_neg_offset = -(k + bparts_offset);
      }
      bucket_count[bid]++;
    }
  }

  /* Store the counts and offsets. */
  for (int k = 0; k < 8; k++) {
    c->progeny[k]->black_holes.count = bucket_count[k];
    c->progeny[k]->black_holes.count_total = c->progeny[k]->black_holes.count;
    c->progeny[k]->black_holes.parts = &c->black_holes.parts[bucket_offset[k]];
  }

  /* Finally, do the same song and dance for the gparts. */
  for (int k = 0; k < 8; k++) bucket_count[k] = 0;

  /* Fill the buffer with the indices. */
  for (int k = 0; k < gcount; k++) {
    const int bid = (gbuff[k].x[0] > pivot[0]) * 4 +
                    (gbuff[k].x[1] > pivot[1]) * 2 + (gbuff[k].x[2] > pivot[2]);
    bucket_count[bid]++;
    gbuff[k].ind = bid;
  }

  /* Set the buffer offsets. */
  bucket_offset[0] = 0;
  for (int k = 1; k <= 8; k++) {
    bucket_offset[k] = bucket_offset[k - 1] + bucket_count[k - 1];
    bucket_count[k - 1] = 0;
  }

  /* Run through the buckets, and swap particles to their correct spot. */
  for (int bucket = 0; bucket < 8; bucket++) {
    for (int k = bucket_offset[bucket] + bucket_count[bucket];
         k < bucket_offset[bucket + 1]; k++) {
      int bid = gbuff[k].ind;
      if (bid != bucket) {
        struct gpart gpart = gparts[k];
        struct cell_buff temp_buff = gbuff[k];
        while (bid != bucket) {
          int j = bucket_offset[bid] + bucket_count[bid]++;
          while (gbuff[j].ind == bid) {
            j++;
            bucket_count[bid]++;
          }
          memswap(&gparts[j], &gpart, sizeof(struct gpart));
          memswap(&gbuff[j], &temp_buff, sizeof(struct cell_buff));
          if (gparts[j].type == swift_type_gas) {
            parts[-gparts[j].id_or_neg_offset - parts_offset].gpart =
                &gparts[j];
          } else if (gparts[j].type == swift_type_stars) {
            sparts[-gparts[j].id_or_neg_offset - sparts_offset].gpart =
                &gparts[j];
          } else if (gparts[j].type == swift_type_black_hole) {
            bparts[-gparts[j].id_or_neg_offset - bparts_offset].gpart =
                &gparts[j];
          }
          bid = temp_buff.ind;
        }
        gparts[k] = gpart;
        gbuff[k] = temp_buff;
        if (gparts[k].type == swift_type_gas) {
          parts[-gparts[k].id_or_neg_offset - parts_offset].gpart = &gparts[k];
        } else if (gparts[k].type == swift_type_stars) {
          sparts[-gparts[k].id_or_neg_offset - sparts_offset].gpart =
              &gparts[k];
        } else if (gparts[k].type == swift_type_black_hole) {
          bparts[-gparts[k].id_or_neg_offset - bparts_offset].gpart =
              &gparts[k];
        }
      }
      bucket_count[bid]++;
    }
  }

  /* Store the counts and offsets. */
  for (int k = 0; k < 8; k++) {
    c->progeny[k]->grav.count = bucket_count[k];
    c->progeny[k]->grav.count_total = c->progeny[k]->grav.count;
    c->progeny[k]->grav.parts = &c->grav.parts[bucket_offset[k]];
    c->progeny[k]->grav.parts_rebuild = c->progeny[k]->grav.parts;
  }
}

/**
 * @brief Sanitizes the smoothing length values of cells by setting large
 * outliers to more sensible values.
 *
 * Each cell with <1000 part will be processed. We limit h to be the size of
 * the cell and replace 0s with a good estimate.
 *
 * @param c The cell.
 * @param treated Has the cell already been sanitized at this level ?
 */
void cell_sanitize(struct cell *c, int treated) {
  const int count = c->hydro.count;
  const int scount = c->stars.count;
  struct part *parts = c->hydro.parts;
  struct spart *sparts = c->stars.parts;
  float h_max = 0.f;
  float stars_h_max = 0.f;

  /* Treat cells will <1000 particles */
  if (count < 1000 && !treated) {
    /* Get an upper bound on h */
    const float upper_h_max = c->dmin / (1.2f * kernel_gamma);

    /* Apply it */
    for (int i = 0; i < count; ++i) {
      if (parts[i].h == 0.f || parts[i].h > upper_h_max)
        parts[i].h = upper_h_max;
    }
    for (int i = 0; i < scount; ++i) {
      if (sparts[i].h == 0.f || sparts[i].h > upper_h_max)
        sparts[i].h = upper_h_max;
    }
  }

  /* Recurse and gather the new h_max values */
  if (c->split) {
    for (int k = 0; k < 8; ++k) {
      if (c->progeny[k] != NULL) {
        /* Recurse */
        cell_sanitize(c->progeny[k], (count < 1000));

        /* And collect */
        h_max = max(h_max, c->progeny[k]->hydro.h_max);
        stars_h_max = max(stars_h_max, c->progeny[k]->stars.h_max);
      }
    }
  } else {
    /* Get the new value of h_max */
    for (int i = 0; i < count; ++i) h_max = max(h_max, parts[i].h);
    for (int i = 0; i < scount; ++i)
      stars_h_max = max(stars_h_max, sparts[i].h);
  }

  /* Record the change */
  c->hydro.h_max = h_max;
  c->stars.h_max = stars_h_max;
}

/**
 * @brief Cleans the links in a given cell.
 *
 * @param c Cell to act upon
 * @param data Unused parameter
 */
void cell_clean_links(struct cell *c, void *data) {
  c->hydro.density = NULL;
  c->hydro.gradient = NULL;
  c->hydro.force = NULL;
  c->hydro.limiter = NULL;
  c->grav.grav = NULL;
  c->grav.mm = NULL;
  c->stars.density = NULL;
  c->stars.feedback = NULL;
  c->black_holes.density = NULL;
  c->black_holes.swallow = NULL;
  c->black_holes.do_gas_swallow = NULL;
  c->black_holes.do_bh_swallow = NULL;
  c->black_holes.feedback = NULL;
}

/**
 * @brief Checks that the #part in a cell are at the
 * current point in time
 *
 * Calls error() if the cell is not at the current time.
 *
 * @param c Cell to act upon
 * @param data The current time on the integer time-line
 */
void cell_check_part_drift_point(struct cell *c, void *data) {
#ifdef SWIFT_DEBUG_CHECKS

  const integertime_t ti_drift = *(integertime_t *)data;

  /* Only check local cells */
  if (c->nodeID != engine_rank) return;

  /* Only check cells with content */
  if (c->hydro.count == 0) return;

  if (c->hydro.ti_old_part != ti_drift)
    error("Cell in an incorrect time-zone! c->hydro.ti_old=%lld ti_drift=%lld",
          c->hydro.ti_old_part, ti_drift);

  for (int i = 0; i < c->hydro.count; ++i)
    if (c->hydro.parts[i].ti_drift != ti_drift &&
        c->hydro.parts[i].time_bin != time_bin_inhibited)
      error("part in an incorrect time-zone! p->ti_drift=%lld ti_drift=%lld",
            c->hydro.parts[i].ti_drift, ti_drift);
#else
  error("Calling debugging code without debugging flag activated.");
#endif
}

/**
 * @brief Checks that the #gpart in a cell are at the
 * current point in time
 *
 * Calls error() if the cell is not at the current time.
 *
 * @param c Cell to act upon
 * @param data The current time on the integer time-line
 */
void cell_check_gpart_drift_point(struct cell *c, void *data) {
#ifdef SWIFT_DEBUG_CHECKS

  const integertime_t ti_drift = *(integertime_t *)data;

  /* Only check local cells */
  if (c->nodeID != engine_rank) return;

  /* Only check cells with content */
  if (c->grav.count == 0) return;

  if (c->grav.ti_old_part != ti_drift)
    error(
        "Cell in an incorrect time-zone! c->grav.ti_old_part=%lld "
        "ti_drift=%lld",
        c->grav.ti_old_part, ti_drift);

  for (int i = 0; i < c->grav.count; ++i)
    if (c->grav.parts[i].ti_drift != ti_drift &&
        c->grav.parts[i].time_bin != time_bin_inhibited)
      error("g-part in an incorrect time-zone! gp->ti_drift=%lld ti_drift=%lld",
            c->grav.parts[i].ti_drift, ti_drift);
#else
  error("Calling debugging code without debugging flag activated.");
#endif
}

/**
 * @brief Checks that the #spart in a cell are at the
 * current point in time
 *
 * Calls error() if the cell is not at the current time.
 *
 * @param c Cell to act upon
 * @param data The current time on the integer time-line
 */
void cell_check_spart_drift_point(struct cell *c, void *data) {
#ifdef SWIFT_DEBUG_CHECKS

  const integertime_t ti_drift = *(integertime_t *)data;

  /* Only check local cells */
  if (c->nodeID != engine_rank) return;

  /* Only check cells with content */
  if (c->stars.count == 0) return;

  if (c->stars.ti_old_part != ti_drift)
    error(
        "Cell in an incorrect time-zone! c->stars.ti_old_part=%lld "
        "ti_drift=%lld",
        c->stars.ti_old_part, ti_drift);

  for (int i = 0; i < c->stars.count; ++i)
    if (c->stars.parts[i].ti_drift != ti_drift &&
        c->stars.parts[i].time_bin != time_bin_inhibited)
      error("g-part in an incorrect time-zone! gp->ti_drift=%lld ti_drift=%lld",
            c->stars.parts[i].ti_drift, ti_drift);
#else
  error("Calling debugging code without debugging flag activated.");
#endif
}

/**
 * @brief Checks that the multipole of a cell is at the current point in time
 *
 * Calls error() if the cell is not at the current time.
 *
 * @param c Cell to act upon
 * @param data The current time on the integer time-line
 */
void cell_check_multipole_drift_point(struct cell *c, void *data) {
#ifdef SWIFT_DEBUG_CHECKS

  const integertime_t ti_drift = *(integertime_t *)data;

  /* Only check local cells */
  if (c->nodeID != engine_rank) return;

  /* Only check cells with content */
  if (c->grav.count == 0) return;

  if (c->grav.ti_old_multipole != ti_drift)
    error(
        "Cell multipole in an incorrect time-zone! "
        "c->grav.ti_old_multipole=%lld "
        "ti_drift=%lld (depth=%d, node=%d)",
        c->grav.ti_old_multipole, ti_drift, c->depth, c->nodeID);

#else
  error("Calling debugging code without debugging flag activated.");
#endif
}

/**
 * @brief Resets all the individual cell task counters to 0.
 *
 * Should only be used for debugging purposes.
 *
 * @param c The #cell to reset.
 */
void cell_reset_task_counters(struct cell *c) {
#ifdef SWIFT_DEBUG_CHECKS
  for (int t = 0; t < task_type_count; ++t) c->tasks_executed[t] = 0;
  for (int t = 0; t < task_subtype_count; ++t) c->subtasks_executed[t] = 0;
  for (int k = 0; k < 8; ++k)
    if (c->progeny[k] != NULL) cell_reset_task_counters(c->progeny[k]);
#else
  error("Calling debugging code without debugging flag activated.");
#endif
}

/**
 * @brief Recursively construct all the multipoles in a cell hierarchy.
 *
 * @param c The #cell.
 * @param ti_current The current integer time.
 * @param grav_props The properties of the gravity scheme.
 */
void cell_make_multipoles(struct cell *c, integertime_t ti_current,
                          const struct gravity_props *const grav_props) {

  /* Reset everything */
  gravity_reset(c->grav.multipole);

  if (c->split) {

    /* Start by recursing */
    for (int k = 0; k < 8; ++k) {
      if (c->progeny[k] != NULL)
        cell_make_multipoles(c->progeny[k], ti_current, grav_props);
    }

    /* Compute CoM of all progenies */
    double CoM[3] = {0., 0., 0.};
    double vel[3] = {0., 0., 0.};
    float max_delta_vel[3] = {0.f, 0.f, 0.f};
    float min_delta_vel[3] = {0.f, 0.f, 0.f};
    double mass = 0.;

    for (int k = 0; k < 8; ++k) {
      if (c->progeny[k] != NULL) {
        const struct gravity_tensors *m = c->progeny[k]->grav.multipole;

        mass += m->m_pole.M_000;

        CoM[0] += m->CoM[0] * m->m_pole.M_000;
        CoM[1] += m->CoM[1] * m->m_pole.M_000;
        CoM[2] += m->CoM[2] * m->m_pole.M_000;

        vel[0] += m->m_pole.vel[0] * m->m_pole.M_000;
        vel[1] += m->m_pole.vel[1] * m->m_pole.M_000;
        vel[2] += m->m_pole.vel[2] * m->m_pole.M_000;

        max_delta_vel[0] = max(m->m_pole.max_delta_vel[0], max_delta_vel[0]);
        max_delta_vel[1] = max(m->m_pole.max_delta_vel[1], max_delta_vel[1]);
        max_delta_vel[2] = max(m->m_pole.max_delta_vel[2], max_delta_vel[2]);

        min_delta_vel[0] = min(m->m_pole.min_delta_vel[0], min_delta_vel[0]);
        min_delta_vel[1] = min(m->m_pole.min_delta_vel[1], min_delta_vel[1]);
        min_delta_vel[2] = min(m->m_pole.min_delta_vel[2], min_delta_vel[2]);
      }
    }

    /* Final operation on the CoM and bulk velocity */
    const double mass_inv = 1. / mass;
    c->grav.multipole->CoM[0] = CoM[0] * mass_inv;
    c->grav.multipole->CoM[1] = CoM[1] * mass_inv;
    c->grav.multipole->CoM[2] = CoM[2] * mass_inv;
    c->grav.multipole->m_pole.vel[0] = vel[0] * mass_inv;
    c->grav.multipole->m_pole.vel[1] = vel[1] * mass_inv;
    c->grav.multipole->m_pole.vel[2] = vel[2] * mass_inv;

    /* Min max velocity along each axis */
    c->grav.multipole->m_pole.max_delta_vel[0] = max_delta_vel[0];
    c->grav.multipole->m_pole.max_delta_vel[1] = max_delta_vel[1];
    c->grav.multipole->m_pole.max_delta_vel[2] = max_delta_vel[2];
    c->grav.multipole->m_pole.min_delta_vel[0] = min_delta_vel[0];
    c->grav.multipole->m_pole.min_delta_vel[1] = min_delta_vel[1];
    c->grav.multipole->m_pole.min_delta_vel[2] = min_delta_vel[2];

    /* Now shift progeny multipoles and add them up */
    struct multipole temp;
    double r_max = 0.;
    for (int k = 0; k < 8; ++k) {
      if (c->progeny[k] != NULL) {
        const struct cell *cp = c->progeny[k];
        const struct multipole *m = &cp->grav.multipole->m_pole;

        /* Contribution to multipole */
        gravity_M2M(&temp, m, c->grav.multipole->CoM, cp->grav.multipole->CoM);
        gravity_multipole_add(&c->grav.multipole->m_pole, &temp);

        /* Upper limit of max CoM<->gpart distance */
        const double dx =
            c->grav.multipole->CoM[0] - cp->grav.multipole->CoM[0];
        const double dy =
            c->grav.multipole->CoM[1] - cp->grav.multipole->CoM[1];
        const double dz =
            c->grav.multipole->CoM[2] - cp->grav.multipole->CoM[2];
        const double r2 = dx * dx + dy * dy + dz * dz;
        r_max = max(r_max, cp->grav.multipole->r_max + sqrt(r2));
      }
    }
    /* Alternative upper limit of max CoM<->gpart distance */
    const double dx = c->grav.multipole->CoM[0] > c->loc[0] + c->width[0] * 0.5
                          ? c->grav.multipole->CoM[0] - c->loc[0]
                          : c->loc[0] + c->width[0] - c->grav.multipole->CoM[0];
    const double dy = c->grav.multipole->CoM[1] > c->loc[1] + c->width[1] * 0.5
                          ? c->grav.multipole->CoM[1] - c->loc[1]
                          : c->loc[1] + c->width[1] - c->grav.multipole->CoM[1];
    const double dz = c->grav.multipole->CoM[2] > c->loc[2] + c->width[2] * 0.5
                          ? c->grav.multipole->CoM[2] - c->loc[2]
                          : c->loc[2] + c->width[2] - c->grav.multipole->CoM[2];

    /* Take minimum of both limits */
    c->grav.multipole->r_max = min(r_max, sqrt(dx * dx + dy * dy + dz * dz));

    /* Compute the multipole power */
    gravity_multipole_compute_power(&c->grav.multipole->m_pole);

  } else {
    if (c->grav.count > 0) {

      gravity_P2M(c->grav.multipole, c->grav.parts, c->grav.count, grav_props);

      /* Compute the multipole power */
      gravity_multipole_compute_power(&c->grav.multipole->m_pole);

    } else {

      /* No gparts in that leaf cell */

      /* Set the values to something sensible */
      gravity_multipole_init(&c->grav.multipole->m_pole);
      c->grav.multipole->CoM[0] = c->loc[0] + c->width[0] * 0.5;
      c->grav.multipole->CoM[1] = c->loc[1] + c->width[1] * 0.5;
      c->grav.multipole->CoM[2] = c->loc[2] + c->width[2] * 0.5;
      c->grav.multipole->r_max = 0.;
    }
  }

  /* Also update the values at rebuild time */
  c->grav.multipole->r_max_rebuild = c->grav.multipole->r_max;
  c->grav.multipole->CoM_rebuild[0] = c->grav.multipole->CoM[0];
  c->grav.multipole->CoM_rebuild[1] = c->grav.multipole->CoM[1];
  c->grav.multipole->CoM_rebuild[2] = c->grav.multipole->CoM[2];

  c->grav.ti_old_multipole = ti_current;
}

/**
 * @brief Recursively verify that the multipoles are the sum of their progenies.
 *
 * This function does not check whether the multipoles match the particle
 * content as we may not have received the particles.
 *
 * @param c The #cell to recursively search and verify.
 */
void cell_check_foreign_multipole(const struct cell *c) {
#ifdef SWIFT_DEBUG_CHECKS

  if (c->split) {
    double M_000 = 0.;
    long long num_gpart = 0;

    for (int k = 0; k < 8; k++) {
      const struct cell *cp = c->progeny[k];

      if (cp != NULL) {
        /* Check the mass */
        M_000 += cp->grav.multipole->m_pole.M_000;

        /* Check the number of particles */
        num_gpart += cp->grav.multipole->m_pole.num_gpart;

        /* Now recurse */
        cell_check_foreign_multipole(cp);
      }
    }

    if (num_gpart != c->grav.multipole->m_pole.num_gpart)
      error("Sum of particles in progenies does not match");
  }

#else
  error("Calling debugging code without debugging flag activated.");
#endif
}

/**
 * @brief Computes the multi-pole brutally and compare to the
 * recursively computed one.
 *
 * @param c Cell to act upon
 * @param grav_props The properties of the gravity scheme.
 */
void cell_check_multipole(struct cell *c,
                          const struct gravity_props *const grav_props) {

#ifdef SWIFT_DEBUG_CHECKS
  struct gravity_tensors ma;
  const double tolerance = 1e-3; /* Relative */

  /* First recurse */
  if (c->split)
    for (int k = 0; k < 8; k++)
      if (c->progeny[k] != NULL)
        cell_check_multipole(c->progeny[k], grav_props);

  if (c->grav.count > 0) {
    /* Brute-force calculation */
    gravity_P2M(&ma, c->grav.parts, c->grav.count, grav_props);
    gravity_multipole_compute_power(&ma.m_pole);

    /* Now  compare the multipole expansion */
    if (!gravity_multipole_equal(&ma, c->grav.multipole, tolerance)) {
      message("Multipoles are not equal at depth=%d! tol=%f", c->depth,
              tolerance);
      message("Correct answer:");
      gravity_multipole_print(&ma.m_pole);
      message("Recursive multipole:");
      gravity_multipole_print(&c->grav.multipole->m_pole);
      error("Aborting");
    }

    /* Check that the upper limit of r_max is good enough */
    if (!(1.1 * c->grav.multipole->r_max >= ma.r_max)) {
      error("Upper-limit r_max=%e too small. Should be >=%e.",
            c->grav.multipole->r_max, ma.r_max);
    } else if (c->grav.multipole->r_max * c->grav.multipole->r_max >
               3. * c->width[0] * c->width[0]) {
      error("r_max=%e larger than cell diagonal %e.", c->grav.multipole->r_max,
            sqrt(3. * c->width[0] * c->width[0]));
    }
  }
#else
  error("Calling debugging code without debugging flag activated.");
#endif
}

/**
 * @brief Frees up the memory allocated for this #cell.
 *
 * @param c The #cell.
 */
void cell_clean(struct cell *c) {
  /* Hydro */
  cell_free_hydro_sorts(c);

  /* Stars */
  cell_free_stars_sorts(c);

  /* Recurse */
  for (int k = 0; k < 8; k++)
    if (c->progeny[k]) cell_clean(c->progeny[k]);
}

/**
 * @brief Clear the drift flags on the given cell.
 */
void cell_clear_drift_flags(struct cell *c, void *data) {
  cell_clear_flag(c, cell_flag_do_hydro_drift | cell_flag_do_hydro_sub_drift |
                         cell_flag_do_grav_drift | cell_flag_do_grav_sub_drift |
                         cell_flag_do_bh_drift | cell_flag_do_bh_sub_drift |
                         cell_flag_do_stars_drift |
                         cell_flag_do_stars_sub_drift);
}

/**
 * @brief Clear the limiter flags on the given cell.
 */
void cell_clear_limiter_flags(struct cell *c, void *data) {
  cell_clear_flag(c,
                  cell_flag_do_hydro_limiter | cell_flag_do_hydro_sub_limiter);
}

/**
 * @brief Recursively clear the stars_resort flag in a cell hierarchy.
 *
 * @param c The #cell to act on.
 */
void cell_set_star_resort_flag(struct cell *c) {

  cell_set_flag(c, cell_flag_do_stars_resort);

  /* Abort if we reched the level where the resorting task lives */
  if (c->depth == engine_star_resort_task_depth || c->hydro.super == c) return;

  if (c->split) {
    for (int k = 0; k < 8; ++k)
      if (c->progeny[k] != NULL) cell_set_star_resort_flag(c->progeny[k]);
  }
}

/**
 * @brief Recurses in a cell hierarchy down to the level where the
 * star resort tasks are and activates them.
 *
 * The function will fail if called *below* the super-level
 *
 * @param c The #cell to recurse into.
 * @param s The #scheduler.
 */
void cell_activate_star_resort_tasks(struct cell *c, struct scheduler *s) {

#ifdef SWIFT_DEBUG_CHECKS
  if (c->hydro.super != NULL && c->hydro.super != c)
    error("Function called below the super level!");
#endif

  /* The resort tasks are at either the chosen depth or the super level,
   * whichever comes first. */
  if ((c->depth == engine_star_resort_task_depth || c->hydro.super == c) &&
      c->hydro.count > 0) {
    scheduler_activate(s, c->hydro.stars_resort);
  } else {
    for (int k = 0; k < 8; ++k) {
      if (c->progeny[k] != NULL) {
        cell_activate_star_resort_tasks(c->progeny[k], s);
      }
    }
  }
}

/**
 * @brief Activate the star formation task as well as the resorting of stars
 *
 * Must be called at the top-level in the tree (where the SF task is...)
 *
 * @param c The (top-level) #cell.
 * @param s The #scheduler.
 * @param with_feedback Are we running with feedback?
 */
void cell_activate_star_formation_tasks(struct cell *c, struct scheduler *s,
                                        const int with_feedback) {

#ifdef SWIFT_DEBUG_CHECKS
  if (c->depth != 0) error("Function should be called at the top-level only");
#endif

  /* Have we already unskipped that task? */
  if (c->hydro.star_formation->skip == 0) return;

  /* Activate the star formation task */
  scheduler_activate(s, c->hydro.star_formation);

  /* Activate the star resort tasks at whatever level they are */
  if (task_order_star_formation_before_feedback && with_feedback) {
    cell_activate_star_resort_tasks(c, s);
  }
}

/**
 * @brief Recursively activate the hydro ghosts (and implicit links) in a cell
 * hierarchy.
 *
 * @param c The #cell.
 * @param s The #scheduler.
 * @param e The #engine.
 */
void cell_recursively_activate_hydro_ghosts(struct cell *c, struct scheduler *s,
                                            const struct engine *e) {
  /* Early abort? */
  if ((c->hydro.count == 0) || !cell_is_active_hydro(c, e)) return;

  /* Is the ghost at this level? */
  if (c->hydro.ghost != NULL) {
    scheduler_activate(s, c->hydro.ghost);
  } else {

#ifdef SWIFT_DEBUG_CHECKS
    if (!c->split)
      error("Reached the leaf level without finding a hydro ghost!");
#endif

    /* Keep recursing */
    for (int k = 0; k < 8; k++)
      if (c->progeny[k] != NULL)
        cell_recursively_activate_hydro_ghosts(c->progeny[k], s, e);
  }
}

/**
 * @brief Activate the hydro ghosts (and implicit links) in a cell hierarchy.
 *
 * @param c The #cell.
 * @param s The #scheduler.
 * @param e The #engine.
 */
void cell_activate_hydro_ghosts(struct cell *c, struct scheduler *s,
                                const struct engine *e) {
  scheduler_activate(s, c->hydro.ghost_in);
  scheduler_activate(s, c->hydro.ghost_out);
  cell_recursively_activate_hydro_ghosts(c, s, e);
}

/**
 * @brief Recurse down in a cell hierarchy until the hydro.super level is
 * reached and activate the spart drift at that level.
 *
 * @param c The #cell to recurse into.
 * @param s The #scheduler.
 */
void cell_activate_super_spart_drifts(struct cell *c, struct scheduler *s) {

  /* Early abort? */
  if (c->hydro.count == 0) return;

  if (c == c->hydro.super) {
    cell_activate_drift_spart(c, s);
  } else {
    if (c->split) {
      for (int k = 0; k < 8; ++k) {
        if (c->progeny[k] != NULL) {
          cell_activate_super_spart_drifts(c->progeny[k], s);
        }
      }
    } else {
#ifdef SWIFT_DEBUG_CHECKS
      error("Reached a leaf cell without finding a hydro.super!!");
#endif
    }
  }
}

/**
 * @brief Activate the #part drifts on the given cell.
 */
void cell_activate_drift_part(struct cell *c, struct scheduler *s) {
  /* If this cell is already marked for drift, quit early. */
  if (cell_get_flag(c, cell_flag_do_hydro_drift)) return;

  /* Mark this cell for drifting. */
  cell_set_flag(c, cell_flag_do_hydro_drift);

  /* Set the do_sub_drifts all the way up and activate the super drift
     if this has not yet been done. */
  if (c == c->hydro.super) {
#ifdef SWIFT_DEBUG_CHECKS
    if (c->hydro.drift == NULL)
      error("Trying to activate un-existing c->hydro.drift");
#endif
    scheduler_activate(s, c->hydro.drift);
  } else {
    for (struct cell *parent = c->parent;
         parent != NULL && !cell_get_flag(parent, cell_flag_do_hydro_sub_drift);
         parent = parent->parent) {
      /* Mark this cell for drifting */
      cell_set_flag(parent, cell_flag_do_hydro_sub_drift);

      if (parent == c->hydro.super) {
#ifdef SWIFT_DEBUG_CHECKS
        if (parent->hydro.drift == NULL)
          error("Trying to activate un-existing parent->hydro.drift");
#endif
        scheduler_activate(s, parent->hydro.drift);
        break;
      }
    }
  }
}

void cell_activate_sync_part(struct cell *c, struct scheduler *s) {
  /* If this cell is already marked for drift, quit early. */
  if (cell_get_flag(c, cell_flag_do_hydro_sync)) return;

  /* Mark this cell for synchronization. */
  cell_set_flag(c, cell_flag_do_hydro_sync);

  /* Set the do_sub_sync all the way up and activate the super sync
     if this has not yet been done. */
  if (c == c->super) {
#ifdef SWIFT_DEBUG_CHECKS
    if (c->timestep_sync == NULL)
      error("Trying to activate un-existing c->timestep_sync");
#endif
    scheduler_activate(s, c->timestep_sync);
    scheduler_activate(s, c->kick1);
  } else {
    for (struct cell *parent = c->parent;
         parent != NULL && !cell_get_flag(parent, cell_flag_do_hydro_sub_sync);
         parent = parent->parent) {
      /* Mark this cell for drifting */
      cell_set_flag(parent, cell_flag_do_hydro_sub_sync);

      if (parent == c->super) {
#ifdef SWIFT_DEBUG_CHECKS
        if (parent->timestep_sync == NULL)
          error("Trying to activate un-existing parent->timestep_sync");
#endif
        scheduler_activate(s, parent->timestep_sync);
        scheduler_activate(s, parent->kick1);
        break;
      }
    }
  }
}

/**
 * @brief Activate the #gpart drifts on the given cell.
 */
void cell_activate_drift_gpart(struct cell *c, struct scheduler *s) {
  /* If this cell is already marked for drift, quit early. */
  if (cell_get_flag(c, cell_flag_do_grav_drift)) return;

  /* Mark this cell for drifting. */
  cell_set_flag(c, cell_flag_do_grav_drift);

  if (c->grav.drift_out != NULL) scheduler_activate(s, c->grav.drift_out);

  /* Set the do_grav_sub_drifts all the way up and activate the super drift
     if this has not yet been done. */
  if (c == c->grav.super) {
#ifdef SWIFT_DEBUG_CHECKS
    if (c->grav.drift == NULL)
      error("Trying to activate un-existing c->grav.drift");
#endif
    scheduler_activate(s, c->grav.drift);
  } else {
    for (struct cell *parent = c->parent;
         parent != NULL && !cell_get_flag(parent, cell_flag_do_grav_sub_drift);
         parent = parent->parent) {
      cell_set_flag(parent, cell_flag_do_grav_sub_drift);

      if (parent->grav.drift_out) {
        scheduler_activate(s, parent->grav.drift_out);
      }

      if (parent == c->grav.super) {
#ifdef SWIFT_DEBUG_CHECKS
        if (parent->grav.drift == NULL)
          error("Trying to activate un-existing parent->grav.drift");
#endif
        scheduler_activate(s, parent->grav.drift);
        break;
      }
    }
  }
}

/**
 * @brief Activate the #spart drifts on the given cell.
 */
void cell_activate_drift_spart(struct cell *c, struct scheduler *s) {
  /* If this cell is already marked for drift, quit early. */
  if (cell_get_flag(c, cell_flag_do_stars_drift)) return;

  /* Mark this cell for drifting. */
  cell_set_flag(c, cell_flag_do_stars_drift);

  /* Set the do_stars_sub_drifts all the way up and activate the super drift
     if this has not yet been done. */
  if (c == c->hydro.super) {
#ifdef SWIFT_DEBUG_CHECKS
    if (c->stars.drift == NULL)
      error("Trying to activate un-existing c->stars.drift");
#endif
    scheduler_activate(s, c->stars.drift);
  } else {
    for (struct cell *parent = c->parent;
         parent != NULL && !cell_get_flag(parent, cell_flag_do_stars_sub_drift);
         parent = parent->parent) {
      /* Mark this cell for drifting */
      cell_set_flag(parent, cell_flag_do_stars_sub_drift);

      if (parent == c->hydro.super) {
#ifdef SWIFT_DEBUG_CHECKS
        if (parent->stars.drift == NULL)
          error("Trying to activate un-existing parent->stars.drift");
#endif
        scheduler_activate(s, parent->stars.drift);
        break;
      }
    }
  }
}

/**
 * @brief Activate the #bpart drifts on the given cell.
 */
void cell_activate_drift_bpart(struct cell *c, struct scheduler *s) {

  /* If this cell is already marked for drift, quit early. */
  if (cell_get_flag(c, cell_flag_do_bh_drift)) return;

  /* Mark this cell for drifting. */
  cell_set_flag(c, cell_flag_do_bh_drift);

  /* Set the do_black_holes_sub_drifts all the way up and activate the super
     drift if this has not yet been done. */
  if (c == c->hydro.super) {
#ifdef SWIFT_DEBUG_CHECKS
    if (c->black_holes.drift == NULL)
      error("Trying to activate un-existing c->black_holes.drift");
#endif
    scheduler_activate(s, c->black_holes.drift);
  } else {
    for (struct cell *parent = c->parent;
         parent != NULL && !cell_get_flag(parent, cell_flag_do_bh_sub_drift);
         parent = parent->parent) {
      /* Mark this cell for drifting */
      cell_set_flag(parent, cell_flag_do_bh_sub_drift);

      if (parent == c->hydro.super) {
#ifdef SWIFT_DEBUG_CHECKS
        if (parent->black_holes.drift == NULL)
          error("Trying to activate un-existing parent->black_holes.drift");
#endif
        scheduler_activate(s, parent->black_holes.drift);
        break;
      }
    }
  }
}

/**
 * @brief Activate the drifts on the given cell.
 */
void cell_activate_limiter(struct cell *c, struct scheduler *s) {
  /* If this cell is already marked for limiting, quit early. */
  if (cell_get_flag(c, cell_flag_do_hydro_limiter)) return;

  /* Mark this cell for limiting. */
  cell_set_flag(c, cell_flag_do_hydro_limiter);

  /* Set the do_sub_limiter all the way up and activate the super limiter
     if this has not yet been done. */
  if (c == c->super) {
#ifdef SWIFT_DEBUG_CHECKS
    if (c->timestep_limiter == NULL)
      error("Trying to activate un-existing c->timestep_limiter");
#endif
    scheduler_activate(s, c->timestep_limiter);
    scheduler_activate(s, c->kick1);
  } else {
    for (struct cell *parent = c->parent;
         parent != NULL &&
         !cell_get_flag(parent, cell_flag_do_hydro_sub_limiter);
         parent = parent->parent) {
      /* Mark this cell for limiting */
      cell_set_flag(parent, cell_flag_do_hydro_sub_limiter);

      if (parent == c->super) {
#ifdef SWIFT_DEBUG_CHECKS
        if (parent->timestep_limiter == NULL)
          error("Trying to activate un-existing parent->timestep_limiter");
#endif
        scheduler_activate(s, parent->timestep_limiter);
        scheduler_activate(s, parent->kick1);
        break;
      }
    }
  }
}

/**
 * @brief Activate the sorts up a cell hierarchy.
 */
void cell_activate_hydro_sorts_up(struct cell *c, struct scheduler *s) {
  if (c == c->hydro.super) {
#ifdef SWIFT_DEBUG_CHECKS
    if (c->hydro.sorts == NULL)
      error("Trying to activate un-existing c->hydro.sorts");
#endif
    scheduler_activate(s, c->hydro.sorts);
    if (c->nodeID == engine_rank) cell_activate_drift_part(c, s);
  } else {
    for (struct cell *parent = c->parent;
         parent != NULL && !cell_get_flag(parent, cell_flag_do_hydro_sub_sort);
         parent = parent->parent) {
      cell_set_flag(parent, cell_flag_do_hydro_sub_sort);
      if (parent == c->hydro.super) {
#ifdef SWIFT_DEBUG_CHECKS
        if (parent->hydro.sorts == NULL)
          error("Trying to activate un-existing parents->hydro.sorts");
#endif
        scheduler_activate(s, parent->hydro.sorts);
        if (parent->nodeID == engine_rank) cell_activate_drift_part(parent, s);
        break;
      }
    }
  }
}

/**
 * @brief Activate the sorts on a given cell, if needed.
 */
void cell_activate_hydro_sorts(struct cell *c, int sid, struct scheduler *s) {
  /* Do we need to re-sort? */
  if (c->hydro.dx_max_sort > space_maxreldx * c->dmin) {
    /* Climb up the tree to active the sorts in that direction */
    for (struct cell *finger = c; finger != NULL; finger = finger->parent) {
      if (finger->hydro.requires_sorts) {
        atomic_or(&finger->hydro.do_sort, finger->hydro.requires_sorts);
        cell_activate_hydro_sorts_up(finger, s);
      }
      finger->hydro.sorted = 0;
    }
  }

  /* Has this cell been sorted at all for the given sid? */
  if (!(c->hydro.sorted & (1 << sid)) || c->nodeID != engine_rank) {
    atomic_or(&c->hydro.do_sort, (1 << sid));
    cell_activate_hydro_sorts_up(c, s);
  }
}

/**
 * @brief Activate the sorts up a cell hierarchy.
 */
void cell_activate_stars_sorts_up(struct cell *c, struct scheduler *s) {

  if (c == c->hydro.super) {

#ifdef SWIFT_DEBUG_CHECKS
    if (c->stars.sorts == NULL)
      error("Trying to activate un-existing c->stars.sorts");
#endif
    scheduler_activate(s, c->stars.sorts);
    if (c->nodeID == engine_rank) {
      cell_activate_drift_spart(c, s);
    }
  } else {

    /* Climb up the tree and set the flags */
    for (struct cell *parent = c->parent;
         parent != NULL && !cell_get_flag(parent, cell_flag_do_stars_sub_sort);
         parent = parent->parent) {

      cell_set_flag(parent, cell_flag_do_stars_sub_sort);

      /* Reached the super-level? Activate the task and abort */
      if (parent == c->hydro.super) {

#ifdef SWIFT_DEBUG_CHECKS
        if (parent->stars.sorts == NULL)
          error("Trying to activate un-existing parents->stars.sorts");
#endif
        scheduler_activate(s, parent->stars.sorts);
        if (parent->nodeID == engine_rank) cell_activate_drift_spart(parent, s);
        break;
      }
    }
  }
}

/**
 * @brief Activate the sorts on a given cell, if needed.
 */
void cell_activate_stars_sorts(struct cell *c, int sid, struct scheduler *s) {

  /* Do we need to re-sort? */
  if (c->stars.dx_max_sort > space_maxreldx * c->dmin) {

    /* Climb up the tree to active the sorts in that direction */
    for (struct cell *finger = c; finger != NULL; finger = finger->parent) {
      if (finger->stars.requires_sorts) {
        atomic_or(&finger->stars.do_sort, finger->stars.requires_sorts);
        cell_activate_stars_sorts_up(finger, s);
      }
      finger->stars.sorted = 0;
    }
  }

  /* Has this cell been sorted at all for the given sid? */
  if (!(c->stars.sorted & (1 << sid)) || c->nodeID != engine_rank) {
    atomic_or(&c->stars.do_sort, (1 << sid));
    cell_activate_stars_sorts_up(c, s);
  }
}

/**
 * @brief Traverse a sub-cell task and activate the hydro drift tasks that are
 * required by a hydro task
 *
 * @param ci The first #cell we recurse in.
 * @param cj The second #cell we recurse in.
 * @param s The task #scheduler.
 * @param with_timestep_limiter Are we running with time-step limiting on?
 */
void cell_activate_subcell_hydro_tasks(struct cell *ci, struct cell *cj,
                                       struct scheduler *s,
                                       const int with_timestep_limiter) {
  const struct engine *e = s->space->e;

  /* Store the current dx_max and h_max values. */
  ci->hydro.dx_max_part_old = ci->hydro.dx_max_part;
  ci->hydro.h_max_old = ci->hydro.h_max;

  if (cj != NULL) {
    cj->hydro.dx_max_part_old = cj->hydro.dx_max_part;
    cj->hydro.h_max_old = cj->hydro.h_max;
  }

  /* Self interaction? */
  if (cj == NULL) {
    /* Do anything? */
    if (ci->hydro.count == 0 || !cell_is_active_hydro(ci, e)) return;

    /* Recurse? */
    if (cell_can_recurse_in_self_hydro_task(ci)) {
      /* Loop over all progenies and pairs of progenies */
      for (int j = 0; j < 8; j++) {
        if (ci->progeny[j] != NULL) {
          cell_activate_subcell_hydro_tasks(ci->progeny[j], NULL, s,
                                            with_timestep_limiter);
          for (int k = j + 1; k < 8; k++)
            if (ci->progeny[k] != NULL)
              cell_activate_subcell_hydro_tasks(ci->progeny[j], ci->progeny[k],
                                                s, with_timestep_limiter);
        }
      }
    } else {
      /* We have reached the bottom of the tree: activate drift */
      cell_activate_drift_part(ci, s);
      if (with_timestep_limiter) cell_activate_limiter(ci, s);
    }
  }

  /* Otherwise, pair interation */
  else {
    /* Should we even bother? */
    if (!cell_is_active_hydro(ci, e) && !cell_is_active_hydro(cj, e)) return;
    if (ci->hydro.count == 0 || cj->hydro.count == 0) return;

    /* Get the orientation of the pair. */
    double shift[3];
    const int sid = space_getsid(s->space, &ci, &cj, shift);

    /* recurse? */
    if (cell_can_recurse_in_pair_hydro_task(ci) &&
        cell_can_recurse_in_pair_hydro_task(cj)) {
      const struct cell_split_pair *csp = &cell_split_pairs[sid];
      for (int k = 0; k < csp->count; k++) {
        const int pid = csp->pairs[k].pid;
        const int pjd = csp->pairs[k].pjd;
        if (ci->progeny[pid] != NULL && cj->progeny[pjd] != NULL)
          cell_activate_subcell_hydro_tasks(ci->progeny[pid], cj->progeny[pjd],
                                            s, with_timestep_limiter);
      }
    }

    /* Otherwise, activate the sorts and drifts. */
    else if (cell_is_active_hydro(ci, e) || cell_is_active_hydro(cj, e)) {
      /* We are going to interact this pair, so store some values. */
      atomic_or(&ci->hydro.requires_sorts, 1 << sid);
      atomic_or(&cj->hydro.requires_sorts, 1 << sid);
      ci->hydro.dx_max_sort_old = ci->hydro.dx_max_sort;
      cj->hydro.dx_max_sort_old = cj->hydro.dx_max_sort;

      /* Activate the drifts if the cells are local. */
      if (ci->nodeID == engine_rank) cell_activate_drift_part(ci, s);
      if (cj->nodeID == engine_rank) cell_activate_drift_part(cj, s);

      /* Also activate the time-step limiter */
      if (ci->nodeID == engine_rank && with_timestep_limiter)
        cell_activate_limiter(ci, s);
      if (cj->nodeID == engine_rank && with_timestep_limiter)
        cell_activate_limiter(cj, s);

      /* Do we need to sort the cells? */
      cell_activate_hydro_sorts(ci, sid, s);
      cell_activate_hydro_sorts(cj, sid, s);
    }
  } /* Otherwise, pair interation */
}

/**
 * @brief Traverse a sub-cell task and activate the stars drift tasks that are
 * required by a stars task
 *
 * @param ci The first #cell we recurse in.
 * @param cj The second #cell we recurse in.
 * @param s The task #scheduler.
 * @param with_star_formation Are we running with star formation switched on?
 * @param with_timestep_sync Are we running with time-step synchronization on?
 */
void cell_activate_subcell_stars_tasks(struct cell *ci, struct cell *cj,
                                       struct scheduler *s,
                                       const int with_star_formation,
                                       const int with_timestep_sync) {
  const struct engine *e = s->space->e;

  /* Store the current dx_max and h_max values. */
  ci->stars.dx_max_part_old = ci->stars.dx_max_part;
  ci->stars.h_max_old = ci->stars.h_max;
  ci->hydro.dx_max_part_old = ci->hydro.dx_max_part;
  ci->hydro.h_max_old = ci->hydro.h_max;

  if (cj != NULL) {
    cj->stars.dx_max_part_old = cj->stars.dx_max_part;
    cj->stars.h_max_old = cj->stars.h_max;
    cj->hydro.dx_max_part_old = cj->hydro.dx_max_part;
    cj->hydro.h_max_old = cj->hydro.h_max;
  }

  /* Self interaction? */
  if (cj == NULL) {

    const int ci_active = cell_is_active_stars(ci, e) ||
                          (with_star_formation && cell_is_active_hydro(ci, e));

    /* Do anything? */
    if (!ci_active || ci->hydro.count == 0 ||
        (!with_star_formation && ci->stars.count == 0))
      return;

    /* Recurse? */
    if (cell_can_recurse_in_self_stars_task(ci)) {
      /* Loop over all progenies and pairs of progenies */
      for (int j = 0; j < 8; j++) {
        if (ci->progeny[j] != NULL) {
          cell_activate_subcell_stars_tasks(
              ci->progeny[j], NULL, s, with_star_formation, with_timestep_sync);
          for (int k = j + 1; k < 8; k++)
            if (ci->progeny[k] != NULL)
              cell_activate_subcell_stars_tasks(ci->progeny[j], ci->progeny[k],
                                                s, with_star_formation,
                                                with_timestep_sync);
        }
      }
    } else {
      /* We have reached the bottom of the tree: activate drift */
      cell_activate_drift_spart(ci, s);
      cell_activate_drift_part(ci, s);
      if (with_timestep_sync) cell_activate_sync_part(ci, s);
    }
  }

  /* Otherwise, pair interation */
  else {

    /* Get the orientation of the pair. */
    double shift[3];
    const int sid = space_getsid(s->space, &ci, &cj, shift);

    const int ci_active = cell_is_active_stars(ci, e) ||
                          (with_star_formation && cell_is_active_hydro(ci, e));
    const int cj_active = cell_is_active_stars(cj, e) ||
                          (with_star_formation && cell_is_active_hydro(cj, e));

    /* Should we even bother? */
    if (!ci_active && !cj_active) return;

    /* recurse? */
    if (cell_can_recurse_in_pair_stars_task(ci, cj) &&
        cell_can_recurse_in_pair_stars_task(cj, ci)) {

      const struct cell_split_pair *csp = &cell_split_pairs[sid];
      for (int k = 0; k < csp->count; k++) {
        const int pid = csp->pairs[k].pid;
        const int pjd = csp->pairs[k].pjd;
        if (ci->progeny[pid] != NULL && cj->progeny[pjd] != NULL)
          cell_activate_subcell_stars_tasks(ci->progeny[pid], cj->progeny[pjd],
                                            s, with_star_formation,
                                            with_timestep_sync);
      }
    }

    /* Otherwise, activate the sorts and drifts. */
    else {

      if (ci_active) {

        /* We are going to interact this pair, so store some values. */
        atomic_or(&cj->hydro.requires_sorts, 1 << sid);
        atomic_or(&ci->stars.requires_sorts, 1 << sid);

        cj->hydro.dx_max_sort_old = cj->hydro.dx_max_sort;
        ci->stars.dx_max_sort_old = ci->stars.dx_max_sort;

        /* Activate the drifts if the cells are local. */
        if (ci->nodeID == engine_rank) cell_activate_drift_spart(ci, s);
        if (cj->nodeID == engine_rank) cell_activate_drift_part(cj, s);
        if (cj->nodeID == engine_rank && with_timestep_sync)
          cell_activate_sync_part(cj, s);

        /* Do we need to sort the cells? */
        cell_activate_hydro_sorts(cj, sid, s);
        cell_activate_stars_sorts(ci, sid, s);
      }

      if (cj_active) {

        /* We are going to interact this pair, so store some values. */
        atomic_or(&cj->stars.requires_sorts, 1 << sid);
        atomic_or(&ci->hydro.requires_sorts, 1 << sid);

        ci->hydro.dx_max_sort_old = ci->hydro.dx_max_sort;
        cj->stars.dx_max_sort_old = cj->stars.dx_max_sort;

        /* Activate the drifts if the cells are local. */
        if (ci->nodeID == engine_rank) cell_activate_drift_part(ci, s);
        if (cj->nodeID == engine_rank) cell_activate_drift_spart(cj, s);
        if (ci->nodeID == engine_rank && with_timestep_sync)
          cell_activate_sync_part(ci, s);

        /* Do we need to sort the cells? */
        cell_activate_hydro_sorts(ci, sid, s);
        cell_activate_stars_sorts(cj, sid, s);
      }
    }
  } /* Otherwise, pair interation */
}

/**
 * @brief Traverse a sub-cell task and activate the black_holes drift tasks that
 * are required by a black_holes task
 *
 * @param ci The first #cell we recurse in.
 * @param cj The second #cell we recurse in.
 * @param s The task #scheduler.
 * @param with_timestep_sync Are we running with time-step synchronization on?
 */
void cell_activate_subcell_black_holes_tasks(struct cell *ci, struct cell *cj,
                                             struct scheduler *s,
                                             const int with_timestep_sync) {
  const struct engine *e = s->space->e;

  /* Store the current dx_max and h_max values. */
  ci->black_holes.dx_max_part_old = ci->black_holes.dx_max_part;
  ci->black_holes.h_max_old = ci->black_holes.h_max;
  ci->hydro.dx_max_part_old = ci->hydro.dx_max_part;
  ci->hydro.h_max_old = ci->hydro.h_max;

  if (cj != NULL) {
    cj->black_holes.dx_max_part_old = cj->black_holes.dx_max_part;
    cj->black_holes.h_max_old = cj->black_holes.h_max;
    cj->hydro.dx_max_part_old = cj->hydro.dx_max_part;
    cj->hydro.h_max_old = cj->hydro.h_max;
  }

  /* Self interaction? */
  if (cj == NULL) {
    /* Do anything? */
    if (!cell_is_active_black_holes(ci, e) || ci->hydro.count == 0 ||
        ci->black_holes.count == 0)
      return;

    /* Recurse? */
    if (cell_can_recurse_in_self_black_holes_task(ci)) {
      /* Loop over all progenies and pairs of progenies */
      for (int j = 0; j < 8; j++) {
        if (ci->progeny[j] != NULL) {
          cell_activate_subcell_black_holes_tasks(ci->progeny[j], NULL, s,
                                                  with_timestep_sync);
          for (int k = j + 1; k < 8; k++)
            if (ci->progeny[k] != NULL)
              cell_activate_subcell_black_holes_tasks(
                  ci->progeny[j], ci->progeny[k], s, with_timestep_sync);
        }
      }
    } else {
      /* We have reached the bottom of the tree: activate drift */
      cell_activate_drift_bpart(ci, s);
      cell_activate_drift_part(ci, s);
    }
  }

  /* Otherwise, pair interation */
  else {
    /* Should we even bother? */
    if (!cell_is_active_black_holes(ci, e) &&
        !cell_is_active_black_holes(cj, e))
      return;

    /* Get the orientation of the pair. */
    double shift[3];
    const int sid = space_getsid(s->space, &ci, &cj, shift);

    /* recurse? */
    if (cell_can_recurse_in_pair_black_holes_task(ci, cj) &&
        cell_can_recurse_in_pair_black_holes_task(cj, ci)) {
      const struct cell_split_pair *csp = &cell_split_pairs[sid];
      for (int k = 0; k < csp->count; k++) {
        const int pid = csp->pairs[k].pid;
        const int pjd = csp->pairs[k].pjd;
        if (ci->progeny[pid] != NULL && cj->progeny[pjd] != NULL)
          cell_activate_subcell_black_holes_tasks(
              ci->progeny[pid], cj->progeny[pjd], s, with_timestep_sync);
      }
    }

    /* Otherwise, activate the drifts. */
    else if (cell_is_active_black_holes(ci, e) ||
             cell_is_active_black_holes(cj, e)) {

      /* Activate the drifts if the cells are local. */
      if (ci->nodeID == engine_rank) cell_activate_drift_bpart(ci, s);
      if (cj->nodeID == engine_rank) cell_activate_drift_part(cj, s);
      if (cj->nodeID == engine_rank && with_timestep_sync)
        cell_activate_sync_part(cj, s);

      /* Activate the drifts if the cells are local. */
      if (ci->nodeID == engine_rank) cell_activate_drift_part(ci, s);
      if (cj->nodeID == engine_rank) cell_activate_drift_bpart(cj, s);
      if (ci->nodeID == engine_rank && with_timestep_sync)
        cell_activate_sync_part(ci, s);
    }
  } /* Otherwise, pair interation */
}

/**
 * @brief Traverse a sub-cell task and activate the gravity drift tasks that
 * are required by a self gravity task.
 *
 * @param ci The first #cell we recurse in.
 * @param cj The second #cell we recurse in.
 * @param s The task #scheduler.
 */
void cell_activate_subcell_grav_tasks(struct cell *ci, struct cell *cj,
                                      struct scheduler *s) {
  /* Some constants */
  const struct space *sp = s->space;
  const struct engine *e = sp->e;

  /* Self interaction? */
  if (cj == NULL) {
    /* Do anything? */
    if (ci->grav.count == 0 || !cell_is_active_gravity(ci, e)) return;

    /* Recurse? */
    if (ci->split) {
      /* Loop over all progenies and pairs of progenies */
      for (int j = 0; j < 8; j++) {
        if (ci->progeny[j] != NULL) {
          cell_activate_subcell_grav_tasks(ci->progeny[j], NULL, s);
          for (int k = j + 1; k < 8; k++)
            if (ci->progeny[k] != NULL)
              cell_activate_subcell_grav_tasks(ci->progeny[j], ci->progeny[k],
                                               s);
        }
      }
    } else {
      /* We have reached the bottom of the tree: activate gpart drift */
      cell_activate_drift_gpart(ci, s);
    }
  }

  /* Pair interaction */
  else {
    /* Anything to do here? */
    if (!cell_is_active_gravity(ci, e) && !cell_is_active_gravity(cj, e))
      return;
    if (ci->grav.count == 0 || cj->grav.count == 0) return;

    /* Atomically drift the multipole in ci */
    lock_lock(&ci->grav.mlock);
    if (ci->grav.ti_old_multipole < e->ti_current) cell_drift_multipole(ci, e);
    if (lock_unlock(&ci->grav.mlock) != 0) error("Impossible to unlock m-pole");

    /* Atomically drift the multipole in cj */
    lock_lock(&cj->grav.mlock);
    if (cj->grav.ti_old_multipole < e->ti_current) cell_drift_multipole(cj, e);
    if (lock_unlock(&cj->grav.mlock) != 0) error("Impossible to unlock m-pole");

    /* Can we use multipoles ? */
    if (cell_can_use_pair_mm(ci, cj, e, sp, /*use_rebuild_data=*/0,
                             /*is_tree_walk=*/1)) {

      /* Ok, no need to drift anything */
      return;
    }
    /* Otherwise, activate the gpart drifts if we are at the bottom. */
    else if (!ci->split && !cj->split) {
      /* Activate the drifts if the cells are local. */
      if (cell_is_active_gravity(ci, e) || cell_is_active_gravity(cj, e)) {
        if (ci->nodeID == engine_rank) cell_activate_drift_gpart(ci, s);
        if (cj->nodeID == engine_rank) cell_activate_drift_gpart(cj, s);
      }
    }
    /* Ok, we can still recurse */
    else {
      /* Recover the multipole information */
      const struct gravity_tensors *const multi_i = ci->grav.multipole;
      const struct gravity_tensors *const multi_j = cj->grav.multipole;
      const double ri_max = multi_i->r_max;
      const double rj_max = multi_j->r_max;

      if (ri_max > rj_max) {
        if (ci->split) {
          /* Loop over ci's children */
          for (int k = 0; k < 8; k++) {
            if (ci->progeny[k] != NULL)
              cell_activate_subcell_grav_tasks(ci->progeny[k], cj, s);
          }

        } else if (cj->split) {
          /* Loop over cj's children */
          for (int k = 0; k < 8; k++) {
            if (cj->progeny[k] != NULL)
              cell_activate_subcell_grav_tasks(ci, cj->progeny[k], s);
          }

        } else {
          error("Fundamental error in the logic");
        }
      } else if (rj_max >= ri_max) {
        if (cj->split) {
          /* Loop over cj's children */
          for (int k = 0; k < 8; k++) {
            if (cj->progeny[k] != NULL)
              cell_activate_subcell_grav_tasks(ci, cj->progeny[k], s);
          }

        } else if (ci->split) {
          /* Loop over ci's children */
          for (int k = 0; k < 8; k++) {
            if (ci->progeny[k] != NULL)
              cell_activate_subcell_grav_tasks(ci->progeny[k], cj, s);
          }

        } else {
          error("Fundamental error in the logic");
        }
      }
    }
  }
}

/**
 * @brief Traverse a sub-cell task and activate the gravity drift tasks that
 * are required by an external gravity task.
 *
 * @param ci The #cell we recurse in.
 * @param s The task #scheduler.
 */
void cell_activate_subcell_external_grav_tasks(struct cell *ci,
                                               struct scheduler *s) {
  /* Some constants */
  const struct space *sp = s->space;
  const struct engine *e = sp->e;

  /* Do anything? */
  if (!cell_is_active_gravity(ci, e)) return;

  /* Recurse? */
  if (ci->split) {
    /* Loop over all progenies (no need for pairs for self-gravity) */
    for (int j = 0; j < 8; j++) {
      if (ci->progeny[j] != NULL) {
        cell_activate_subcell_external_grav_tasks(ci->progeny[j], s);
      }
    }
  } else {
    /* We have reached the bottom of the tree: activate gpart drift */
    cell_activate_drift_gpart(ci, s);
  }
}

/**
 * @brief Un-skips all the hydro tasks associated with a given cell and checks
 * if the space needs to be rebuilt.
 *
 * @param c the #cell.
 * @param s the #scheduler.
 *
 * @return 1 If the space needs rebuilding. 0 otherwise.
 */
int cell_unskip_hydro_tasks(struct cell *c, struct scheduler *s) {
  struct engine *e = s->space->e;
  const int nodeID = e->nodeID;
  const int with_feedback = e->policy & engine_policy_feedback;
  const int with_timestep_limiter =
      (e->policy & engine_policy_timestep_limiter);

#ifdef WITH_MPI
  const int with_star_formation = e->policy & engine_policy_star_formation;
#endif
  int rebuild = 0;

  /* Un-skip the density tasks involved with this cell. */
  for (struct link *l = c->hydro.density; l != NULL; l = l->next) {
    struct task *t = l->t;
    struct cell *ci = t->ci;
    struct cell *cj = t->cj;
    const int ci_active = cell_is_active_hydro(ci, e);
    const int cj_active = (cj != NULL) ? cell_is_active_hydro(cj, e) : 0;
#ifdef WITH_MPI
    const int ci_nodeID = ci->nodeID;
    const int cj_nodeID = (cj != NULL) ? cj->nodeID : -1;
#else
    const int ci_nodeID = nodeID;
    const int cj_nodeID = nodeID;
#endif

    /* Only activate tasks that involve a local active cell. */
    if ((ci_active && ci_nodeID == nodeID) ||
        (cj_active && cj_nodeID == nodeID)) {
      scheduler_activate(s, t);

      /* Activate hydro drift */
      if (t->type == task_type_self) {
        if (ci_nodeID == nodeID) cell_activate_drift_part(ci, s);
        if (ci_nodeID == nodeID && with_timestep_limiter)
          cell_activate_limiter(ci, s);
      }

      /* Set the correct sorting flags and activate hydro drifts */
      else if (t->type == task_type_pair) {
        /* Store some values. */
        atomic_or(&ci->hydro.requires_sorts, 1 << t->flags);
        atomic_or(&cj->hydro.requires_sorts, 1 << t->flags);
        ci->hydro.dx_max_sort_old = ci->hydro.dx_max_sort;
        cj->hydro.dx_max_sort_old = cj->hydro.dx_max_sort;

        /* Activate the drift tasks. */
        if (ci_nodeID == nodeID) cell_activate_drift_part(ci, s);
        if (cj_nodeID == nodeID) cell_activate_drift_part(cj, s);

        /* Activate the limiter tasks. */
        if (ci_nodeID == nodeID && with_timestep_limiter)
          cell_activate_limiter(ci, s);
        if (cj_nodeID == nodeID && with_timestep_limiter)
          cell_activate_limiter(cj, s);

        /* Check the sorts and activate them if needed. */
        cell_activate_hydro_sorts(ci, t->flags, s);
        cell_activate_hydro_sorts(cj, t->flags, s);
      }

      /* Store current values of dx_max and h_max. */
      else if (t->type == task_type_sub_self) {
        cell_activate_subcell_hydro_tasks(ci, NULL, s, with_timestep_limiter);
      }

      /* Store current values of dx_max and h_max. */
      else if (t->type == task_type_sub_pair) {
        cell_activate_subcell_hydro_tasks(ci, cj, s, with_timestep_limiter);
      }
    }

    /* Only interested in pair interactions as of here. */
    if (t->type == task_type_pair || t->type == task_type_sub_pair) {
      /* Check whether there was too much particle motion, i.e. the
         cell neighbour conditions were violated. */
      if (cell_need_rebuild_for_hydro_pair(ci, cj)) rebuild = 1;

#ifdef WITH_MPI
      /* Activate the send/recv tasks. */
      if (ci_nodeID != nodeID) {
        /* If the local cell is active, receive data from the foreign cell. */
        if (cj_active) {
          scheduler_activate_recv(s, ci->mpi.recv, task_subtype_xv);
          if (ci_active) {
            scheduler_activate_recv(s, ci->mpi.recv, task_subtype_rho);

#ifdef EXTRA_HYDRO_LOOP
            scheduler_activate_recv(s, ci->mpi.recv, task_subtype_gradient);
#endif
          }
        }

        /* If the foreign cell is active, we want its particles for the limiter
         */
        if (ci_active && with_timestep_limiter)
          scheduler_activate_recv(s, ci->mpi.recv, task_subtype_limiter);

        /* If the foreign cell is active, we want its ti_end values. */
        if (ci_active)
          scheduler_activate_recv(s, ci->mpi.recv, task_subtype_tend_part);

        /* Is the foreign cell active and will need stuff from us? */
        if (ci_active) {

          scheduler_activate_send(s, cj->mpi.send, task_subtype_xv, ci_nodeID);

          /* Drift the cell which will be sent; note that not all sent
             particles will be drifted, only those that are needed. */
          cell_activate_drift_part(cj, s);
          if (with_timestep_limiter) cell_activate_limiter(cj, s);

          /* If the local cell is also active, more stuff will be needed. */
          if (cj_active) {
            scheduler_activate_send(s, cj->mpi.send, task_subtype_rho,
                                    ci_nodeID);

#ifdef EXTRA_HYDRO_LOOP
            scheduler_activate_send(s, cj->mpi.send, task_subtype_gradient,
                                    ci_nodeID);
#endif
          }
        }

        /* If the local cell is active, send its particles for the limiting. */
        if (cj_active && with_timestep_limiter)
          scheduler_activate_send(s, cj->mpi.send, task_subtype_limiter,
                                  ci_nodeID);

        /* If the local cell is active, send its ti_end values. */
        if (cj_active)
          scheduler_activate_send(s, cj->mpi.send, task_subtype_tend_part,
                                  ci_nodeID);

        /* Propagating new star counts? */
        if (with_star_formation && with_feedback) {
          if (ci_active && ci->hydro.count > 0) {
            if (task_order_star_formation_before_feedback) {
              scheduler_activate_recv(s, ci->mpi.recv, task_subtype_sf_counts);
            }
            scheduler_activate_recv(s, ci->mpi.recv, task_subtype_tend_spart);
          }
          if (cj_active && cj->hydro.count > 0) {
            if (task_order_star_formation_before_feedback) {
              scheduler_activate_send(s, cj->mpi.send, task_subtype_sf_counts,
                                      ci_nodeID);
            }
            scheduler_activate_send(s, cj->mpi.send, task_subtype_tend_spart,
                                    ci_nodeID);
          }
        }

      } else if (cj_nodeID != nodeID) {
        /* If the local cell is active, receive data from the foreign cell. */
        if (ci_active) {
          scheduler_activate_recv(s, cj->mpi.recv, task_subtype_xv);
          if (cj_active) {
            scheduler_activate_recv(s, cj->mpi.recv, task_subtype_rho);

#ifdef EXTRA_HYDRO_LOOP
            scheduler_activate_recv(s, cj->mpi.recv, task_subtype_gradient);
#endif
          }
        }

        /* If the foreign cell is active, we want its particles for the limiter
         */
        if (cj_active && with_timestep_limiter)
          scheduler_activate_recv(s, cj->mpi.recv, task_subtype_limiter);

        /* If the foreign cell is active, we want its ti_end values. */
        if (cj_active)
          scheduler_activate_recv(s, cj->mpi.recv, task_subtype_tend_part);

        /* Is the foreign cell active and will need stuff from us? */
        if (cj_active) {

          scheduler_activate_send(s, ci->mpi.send, task_subtype_xv, cj_nodeID);

          /* Drift the cell which will be sent; note that not all sent
             particles will be drifted, only those that are needed. */
          cell_activate_drift_part(ci, s);
          if (with_timestep_limiter) cell_activate_limiter(ci, s);

          /* If the local cell is also active, more stuff will be needed. */
          if (ci_active) {

            scheduler_activate_send(s, ci->mpi.send, task_subtype_rho,
                                    cj_nodeID);

#ifdef EXTRA_HYDRO_LOOP
            scheduler_activate_send(s, ci->mpi.send, task_subtype_gradient,
                                    cj_nodeID);
#endif
          }
        }

        /* If the local cell is active, send its particles for the limiting. */
        if (ci_active && with_timestep_limiter)
          scheduler_activate_send(s, ci->mpi.send, task_subtype_limiter,
                                  cj_nodeID);

        /* If the local cell is active, send its ti_end values. */
        if (ci_active)
          scheduler_activate_send(s, ci->mpi.send, task_subtype_tend_part,
                                  cj_nodeID);

        /* Propagating new star counts? */
        if (with_star_formation && with_feedback) {
          if (cj_active && cj->hydro.count > 0) {
            if (task_order_star_formation_before_feedback) {
              scheduler_activate_recv(s, cj->mpi.recv, task_subtype_sf_counts);
            }
            scheduler_activate_recv(s, cj->mpi.recv, task_subtype_tend_spart);
          }
          if (ci_active && ci->hydro.count > 0) {
            if (task_order_star_formation_before_feedback) {
              scheduler_activate_send(s, ci->mpi.send, task_subtype_sf_counts,
                                      cj_nodeID);
            }
            scheduler_activate_send(s, ci->mpi.send, task_subtype_tend_spart,
                                    cj_nodeID);
          }
        }
      }
#endif
    }
  }

  /* Unskip all the other task types. */
  if (c->nodeID == nodeID && cell_is_active_hydro(c, e)) {
    for (struct link *l = c->hydro.gradient; l != NULL; l = l->next)
      scheduler_activate(s, l->t);
    for (struct link *l = c->hydro.force; l != NULL; l = l->next)
      scheduler_activate(s, l->t);
    for (struct link *l = c->hydro.limiter; l != NULL; l = l->next)
      scheduler_activate(s, l->t);

    if (c->hydro.extra_ghost != NULL)
      scheduler_activate(s, c->hydro.extra_ghost);
    if (c->hydro.ghost_in != NULL) cell_activate_hydro_ghosts(c, s, e);
    if (c->kick1 != NULL) scheduler_activate(s, c->kick1);
    if (c->kick2 != NULL) scheduler_activate(s, c->kick2);
    if (c->timestep != NULL) scheduler_activate(s, c->timestep);
    if (c->hydro.end_force != NULL) scheduler_activate(s, c->hydro.end_force);
    if (c->hydro.cooling != NULL) scheduler_activate(s, c->hydro.cooling);
#ifdef WITH_LOGGER
    if (c->logger != NULL) scheduler_activate(s, c->logger);
#endif

    if (c->top->hydro.star_formation != NULL) {
      cell_activate_star_formation_tasks(c->top, s, with_feedback);
    }
  }

  return rebuild;
}

/**
 * @brief Un-skips all the gravity tasks associated with a given cell and checks
 * if the space needs to be rebuilt.
 *
 * @param c the #cell.
 * @param s the #scheduler.
 *
 * @return 1 If the space needs rebuilding. 0 otherwise.
 */
int cell_unskip_gravity_tasks(struct cell *c, struct scheduler *s) {
  struct engine *e = s->space->e;
  const int nodeID = e->nodeID;
  int rebuild = 0;

  /* Un-skip the gravity tasks involved with this cell. */
  for (struct link *l = c->grav.grav; l != NULL; l = l->next) {
    struct task *t = l->t;
    struct cell *ci = t->ci;
    struct cell *cj = t->cj;
    const int ci_active = cell_is_active_gravity(ci, e);
    const int cj_active = (cj != NULL) ? cell_is_active_gravity(cj, e) : 0;
#ifdef WITH_MPI
    const int ci_nodeID = ci->nodeID;
    const int cj_nodeID = (cj != NULL) ? cj->nodeID : -1;
#else
    const int ci_nodeID = nodeID;
    const int cj_nodeID = nodeID;
#endif

    /* Only activate tasks that involve a local active cell. */
    if ((ci_active && ci_nodeID == nodeID) ||
        (cj_active && cj_nodeID == nodeID)) {
      scheduler_activate(s, t);

      /* Set the drifting flags */
      if (t->type == task_type_self &&
          t->subtype == task_subtype_external_grav) {
        cell_activate_subcell_external_grav_tasks(ci, s);
      } else if (t->type == task_type_self && t->subtype == task_subtype_grav) {
        cell_activate_subcell_grav_tasks(ci, NULL, s);
      } else if (t->type == task_type_pair) {
        cell_activate_subcell_grav_tasks(ci, cj, s);
      } else if (t->type == task_type_grav_mm) {
#ifdef SWIFT_DEBUG_CHECKS
        error("Incorrectly linked M-M task!");
#endif
      }
    }

    if (t->type == task_type_pair) {
#ifdef WITH_MPI
      /* Activate the send/recv tasks. */
      if (ci_nodeID != nodeID) {
        /* If the local cell is active, receive data from the foreign cell. */
        if (cj_active)
          scheduler_activate_recv(s, ci->mpi.recv, task_subtype_gpart);

        /* If the foreign cell is active, we want its ti_end values. */
        if (ci_active)
          scheduler_activate_recv(s, ci->mpi.recv, task_subtype_tend_gpart);

        /* Is the foreign cell active and will need stuff from us? */
        if (ci_active) {

          scheduler_activate_send(s, cj->mpi.send, task_subtype_gpart,
                                  ci_nodeID);

          /* Drift the cell which will be sent at the level at which it is
             sent, i.e. drift the cell specified in the send task (l->t)
             itself. */
          cell_activate_drift_gpart(cj, s);
        }

        /* If the local cell is active, send its ti_end values. */
        if (cj_active)
          scheduler_activate_send(s, cj->mpi.send, task_subtype_tend_gpart,
                                  ci_nodeID);

      } else if (cj_nodeID != nodeID) {
        /* If the local cell is active, receive data from the foreign cell. */
        if (ci_active)
          scheduler_activate_recv(s, cj->mpi.recv, task_subtype_gpart);

        /* If the foreign cell is active, we want its ti_end values. */
        if (cj_active)
          scheduler_activate_recv(s, cj->mpi.recv, task_subtype_tend_gpart);

        /* Is the foreign cell active and will need stuff from us? */
        if (cj_active) {

          scheduler_activate_send(s, ci->mpi.send, task_subtype_gpart,
                                  cj_nodeID);

          /* Drift the cell which will be sent at the level at which it is
             sent, i.e. drift the cell specified in the send task (l->t)
             itself. */
          cell_activate_drift_gpart(ci, s);
        }

        /* If the local cell is active, send its ti_end values. */
        if (ci_active)
          scheduler_activate_send(s, ci->mpi.send, task_subtype_tend_gpart,
                                  cj_nodeID);
      }
#endif
    }
  }

  for (struct link *l = c->grav.mm; l != NULL; l = l->next) {
    struct task *t = l->t;
    struct cell *ci = t->ci;
    struct cell *cj = t->cj;
    const int ci_active = cell_is_active_gravity_mm(ci, e);
    const int cj_active = cell_is_active_gravity_mm(cj, e);
#ifdef WITH_MPI
    const int ci_nodeID = ci->nodeID;
    const int cj_nodeID = (cj != NULL) ? cj->nodeID : -1;
#else
    const int ci_nodeID = nodeID;
    const int cj_nodeID = nodeID;
#endif

#ifdef SWIFT_DEBUG_CHECKS
    if (t->type != task_type_grav_mm) error("Incorrectly linked gravity task!");
#endif

    /* Only activate tasks that involve a local active cell. */
    if ((ci_active && ci_nodeID == nodeID) ||
        (cj_active && cj_nodeID == nodeID)) {
      scheduler_activate(s, t);
    }
  }

  /* Unskip all the other task types. */
  if (c->nodeID == nodeID && cell_is_active_gravity(c, e)) {
    if (c->grav.init != NULL) scheduler_activate(s, c->grav.init);
    if (c->grav.init_out != NULL) scheduler_activate(s, c->grav.init_out);
    if (c->kick1 != NULL) scheduler_activate(s, c->kick1);
    if (c->kick2 != NULL) scheduler_activate(s, c->kick2);
    if (c->timestep != NULL) scheduler_activate(s, c->timestep);
    if (c->grav.down != NULL) scheduler_activate(s, c->grav.down);
    if (c->grav.down_in != NULL) scheduler_activate(s, c->grav.down_in);
    if (c->grav.mesh != NULL) scheduler_activate(s, c->grav.mesh);
    if (c->grav.long_range != NULL) scheduler_activate(s, c->grav.long_range);
    if (c->grav.end_force != NULL) scheduler_activate(s, c->grav.end_force);
#ifdef NEUTRINO_DELTA_F
    if (c->grav.weight != NULL) scheduler_activate(s, c->grav.weight);
#endif
#ifdef WITH_LOGGER
    if (c->logger != NULL) scheduler_activate(s, c->logger);
#endif
  }

  return rebuild;
}

/**
 * @brief Un-skips all the stars tasks associated with a given cell and checks
 * if the space needs to be rebuilt.
 *
 * @param c the #cell.
 * @param s the #scheduler.
 * @param with_star_formation Are we running with star formation switched on?
 *
 * @return 1 If the space needs rebuilding. 0 otherwise.
 */
int cell_unskip_stars_tasks(struct cell *c, struct scheduler *s,
                            const int with_star_formation) {

  struct engine *e = s->space->e;
  const int with_timestep_sync = (e->policy & engine_policy_timestep_sync);
  const int nodeID = e->nodeID;
  int rebuild = 0;

  if (c->stars.drift != NULL) {
    if (cell_is_active_stars(c, e) ||
        (with_star_formation && cell_is_active_hydro(c, e))) {

      cell_activate_drift_spart(c, s);
    }
  }

  /* Un-skip the density tasks involved with this cell. */
  for (struct link *l = c->stars.density; l != NULL; l = l->next) {
    struct task *t = l->t;
    struct cell *ci = t->ci;
    struct cell *cj = t->cj;
#ifdef WITH_MPI
    const int ci_nodeID = ci->nodeID;
    const int cj_nodeID = (cj != NULL) ? cj->nodeID : -1;
#else
    const int ci_nodeID = nodeID;
    const int cj_nodeID = nodeID;
#endif

    const int ci_active = cell_is_active_stars(ci, e) ||
                          (with_star_formation && cell_is_active_hydro(ci, e));

    const int cj_active =
        (cj != NULL) && (cell_is_active_stars(cj, e) ||
                         (with_star_formation && cell_is_active_hydro(cj, e)));

    /* Activate the drifts */
    if (t->type == task_type_self && ci_active) {
      cell_activate_drift_spart(ci, s);
      cell_activate_drift_part(ci, s);
      if (with_timestep_sync) cell_activate_sync_part(ci, s);
    }

    /* Only activate tasks that involve a local active cell. */
    if ((ci_active || cj_active) &&
        (ci_nodeID == nodeID || cj_nodeID == nodeID)) {
      scheduler_activate(s, t);

      if (t->type == task_type_pair) {
        /* Do ci */
        if (ci_active) {
          /* stars for ci */
          atomic_or(&ci->stars.requires_sorts, 1 << t->flags);
          ci->stars.dx_max_sort_old = ci->stars.dx_max_sort;

          /* hydro for cj */
          atomic_or(&cj->hydro.requires_sorts, 1 << t->flags);
          cj->hydro.dx_max_sort_old = cj->hydro.dx_max_sort;

          /* Activate the drift tasks. */
          if (ci_nodeID == nodeID) cell_activate_drift_spart(ci, s);
          if (cj_nodeID == nodeID) cell_activate_drift_part(cj, s);
          if (cj_nodeID == nodeID && with_timestep_sync)
            cell_activate_sync_part(cj, s);

          /* Check the sorts and activate them if needed. */
          cell_activate_stars_sorts(ci, t->flags, s);
          cell_activate_hydro_sorts(cj, t->flags, s);
        }

        /* Do cj */
        if (cj_active) {
          /* hydro for ci */
          atomic_or(&ci->hydro.requires_sorts, 1 << t->flags);
          ci->hydro.dx_max_sort_old = ci->hydro.dx_max_sort;

          /* stars for cj */
          atomic_or(&cj->stars.requires_sorts, 1 << t->flags);
          cj->stars.dx_max_sort_old = cj->stars.dx_max_sort;

          /* Activate the drift tasks. */
          if (cj_nodeID == nodeID) cell_activate_drift_spart(cj, s);
          if (ci_nodeID == nodeID) cell_activate_drift_part(ci, s);
          if (ci_nodeID == nodeID && with_timestep_sync)
            cell_activate_sync_part(ci, s);

          /* Check the sorts and activate them if needed. */
          cell_activate_hydro_sorts(ci, t->flags, s);
          cell_activate_stars_sorts(cj, t->flags, s);
        }
      }

      else if (t->type == task_type_sub_self) {
        cell_activate_subcell_stars_tasks(ci, NULL, s, with_star_formation,
                                          with_timestep_sync);
      }

      else if (t->type == task_type_sub_pair) {
        cell_activate_subcell_stars_tasks(ci, cj, s, with_star_formation,
                                          with_timestep_sync);
      }
    }

    /* Only interested in pair interactions as of here. */
    if (t->type == task_type_pair || t->type == task_type_sub_pair) {
      /* Check whether there was too much particle motion, i.e. the
         cell neighbour conditions were violated. */
      if (cell_need_rebuild_for_stars_pair(ci, cj)) rebuild = 1;
      if (cell_need_rebuild_for_stars_pair(cj, ci)) rebuild = 1;

#ifdef WITH_MPI
      /* Activate the send/recv tasks. */
      if (ci_nodeID != nodeID) {
        if (cj_active) {
          scheduler_activate_recv(s, ci->mpi.recv, task_subtype_xv);
          scheduler_activate_recv(s, ci->mpi.recv, task_subtype_rho);

          /* If the local cell is active, more stuff will be needed. */
          scheduler_activate_send(s, cj->mpi.send, task_subtype_spart,
                                  ci_nodeID);
          cell_activate_drift_spart(cj, s);

          /* If the local cell is active, send its ti_end values. */
          scheduler_activate_send(s, cj->mpi.send, task_subtype_tend_spart,
                                  ci_nodeID);
        }

        if (ci_active) {
          scheduler_activate_recv(s, ci->mpi.recv, task_subtype_spart);

          /* If the foreign cell is active, we want its ti_end values. */
          scheduler_activate_recv(s, ci->mpi.recv, task_subtype_tend_spart);

          /* Is the foreign cell active and will need stuff from us? */
          scheduler_activate_send(s, cj->mpi.send, task_subtype_xv, ci_nodeID);
          scheduler_activate_send(s, cj->mpi.send, task_subtype_rho, ci_nodeID);

          /* Drift the cell which will be sent; note that not all sent
             particles will be drifted, only those that are needed. */
          cell_activate_drift_part(cj, s);
        }

      } else if (cj_nodeID != nodeID) {
        /* If the local cell is active, receive data from the foreign cell. */
        if (ci_active) {
          scheduler_activate_recv(s, cj->mpi.recv, task_subtype_xv);
          scheduler_activate_recv(s, cj->mpi.recv, task_subtype_rho);

          /* If the local cell is active, more stuff will be needed. */
          scheduler_activate_send(s, ci->mpi.send, task_subtype_spart,
                                  cj_nodeID);
          cell_activate_drift_spart(ci, s);

          /* If the local cell is active, send its ti_end values. */
          scheduler_activate_send(s, ci->mpi.send, task_subtype_tend_spart,
                                  cj_nodeID);
        }

        if (cj_active) {
          scheduler_activate_recv(s, cj->mpi.recv, task_subtype_spart);

          /* If the foreign cell is active, we want its ti_end values. */
          scheduler_activate_recv(s, cj->mpi.recv, task_subtype_tend_spart);

          /* Is the foreign cell active and will need stuff from us? */
          scheduler_activate_send(s, ci->mpi.send, task_subtype_xv, cj_nodeID);
          scheduler_activate_send(s, ci->mpi.send, task_subtype_rho, cj_nodeID);

          /* Drift the cell which will be sent; note that not all sent
             particles will be drifted, only those that are needed. */
          cell_activate_drift_part(ci, s);
        }
      }
#endif
    }
  }

  /* Un-skip the feedback tasks involved with this cell. */
  for (struct link *l = c->stars.feedback; l != NULL; l = l->next) {
    struct task *t = l->t;
    struct cell *ci = t->ci;
    struct cell *cj = t->cj;
#ifdef WITH_MPI
    const int ci_nodeID = ci->nodeID;
    const int cj_nodeID = (cj != NULL) ? cj->nodeID : -1;
#else
    const int ci_nodeID = nodeID;
    const int cj_nodeID = nodeID;
#endif

    const int ci_active = cell_is_active_stars(ci, e) ||
                          (with_star_formation && cell_is_active_hydro(ci, e));

    const int cj_active =
        (cj != NULL) && (cell_is_active_stars(cj, e) ||
                         (with_star_formation && cell_is_active_hydro(cj, e)));

    if (t->type == task_type_self && ci_active) {
      scheduler_activate(s, t);
    }

    else if (t->type == task_type_sub_self && ci_active) {
      scheduler_activate(s, t);
    }

    else if (t->type == task_type_pair || t->type == task_type_sub_pair) {
      /* We only want to activate the task if the cell is active and is
         going to update some gas on the *local* node */
      if ((ci_nodeID == nodeID && cj_nodeID == nodeID) &&
          (ci_active || cj_active)) {
        scheduler_activate(s, t);

      } else if ((ci_nodeID == nodeID && cj_nodeID != nodeID) && (cj_active)) {
        scheduler_activate(s, t);

      } else if ((ci_nodeID != nodeID && cj_nodeID == nodeID) && (ci_active)) {
        scheduler_activate(s, t);
      }
    }

    /* Nothing more to do here, all drifts and sorts activated above */
  }

  /* Unskip all the other task types. */
  if (c->nodeID == nodeID) {
    if (cell_is_active_stars(c, e) ||
        (with_star_formation && cell_is_active_hydro(c, e))) {

      if (c->stars.ghost != NULL) scheduler_activate(s, c->stars.ghost);
      if (c->stars.stars_in != NULL) scheduler_activate(s, c->stars.stars_in);
      if (c->stars.stars_out != NULL) scheduler_activate(s, c->stars.stars_out);
      if (c->kick1 != NULL) scheduler_activate(s, c->kick1);
      if (c->kick2 != NULL) scheduler_activate(s, c->kick2);
      if (c->timestep != NULL) scheduler_activate(s, c->timestep);
#ifdef WITH_LOGGER
      if (c->logger != NULL) scheduler_activate(s, c->logger);
#endif
    }
  }

  return rebuild;
}

/**
 * @brief Un-skips all the black hole tasks associated with a given cell and
 * checks if the space needs to be rebuilt.
 *
 * @param c the #cell.
 * @param s the #scheduler.
 *
 * @return 1 If the space needs rebuilding. 0 otherwise.
 */
int cell_unskip_black_holes_tasks(struct cell *c, struct scheduler *s) {

  struct engine *e = s->space->e;
  const int with_timestep_sync = (e->policy & engine_policy_timestep_sync);
  const int nodeID = e->nodeID;
  int rebuild = 0;

  if (c->black_holes.drift != NULL && cell_is_active_black_holes(c, e)) {
    cell_activate_drift_bpart(c, s);
  }

  /* Un-skip the density tasks involved with this cell. */
  for (struct link *l = c->black_holes.density; l != NULL; l = l->next) {
    struct task *t = l->t;
    struct cell *ci = t->ci;
    struct cell *cj = t->cj;
    const int ci_active = cell_is_active_black_holes(ci, e);
    const int cj_active = (cj != NULL) ? cell_is_active_black_holes(cj, e) : 0;
#ifdef WITH_MPI
    const int ci_nodeID = ci->nodeID;
    const int cj_nodeID = (cj != NULL) ? cj->nodeID : -1;
#else
    const int ci_nodeID = nodeID;
    const int cj_nodeID = nodeID;
#endif

    /* Only activate tasks that involve a local active cell. */
    if ((ci_active || cj_active) &&
        (ci_nodeID == nodeID || cj_nodeID == nodeID)) {

      scheduler_activate(s, t);

      /* Activate the drifts */
      if (t->type == task_type_self) {
        cell_activate_drift_part(ci, s);
        cell_activate_drift_bpart(ci, s);
      }

      /* Activate the drifts */
      else if (t->type == task_type_pair) {

        /* Activate the drift tasks. */
        if (ci_nodeID == nodeID) cell_activate_drift_bpart(ci, s);
        if (ci_nodeID == nodeID) cell_activate_drift_part(ci, s);

        if (cj_nodeID == nodeID) cell_activate_drift_part(cj, s);
        if (cj_nodeID == nodeID) cell_activate_drift_bpart(cj, s);
      }

      /* Store current values of dx_max and h_max. */
      else if (t->type == task_type_sub_self) {
        cell_activate_subcell_black_holes_tasks(ci, NULL, s,
                                                with_timestep_sync);
      }

      /* Store current values of dx_max and h_max. */
      else if (t->type == task_type_sub_pair) {
        cell_activate_subcell_black_holes_tasks(ci, cj, s, with_timestep_sync);
      }
    }

    /* Only interested in pair interactions as of here. */
    if (t->type == task_type_pair || t->type == task_type_sub_pair) {

      /* Check whether there was too much particle motion, i.e. the
         cell neighbour conditions were violated. */
      if (cell_need_rebuild_for_black_holes_pair(ci, cj)) rebuild = 1;
      if (cell_need_rebuild_for_black_holes_pair(cj, ci)) rebuild = 1;

      scheduler_activate(s, ci->hydro.super->black_holes.swallow_ghost[0]);
      scheduler_activate(s, cj->hydro.super->black_holes.swallow_ghost[0]);

#ifdef WITH_MPI
      /* Activate the send/recv tasks. */
      if (ci_nodeID != nodeID) {

        /* Receive the foreign parts to compute BH accretion rates and do the
         * swallowing */
        scheduler_activate_recv(s, ci->mpi.recv, task_subtype_rho);
        scheduler_activate_recv(s, ci->mpi.recv, task_subtype_part_swallow);

        /* Send the local BHs to tag the particles to swallow and to do feedback
         */
        scheduler_activate_send(s, cj->mpi.send, task_subtype_bpart_rho,
                                ci_nodeID);
        scheduler_activate_send(s, cj->mpi.send, task_subtype_bpart_feedback,
                                ci_nodeID);

        /* Drift before you send */
        cell_activate_drift_bpart(cj, s);

        /* Send the new BH time-steps */
        scheduler_activate_send(s, cj->mpi.send, task_subtype_tend_bpart,
                                ci_nodeID);

        /* Receive the foreign BHs to tag particles to swallow and for feedback
         */
        scheduler_activate_recv(s, ci->mpi.recv, task_subtype_bpart_rho);
        scheduler_activate_recv(s, ci->mpi.recv, task_subtype_bpart_feedback);

        /* Receive the foreign BH time-steps */
        scheduler_activate_recv(s, ci->mpi.recv, task_subtype_tend_bpart);

        /* Send the local part information */
        scheduler_activate_send(s, cj->mpi.send, task_subtype_rho, ci_nodeID);
        scheduler_activate_send(s, cj->mpi.send, task_subtype_part_swallow,
                                ci_nodeID);

        /* Drift the cell which will be sent; note that not all sent
           particles will be drifted, only those that are needed. */
        cell_activate_drift_part(cj, s);

      } else if (cj_nodeID != nodeID) {

        /* Receive the foreign parts to compute BH accretion rates and do the
         * swallowing */
        scheduler_activate_recv(s, cj->mpi.recv, task_subtype_rho);
        scheduler_activate_recv(s, cj->mpi.recv, task_subtype_part_swallow);

        /* Send the local BHs to tag the particles to swallow and to do feedback
         */
        scheduler_activate_send(s, ci->mpi.send, task_subtype_bpart_rho,
                                cj_nodeID);
        scheduler_activate_send(s, ci->mpi.send, task_subtype_bpart_feedback,
                                cj_nodeID);

        /* Drift before you send */
        cell_activate_drift_bpart(ci, s);

        /* Send the new BH time-steps */
        scheduler_activate_send(s, ci->mpi.send, task_subtype_tend_bpart,
                                cj_nodeID);

        /* Receive the foreign BHs to tag particles to swallow and for feedback
         */
        scheduler_activate_recv(s, cj->mpi.recv, task_subtype_bpart_rho);
        scheduler_activate_recv(s, cj->mpi.recv, task_subtype_bpart_feedback);

        /* Receive the foreign BH time-steps */
        scheduler_activate_recv(s, cj->mpi.recv, task_subtype_tend_bpart);

        /* Send the local part information */
        scheduler_activate_send(s, ci->mpi.send, task_subtype_rho, cj_nodeID);
        scheduler_activate_send(s, ci->mpi.send, task_subtype_part_swallow,
                                cj_nodeID);

        /* Drift the cell which will be sent; note that not all sent
           particles will be drifted, only those that are needed. */
        cell_activate_drift_part(ci, s);
      }
#endif
    }
  }

  /* Un-skip the swallow tasks involved with this cell. */
  for (struct link *l = c->black_holes.swallow; l != NULL; l = l->next) {
    struct task *t = l->t;
    struct cell *ci = t->ci;
    struct cell *cj = t->cj;
    const int ci_active = cell_is_active_black_holes(ci, e);
    const int cj_active = (cj != NULL) ? cell_is_active_black_holes(cj, e) : 0;
#ifdef WITH_MPI
    const int ci_nodeID = ci->nodeID;
    const int cj_nodeID = (cj != NULL) ? cj->nodeID : -1;
#else
    const int ci_nodeID = nodeID;
    const int cj_nodeID = nodeID;
#endif

    /* Only activate tasks that involve a local active cell. */
    if ((ci_active || cj_active) &&
        (ci_nodeID == nodeID || cj_nodeID == nodeID)) {

      scheduler_activate(s, t);
    }
  }

  /* Un-skip the swallow tasks involved with this cell. */
  for (struct link *l = c->black_holes.do_gas_swallow; l != NULL; l = l->next) {
    struct task *t = l->t;
    struct cell *ci = t->ci;
    struct cell *cj = t->cj;
    const int ci_active = cell_is_active_black_holes(ci, e);
    const int cj_active = (cj != NULL) ? cell_is_active_black_holes(cj, e) : 0;
#ifdef WITH_MPI
    const int ci_nodeID = ci->nodeID;
    const int cj_nodeID = (cj != NULL) ? cj->nodeID : -1;
#else
    const int ci_nodeID = nodeID;
    const int cj_nodeID = nodeID;
#endif

    /* Only activate tasks that involve a local active cell. */
    if ((ci_active || cj_active) &&
        (ci_nodeID == nodeID || cj_nodeID == nodeID)) {

      scheduler_activate(s, t);
    }
  }

  /* Un-skip the swallow tasks involved with this cell. */
  for (struct link *l = c->black_holes.do_bh_swallow; l != NULL; l = l->next) {
    struct task *t = l->t;
    struct cell *ci = t->ci;
    struct cell *cj = t->cj;
    const int ci_active = cell_is_active_black_holes(ci, e);
    const int cj_active = (cj != NULL) ? cell_is_active_black_holes(cj, e) : 0;
#ifdef WITH_MPI
    const int ci_nodeID = ci->nodeID;
    const int cj_nodeID = (cj != NULL) ? cj->nodeID : -1;
#else
    const int ci_nodeID = nodeID;
    const int cj_nodeID = nodeID;
#endif

    /* Only activate tasks that involve a local active cell. */
    if ((ci_active || cj_active) &&
        (ci_nodeID == nodeID || cj_nodeID == nodeID)) {

      scheduler_activate(s, t);
    }
  }

  /* Un-skip the feedback tasks involved with this cell. */
  for (struct link *l = c->black_holes.feedback; l != NULL; l = l->next) {
    struct task *t = l->t;
    struct cell *ci = t->ci;
    struct cell *cj = t->cj;
    const int ci_active = cell_is_active_black_holes(ci, e);
    const int cj_active = (cj != NULL) ? cell_is_active_black_holes(cj, e) : 0;
#ifdef WITH_MPI
    const int ci_nodeID = ci->nodeID;
    const int cj_nodeID = (cj != NULL) ? cj->nodeID : -1;
#else
    const int ci_nodeID = nodeID;
    const int cj_nodeID = nodeID;
#endif

    /* Only activate tasks that involve a local active cell. */
    if ((ci_active || cj_active) &&
        (ci_nodeID == nodeID || cj_nodeID == nodeID)) {

      scheduler_activate(s, t);
    }
  }

  /* Unskip all the other task types. */
  if (c->nodeID == nodeID && cell_is_active_black_holes(c, e)) {

    if (c->black_holes.density_ghost != NULL)
      scheduler_activate(s, c->black_holes.density_ghost);
    if (c->black_holes.swallow_ghost[0] != NULL)
      scheduler_activate(s, c->black_holes.swallow_ghost[0]);
    if (c->black_holes.swallow_ghost[1] != NULL)
      scheduler_activate(s, c->black_holes.swallow_ghost[1]);
    if (c->black_holes.swallow_ghost[2] != NULL)
      scheduler_activate(s, c->black_holes.swallow_ghost[2]);
    if (c->black_holes.black_holes_in != NULL)
      scheduler_activate(s, c->black_holes.black_holes_in);
    if (c->black_holes.black_holes_out != NULL)
      scheduler_activate(s, c->black_holes.black_holes_out);
    if (c->kick1 != NULL) scheduler_activate(s, c->kick1);
    if (c->kick2 != NULL) scheduler_activate(s, c->kick2);
    if (c->timestep != NULL) scheduler_activate(s, c->timestep);
#ifdef WITH_LOGGER
    if (c->logger != NULL) scheduler_activate(s, c->logger);
#endif
  }

  return rebuild;
}

/**
 * @brief Set the super-cell pointers for all cells in a hierarchy.
 *
 * @param c The top-level #cell to play with.
 * @param super Pointer to the deepest cell with tasks in this part of the
 * tree.
 * @param with_hydro Are we running with hydrodynamics on?
 * @param with_grav Are we running with gravity on?
 */
void cell_set_super(struct cell *c, struct cell *super, const int with_hydro,
                    const int with_grav) {
  /* Are we in a cell which is either the hydro or gravity super? */
  if (super == NULL && ((with_hydro && c->hydro.super != NULL) ||
                        (with_grav && c->grav.super != NULL)))
    super = c;

  /* Set the super-cell */
  c->super = super;

  /* Recurse */
  if (c->split)
    for (int k = 0; k < 8; k++)
      if (c->progeny[k] != NULL)
        cell_set_super(c->progeny[k], super, with_hydro, with_grav);
}

/**
 * @brief Set the super-cell pointers for all cells in a hierarchy.
 *
 * @param c The top-level #cell to play with.
 * @param super_hydro Pointer to the deepest cell with tasks in this part of
 * the tree.
 */
void cell_set_super_hydro(struct cell *c, struct cell *super_hydro) {
  /* Are we in a cell with some kind of self/pair task ? */
  if (super_hydro == NULL && c->hydro.density != NULL) super_hydro = c;

  /* Set the super-cell */
  c->hydro.super = super_hydro;

  /* Recurse */
  if (c->split)
    for (int k = 0; k < 8; k++)
      if (c->progeny[k] != NULL)
        cell_set_super_hydro(c->progeny[k], super_hydro);
}

/**
 * @brief Set the super-cell pointers for all cells in a hierarchy.
 *
 * @param c The top-level #cell to play with.
 * @param super_gravity Pointer to the deepest cell with tasks in this part of
 * the tree.
 */
void cell_set_super_gravity(struct cell *c, struct cell *super_gravity) {
  /* Are we in a cell with some kind of self/pair task ? */
  if (super_gravity == NULL && (c->grav.grav != NULL || c->grav.mm != NULL))
    super_gravity = c;

  /* Set the super-cell */
  c->grav.super = super_gravity;

  /* Recurse */
  if (c->split)
    for (int k = 0; k < 8; k++)
      if (c->progeny[k] != NULL)
        cell_set_super_gravity(c->progeny[k], super_gravity);
}

/**
 * @brief Mapper function to set the super pointer of the cells.
 *
 * @param map_data The top-level cells.
 * @param num_elements The number of top-level cells.
 * @param extra_data Unused parameter.
 */
void cell_set_super_mapper(void *map_data, int num_elements, void *extra_data) {
  const struct engine *e = (const struct engine *)extra_data;

  const int with_hydro = (e->policy & engine_policy_hydro);
  const int with_grav = (e->policy & engine_policy_self_gravity) ||
                        (e->policy & engine_policy_external_gravity);

  for (int ind = 0; ind < num_elements; ind++) {
    struct cell *c = &((struct cell *)map_data)[ind];

    /* All top-level cells get an MPI tag. */
#ifdef WITH_MPI
    cell_ensure_tagged(c);
#endif

    /* Super-pointer for hydro */
    if (with_hydro) cell_set_super_hydro(c, NULL);

    /* Super-pointer for gravity */
    if (with_grav) cell_set_super_gravity(c, NULL);

    /* Super-pointer for common operations */
    cell_set_super(c, NULL, with_hydro, with_grav);
  }
}

/**
 * @brief Does this cell or any of its children have any task ?
 *
 * We use the timestep-related tasks to probe this as these always
 * exist in a cell hierarchy that has any kind of task.
 *
 * @param c The #cell to probe.
 */
int cell_has_tasks(struct cell *c) {
#ifdef WITH_MPI
  if (c->timestep != NULL || c->mpi.recv != NULL) return 1;
#else
  if (c->timestep != NULL) return 1;
#endif

  if (c->split) {
    int count = 0;
    for (int k = 0; k < 8; ++k)
      if (c->progeny[k] != NULL) count += cell_has_tasks(c->progeny[k]);
    return count;
  } else {
    return 0;
  }
}

/**
 * @brief Recursively drifts the #part in a cell hierarchy.
 *
 * @param c The #cell.
 * @param e The #engine (to get ti_current).
 * @param force Drift the particles irrespective of the #cell flags.
 */
void cell_drift_part(struct cell *c, const struct engine *e, int force) {
  const int periodic = e->s->periodic;
  const double dim[3] = {e->s->dim[0], e->s->dim[1], e->s->dim[2]};
  const int with_cosmology = (e->policy & engine_policy_cosmology);
  const float hydro_h_max = e->hydro_properties->h_max;
  const float hydro_h_min = e->hydro_properties->h_min;
  const integertime_t ti_old_part = c->hydro.ti_old_part;
  const integertime_t ti_current = e->ti_current;
  struct part *const parts = c->hydro.parts;
  struct xpart *const xparts = c->hydro.xparts;

  float dx_max = 0.f, dx2_max = 0.f;
  float dx_max_sort = 0.0f, dx2_max_sort = 0.f;
  float cell_h_max = 0.f;

  /* Drift irrespective of cell flags? */
  force = (force || cell_get_flag(c, cell_flag_do_hydro_drift));

#ifdef SWIFT_DEBUG_CHECKS
  /* Check that we only drift local cells. */
  if (c->nodeID != engine_rank) error("Drifting a foreign cell is nope.");

  /* Check that we are actually going to move forward. */
  if (ti_current < ti_old_part) error("Attempt to drift to the past");
#endif

  /* Early abort? */
  if (c->hydro.count == 0) {
    /* Clear the drift flags. */
    cell_clear_flag(c, cell_flag_do_hydro_drift | cell_flag_do_hydro_sub_drift);

    /* Update the time of the last drift */
    c->hydro.ti_old_part = ti_current;

    return;
  }

  /* Ok, we have some particles somewhere in the hierarchy to drift */

  /* Are we not in a leaf ? */
  if (c->split && (force || cell_get_flag(c, cell_flag_do_hydro_sub_drift))) {

    /* Loop over the progeny and collect their data. */
    for (int k = 0; k < 8; k++) {
      if (c->progeny[k] != NULL) {
        struct cell *cp = c->progeny[k];

        /* Collect */
        cell_drift_part(cp, e, force);

        /* Update */
        dx_max = max(dx_max, cp->hydro.dx_max_part);
        dx_max_sort = max(dx_max_sort, cp->hydro.dx_max_sort);
        cell_h_max = max(cell_h_max, cp->hydro.h_max);
      }
    }

    /* Store the values */
    c->hydro.h_max = cell_h_max;
    c->hydro.dx_max_part = dx_max;
    c->hydro.dx_max_sort = dx_max_sort;

    /* Update the time of the last drift */
    c->hydro.ti_old_part = ti_current;

  } else if (!c->split && force && ti_current > ti_old_part) {
    /* Drift from the last time the cell was drifted to the current time */
    double dt_drift, dt_kick_grav, dt_kick_hydro, dt_therm;
    if (with_cosmology) {
      dt_drift =
          cosmology_get_drift_factor(e->cosmology, ti_old_part, ti_current);
      dt_kick_grav =
          cosmology_get_grav_kick_factor(e->cosmology, ti_old_part, ti_current);
      dt_kick_hydro = cosmology_get_hydro_kick_factor(e->cosmology, ti_old_part,
                                                      ti_current);
      dt_therm = cosmology_get_therm_kick_factor(e->cosmology, ti_old_part,
                                                 ti_current);
    } else {
      dt_drift = (ti_current - ti_old_part) * e->time_base;
      dt_kick_grav = (ti_current - ti_old_part) * e->time_base;
      dt_kick_hydro = (ti_current - ti_old_part) * e->time_base;
      dt_therm = (ti_current - ti_old_part) * e->time_base;
    }

    /* Loop over all the gas particles in the cell */
    const size_t nr_parts = c->hydro.count;
    for (size_t k = 0; k < nr_parts; k++) {
      /* Get a handle on the part. */
      struct part *const p = &parts[k];
      struct xpart *const xp = &xparts[k];

      /* Ignore inhibited particles */
      if (part_is_inhibited(p, e)) continue;

      double dt_drift_k = dt_drift;
      double dt_kick_grav_k = dt_kick_grav;
      double dt_kick_hydro_k = dt_kick_hydro;

#ifdef WITH_RELATIVISTIC_DRIFT
      /* Perform a relativistic correction */
      double correction = relat_corr_drift(e, xp->v_full);
      dt_drift_k *= correction;
#endif

#ifdef WITH_RELATIVISTIC_KICK
      /* Perform a relativistic correction */
      double correction2 = relat_corr_kick(e, xp->v_full);
      dt_kick_grav_k *= correction2;
      dt_kick_hydro_k *= correction2;
#endif

      /* Drift... */
      drift_part(p, xp, dt_drift_k, dt_kick_hydro_k, dt_kick_grav_k, dt_therm,
                 ti_old_part, ti_current, e->cosmology, e->hydro_properties,
                 e->entropy_floor);

      /* Update the tracers properties */
      tracers_after_drift(p, xp, e->internal_units, e->physical_constants,
                          with_cosmology, e->cosmology, e->hydro_properties,
                          e->cooling_func, e->time);

#ifdef SWIFT_DEBUG_CHECKS
      /* Make sure the particle does not drift by more than a box length. */
      if (fabs(xp->v_full[0] * dt_drift_k) > e->s->dim[0] ||
          fabs(xp->v_full[1] * dt_drift_k) > e->s->dim[1] ||
          fabs(xp->v_full[2] * dt_drift_k) > e->s->dim[2]) {
        error(
            "Particle drifts by more than a box length! id %llu xp->v_full "
            "%.5e %.5e %.5e p->v %.5e %.5e %.5e",
            p->id, xp->v_full[0], xp->v_full[1], xp->v_full[2], p->v[0],
            p->v[1], p->v[2]);
      }
#endif

      /* In non-periodic BC runs, remove particles that crossed the border */
      if (!periodic) {

        /* Did the particle leave the box?  */
        if ((p->x[0] > dim[0]) || (p->x[0] < 0.) ||  // x
            (p->x[1] > dim[1]) || (p->x[1] < 0.) ||  // y
            (p->x[2] > dim[2]) || (p->x[2] < 0.)) {  // z

          lock_lock(&e->s->lock);

          /* Re-check that the particle has not been removed
           * by another thread before we do the deed. */
          if (!part_is_inhibited(p, e)) {

            /* One last action before death? */
            hydro_remove_part(p, xp);

            /* Remove the particle entirely */
            cell_remove_part(e, c, p, xp);
          }

          if (lock_unlock(&e->s->lock) != 0)
            error("Failed to unlock the space!");

          continue;
        }
      }

      /* Limit h to within the allowed range */
      p->h = min(p->h, hydro_h_max);
      p->h = max(p->h, hydro_h_min);

      /* Compute (square of) motion since last cell construction */
      const float dx2 = xp->x_diff[0] * xp->x_diff[0] +
                        xp->x_diff[1] * xp->x_diff[1] +
                        xp->x_diff[2] * xp->x_diff[2];
      dx2_max = max(dx2_max, dx2);
      const float dx2_sort = xp->x_diff_sort[0] * xp->x_diff_sort[0] +
                             xp->x_diff_sort[1] * xp->x_diff_sort[1] +
                             xp->x_diff_sort[2] * xp->x_diff_sort[2];
      dx2_max_sort = max(dx2_max_sort, dx2_sort);

      /* Update the maximal smoothing length in the cell */
      cell_h_max = max(cell_h_max, p->h);

      /* Mark the particle has not being swallowed */
      black_holes_mark_part_as_not_swallowed(&p->black_holes_data);

      /* Get ready for a density calculation */
      if (part_is_active(p, e)) {
        hydro_init_part(p, &e->s->hs);
        black_holes_init_potential(&p->black_holes_data);
        chemistry_init_part(p, e->chemistry);
        pressure_floor_init_part(p, xp);
        star_formation_init_part(p, e->star_formation);
        tracers_after_init(p, xp, e->internal_units, e->physical_constants,
                           with_cosmology, e->cosmology, e->hydro_properties,
                           e->cooling_func, e->time);
      }
    }

    /* Now, get the maximal particle motion from its square */
    dx_max = sqrtf(dx2_max);
    dx_max_sort = sqrtf(dx2_max_sort);

    /* Store the values */
    c->hydro.h_max = cell_h_max;
    c->hydro.dx_max_part = dx_max;
    c->hydro.dx_max_sort = dx_max_sort;

    /* Update the time of the last drift */
    c->hydro.ti_old_part = ti_current;
  }

  /* Clear the drift flags. */
  cell_clear_flag(c, cell_flag_do_hydro_drift | cell_flag_do_hydro_sub_drift);
}

/**
 * @brief Recursively drifts the #gpart in a cell hierarchy.
 *
 * @param c The #cell.
 * @param e The #engine (to get ti_current).
 * @param force Drift the particles irrespective of the #cell flags.
 */
void cell_drift_gpart(struct cell *c, const struct engine *e, int force) {
  const int periodic = e->s->periodic;
  const double dim[3] = {e->s->dim[0], e->s->dim[1], e->s->dim[2]};
  const int with_cosmology = (e->policy & engine_policy_cosmology);
  const integertime_t ti_old_gpart = c->grav.ti_old_part;
  const integertime_t ti_current = e->ti_current;
  struct gpart *const gparts = c->grav.parts;
  const struct gravity_props *grav_props = e->gravity_properties;

  /* Drift irrespective of cell flags? */
  force = (force || cell_get_flag(c, cell_flag_do_grav_drift));

#ifdef SWIFT_DEBUG_CHECKS
  /* Check that we only drift local cells. */
  if (c->nodeID != engine_rank) error("Drifting a foreign cell is nope.");

  /* Check that we are actually going to move forward. */
  if (ti_current < ti_old_gpart) error("Attempt to drift to the past");
#endif

  /* Early abort? */
  if (c->grav.count == 0) {
    /* Clear the drift flags. */
    cell_clear_flag(c, cell_flag_do_grav_drift | cell_flag_do_grav_sub_drift);

    /* Update the time of the last drift */
    c->grav.ti_old_part = ti_current;

    return;
  }

  /* Ok, we have some particles somewhere in the hierarchy to drift */

  /* Are we not in a leaf ? */
  if (c->split && (force || cell_get_flag(c, cell_flag_do_grav_sub_drift))) {

    /* Loop over the progeny and collect their data. */
    for (int k = 0; k < 8; k++) {
      if (c->progeny[k] != NULL) {
        struct cell *cp = c->progeny[k];

        /* Recurse */
        cell_drift_gpart(cp, e, force);
      }
    }

    /* Update the time of the last drift */
    c->grav.ti_old_part = ti_current;

  } else if (!c->split && force && ti_current > ti_old_gpart) {
    /* Drift from the last time the cell was drifted to the current time */
    double dt_drift;
    if (with_cosmology) {
      dt_drift =
          cosmology_get_drift_factor(e->cosmology, ti_old_gpart, ti_current);
    } else {
      dt_drift = (ti_current - ti_old_gpart) * e->time_base;
    }

    /* Loop over all the g-particles in the cell */
    const size_t nr_gparts = c->grav.count;
    for (size_t k = 0; k < nr_gparts; k++) {
      /* Get a handle on the gpart. */
      struct gpart *const gp = &gparts[k];

      /* Ignore inhibited particles */
      if (gpart_is_inhibited(gp, e)) continue;

      double dt_drift_k = dt_drift;

#ifdef WITH_RELATIVISTIC_DRIFT
      /* Perform a relativistic correction */
      double correction = relat_corr_drift(e, gp->v_full);
      dt_drift_k *= correction;
#endif

      /* Drift... */
<<<<<<< HEAD
      drift_gpart(gp, dt_drift_k, ti_old_gpart, ti_current);
=======
      drift_gpart(gp, dt_drift, ti_old_gpart, ti_current, grav_props);
>>>>>>> c1edeb60

#ifdef SWIFT_DEBUG_CHECKS
      /* Make sure the particle does not drift by more than a box length. */
      if (fabs(gp->v_full[0] * dt_drift_k) > e->s->dim[0] ||
          fabs(gp->v_full[1] * dt_drift_k) > e->s->dim[1] ||
          fabs(gp->v_full[2] * dt_drift_k) > e->s->dim[2]) {
        error(
            "Particle drifts by more than a box length! gp->v_full %.5e %.5e "
            "%.5e",
            gp->v_full[0], gp->v_full[1], gp->v_full[2]);
      }
#endif

      /* In non-periodic BC runs, remove particles that crossed the border */
      if (!periodic) {

        /* Did the particle leave the box?  */
        if ((gp->x[0] > dim[0]) || (gp->x[0] < 0.) ||  // x
            (gp->x[1] > dim[1]) || (gp->x[1] < 0.) ||  // y
            (gp->x[2] > dim[2]) || (gp->x[2] < 0.)) {  // z

          lock_lock(&e->s->lock);

          /* Re-check that the particle has not been removed
           * by another thread before we do the deed. */
          if (!gpart_is_inhibited(gp, e)) {

            /* Remove the particle entirely */
            if (gp->type == swift_type_dark_matter) {
              cell_remove_gpart(e, c, gp);
            }
          }

          if (lock_unlock(&e->s->lock) != 0)
            error("Failed to unlock the space!");

          continue;
        }
      }

      /* Init gravity force fields. */
      if (gpart_is_active(gp, e)) {
        gravity_init_gpart(gp);
      }
    }

    /* Update the time of the last drift */
    c->grav.ti_old_part = ti_current;
  }

  /* Clear the drift flags. */
  cell_clear_flag(c, cell_flag_do_grav_drift | cell_flag_do_grav_sub_drift);
}

/**
 * @brief Recursively drifts the #spart in a cell hierarchy.
 *
 * @param c The #cell.
 * @param e The #engine (to get ti_current).
 * @param force Drift the particles irrespective of the #cell flags.
 */
void cell_drift_spart(struct cell *c, const struct engine *e, int force) {
  const int periodic = e->s->periodic;
  const double dim[3] = {e->s->dim[0], e->s->dim[1], e->s->dim[2]};
  const int with_cosmology = (e->policy & engine_policy_cosmology);
  const float stars_h_max = e->hydro_properties->h_max;
  const float stars_h_min = e->hydro_properties->h_min;
  const integertime_t ti_old_spart = c->stars.ti_old_part;
  const integertime_t ti_current = e->ti_current;
  struct spart *const sparts = c->stars.parts;

  float dx_max = 0.f, dx2_max = 0.f;
  float dx_max_sort = 0.0f, dx2_max_sort = 0.f;
  float cell_h_max = 0.f;

  /* Drift irrespective of cell flags? */
  force = (force || cell_get_flag(c, cell_flag_do_stars_drift));

#ifdef SWIFT_DEBUG_CHECKS
  /* Check that we only drift local cells. */
  if (c->nodeID != engine_rank) error("Drifting a foreign cell is nope.");

  /* Check that we are actually going to move forward. */
  if (ti_current < ti_old_spart) error("Attempt to drift to the past");
#endif

  /* Early abort? */
  if (c->stars.count == 0) {
    /* Clear the drift flags. */
    cell_clear_flag(c, cell_flag_do_stars_drift | cell_flag_do_stars_sub_drift);

    /* Update the time of the last drift */
    c->stars.ti_old_part = ti_current;

    return;
  }

  /* Ok, we have some particles somewhere in the hierarchy to drift */

  /* Are we not in a leaf ? */
  if (c->split && (force || cell_get_flag(c, cell_flag_do_stars_sub_drift))) {

    /* Loop over the progeny and collect their data. */
    for (int k = 0; k < 8; k++) {
      if (c->progeny[k] != NULL) {
        struct cell *cp = c->progeny[k];

        /* Recurse */
        cell_drift_spart(cp, e, force);

        /* Update */
        dx_max = max(dx_max, cp->stars.dx_max_part);
        dx_max_sort = max(dx_max_sort, cp->stars.dx_max_sort);
        cell_h_max = max(cell_h_max, cp->stars.h_max);
      }
    }

    /* Store the values */
    c->stars.h_max = cell_h_max;
    c->stars.dx_max_part = dx_max;
    c->stars.dx_max_sort = dx_max_sort;

    /* Update the time of the last drift */
    c->stars.ti_old_part = ti_current;

  } else if (!c->split && force && ti_current > ti_old_spart) {
    /* Drift from the last time the cell was drifted to the current time */
    double dt_drift;
    if (with_cosmology) {
      dt_drift =
          cosmology_get_drift_factor(e->cosmology, ti_old_spart, ti_current);
    } else {
      dt_drift = (ti_current - ti_old_spart) * e->time_base;
    }

    /* Loop over all the star particles in the cell */
    const size_t nr_sparts = c->stars.count;
    for (size_t k = 0; k < nr_sparts; k++) {
      /* Get a handle on the spart. */
      struct spart *const sp = &sparts[k];

      /* Ignore inhibited particles */
      if (spart_is_inhibited(sp, e)) continue;

      double dt_drift_k = dt_drift;

#ifdef WITH_RELATIVISTIC_DRIFT
      /* Perform a relativistic correction */
      double correction = relat_corr_drift(e, sp->v);
      dt_drift_k *= correction;
#endif

      /* Drift... */
      drift_spart(sp, dt_drift_k, ti_old_spart, ti_current);

#ifdef SWIFT_DEBUG_CHECKS
      /* Make sure the particle does not drift by more than a box length. */
      if (fabs(sp->v[0] * dt_drift_k) > e->s->dim[0] ||
          fabs(sp->v[1] * dt_drift_k) > e->s->dim[1] ||
          fabs(sp->v[2] * dt_drift_k) > e->s->dim[2]) {
        error("Particle drifts by more than a box length!");
      }
#endif

      /* In non-periodic BC runs, remove particles that crossed the border */
      if (!periodic) {

        /* Did the particle leave the box?  */
        if ((sp->x[0] > dim[0]) || (sp->x[0] < 0.) ||  // x
            (sp->x[1] > dim[1]) || (sp->x[1] < 0.) ||  // y
            (sp->x[2] > dim[2]) || (sp->x[2] < 0.)) {  // z

          lock_lock(&e->s->lock);

          /* Re-check that the particle has not been removed
           * by another thread before we do the deed. */
          if (!spart_is_inhibited(sp, e)) {

            /* Remove the particle entirely */
            cell_remove_spart(e, c, sp);
          }

          if (lock_unlock(&e->s->lock) != 0)
            error("Failed to unlock the space!");

          continue;
        }
      }

      /* Limit h to within the allowed range */
      sp->h = min(sp->h, stars_h_max);
      sp->h = max(sp->h, stars_h_min);

      /* Compute (square of) motion since last cell construction */
      const float dx2 = sp->x_diff[0] * sp->x_diff[0] +
                        sp->x_diff[1] * sp->x_diff[1] +
                        sp->x_diff[2] * sp->x_diff[2];
      dx2_max = max(dx2_max, dx2);

      const float dx2_sort = sp->x_diff_sort[0] * sp->x_diff_sort[0] +
                             sp->x_diff_sort[1] * sp->x_diff_sort[1] +
                             sp->x_diff_sort[2] * sp->x_diff_sort[2];

      dx2_max_sort = max(dx2_max_sort, dx2_sort);

      /* Maximal smoothing length */
      cell_h_max = max(cell_h_max, sp->h);

      /* Get ready for a density calculation */
      if (spart_is_active(sp, e)) {
        stars_init_spart(sp);
        feedback_init_spart(sp);
      }
    }

    /* Now, get the maximal particle motion from its square */
    dx_max = sqrtf(dx2_max);
    dx_max_sort = sqrtf(dx2_max_sort);

    /* Store the values */
    c->stars.h_max = cell_h_max;
    c->stars.dx_max_part = dx_max;
    c->stars.dx_max_sort = dx_max_sort;

    /* Update the time of the last drift */
    c->stars.ti_old_part = ti_current;
  }

  /* Clear the drift flags. */
  cell_clear_flag(c, cell_flag_do_stars_drift | cell_flag_do_stars_sub_drift);
}

/**
 * @brief Recursively drifts the #bpart in a cell hierarchy.
 *
 * @param c The #cell.
 * @param e The #engine (to get ti_current).
 * @param force Drift the particles irrespective of the #cell flags.
 */
void cell_drift_bpart(struct cell *c, const struct engine *e, int force) {

  const int periodic = e->s->periodic;
  const double dim[3] = {e->s->dim[0], e->s->dim[1], e->s->dim[2]};
  const int with_cosmology = (e->policy & engine_policy_cosmology);
  const float black_holes_h_max = e->hydro_properties->h_max;
  const float black_holes_h_min = e->hydro_properties->h_min;
  const integertime_t ti_old_bpart = c->black_holes.ti_old_part;
  const integertime_t ti_current = e->ti_current;
  struct bpart *const bparts = c->black_holes.parts;

  float dx_max = 0.f, dx2_max = 0.f;
  float cell_h_max = 0.f;

  /* Drift irrespective of cell flags? */
  force = (force || cell_get_flag(c, cell_flag_do_bh_drift));

#ifdef SWIFT_DEBUG_CHECKS
  /* Check that we only drift local cells. */
  if (c->nodeID != engine_rank) error("Drifting a foreign cell is nope.");

  /* Check that we are actually going to move forward. */
  if (ti_current < ti_old_bpart) error("Attempt to drift to the past");
#endif

  /* Early abort? */
  if (c->black_holes.count == 0) {

    /* Clear the drift flags. */
    cell_clear_flag(c, cell_flag_do_bh_drift | cell_flag_do_bh_sub_drift);

    /* Update the time of the last drift */
    c->black_holes.ti_old_part = ti_current;

    return;
  }

  /* Ok, we have some particles somewhere in the hierarchy to drift */

  /* Are we not in a leaf ? */
  if (c->split && (force || cell_get_flag(c, cell_flag_do_bh_sub_drift))) {

    /* Loop over the progeny and collect their data. */
    for (int k = 0; k < 8; k++) {
      if (c->progeny[k] != NULL) {
        struct cell *cp = c->progeny[k];

        /* Recurse */
        cell_drift_bpart(cp, e, force);

        /* Update */
        dx_max = max(dx_max, cp->black_holes.dx_max_part);
        cell_h_max = max(cell_h_max, cp->black_holes.h_max);
      }
    }

    /* Store the values */
    c->black_holes.h_max = cell_h_max;
    c->black_holes.dx_max_part = dx_max;

    /* Update the time of the last drift */
    c->black_holes.ti_old_part = ti_current;

  } else if (!c->split && force && ti_current > ti_old_bpart) {

    /* Drift from the last time the cell was drifted to the current time */
    double dt_drift;
    if (with_cosmology) {
      dt_drift =
          cosmology_get_drift_factor(e->cosmology, ti_old_bpart, ti_current);
    } else {
      dt_drift = (ti_current - ti_old_bpart) * e->time_base;
    }

    /* Loop over all the star particles in the cell */
    const size_t nr_bparts = c->black_holes.count;
    for (size_t k = 0; k < nr_bparts; k++) {

      /* Get a handle on the bpart. */
      struct bpart *const bp = &bparts[k];

      /* Ignore inhibited particles */
      if (bpart_is_inhibited(bp, e)) continue;

      double dt_drift_k = dt_drift;

#ifdef WITH_RELATIVISTIC_DRIFT
      /* Perform a relativistic correction */
      double correction = relat_corr_drift(e, bp->v);
      dt_drift_k *= correction;
#endif

      /* Drift... */
      drift_bpart(bp, dt_drift_k, ti_old_bpart, ti_current);

#ifdef SWIFT_DEBUG_CHECKS
      /* Make sure the particle does not drift by more than a box length. */
      if (fabs(bp->v[0] * dt_drift_k) > e->s->dim[0] ||
          fabs(bp->v[1] * dt_drift_k) > e->s->dim[1] ||
          fabs(bp->v[2] * dt_drift_k) > e->s->dim[2]) {
        error("Particle drifts by more than a box length!");
      }
#endif

      /* In non-periodic BC runs, remove particles that crossed the border */
      if (!periodic) {

        /* Did the particle leave the box?  */
        if ((bp->x[0] > dim[0]) || (bp->x[0] < 0.) ||  // x
            (bp->x[1] > dim[1]) || (bp->x[1] < 0.) ||  // y
            (bp->x[2] > dim[2]) || (bp->x[2] < 0.)) {  // z

          lock_lock(&e->s->lock);

          /* Re-check that the particle has not been removed
           * by another thread before we do the deed. */
          if (!bpart_is_inhibited(bp, e)) {

            /* Remove the particle entirely */
            cell_remove_bpart(e, c, bp);
          }

          if (lock_unlock(&e->s->lock) != 0)
            error("Failed to unlock the space!");

          continue;
        }
      }

      /* Limit h to within the allowed range */
      bp->h = min(bp->h, black_holes_h_max);
      bp->h = max(bp->h, black_holes_h_min);

      /* Compute (square of) motion since last cell construction */
      const float dx2 = bp->x_diff[0] * bp->x_diff[0] +
                        bp->x_diff[1] * bp->x_diff[1] +
                        bp->x_diff[2] * bp->x_diff[2];
      dx2_max = max(dx2_max, dx2);

      /* Maximal smoothing length */
      cell_h_max = max(cell_h_max, bp->h);

      /* Mark the particle has not being swallowed */
      black_holes_mark_bpart_as_not_swallowed(&bp->merger_data);

      /* Get ready for a density calculation */
      if (bpart_is_active(bp, e)) {
        black_holes_init_bpart(bp);
      }
    }

    /* Now, get the maximal particle motion from its square */
    dx_max = sqrtf(dx2_max);

    /* Store the values */
    c->black_holes.h_max = cell_h_max;
    c->black_holes.dx_max_part = dx_max;

    /* Update the time of the last drift */
    c->black_holes.ti_old_part = ti_current;
  }

  /* Clear the drift flags. */
  cell_clear_flag(c, cell_flag_do_bh_drift | cell_flag_do_bh_sub_drift);
}

/**
 * @brief Recursively drifts all multipoles in a cell hierarchy.
 *
 * @param c The #cell.
 * @param e The #engine (to get ti_current).
 */
void cell_drift_all_multipoles(struct cell *c, const struct engine *e) {
  const integertime_t ti_old_multipole = c->grav.ti_old_multipole;
  const integertime_t ti_current = e->ti_current;

#ifdef SWIFT_DEBUG_CHECKS
  /* Check that we are actually going to move forward. */
  if (ti_current < ti_old_multipole) error("Attempt to drift to the past");
#endif

  /* Drift from the last time the cell was drifted to the current time */
  double dt_drift;
  if (e->policy & engine_policy_cosmology)
    dt_drift =
        cosmology_get_drift_factor(e->cosmology, ti_old_multipole, ti_current);
  else
    dt_drift = (ti_current - ti_old_multipole) * e->time_base;

  /* Drift the multipole */
  if (ti_current > ti_old_multipole) gravity_drift(c->grav.multipole, dt_drift);

  /* Are we not in a leaf ? */
  if (c->split) {
    /* Loop over the progeny and recurse. */
    for (int k = 0; k < 8; k++)
      if (c->progeny[k] != NULL) cell_drift_all_multipoles(c->progeny[k], e);
  }

  /* Update the time of the last drift */
  c->grav.ti_old_multipole = ti_current;
}

/**
 * @brief Drifts the multipole of a cell to the current time.
 *
 * Only drifts the multipole at this level. Multipoles deeper in the
 * tree are not updated.
 *
 * @param c The #cell.
 * @param e The #engine (to get ti_current).
 */
void cell_drift_multipole(struct cell *c, const struct engine *e) {
  const integertime_t ti_old_multipole = c->grav.ti_old_multipole;
  const integertime_t ti_current = e->ti_current;

#ifdef SWIFT_DEBUG_CHECKS
  /* Check that we are actually going to move forward. */
  if (ti_current < ti_old_multipole) error("Attempt to drift to the past");
#endif

  /* Drift from the last time the cell was drifted to the current time */
  double dt_drift;
  if (e->policy & engine_policy_cosmology)
    dt_drift =
        cosmology_get_drift_factor(e->cosmology, ti_old_multipole, ti_current);
  else
    dt_drift = (ti_current - ti_old_multipole) * e->time_base;

  if (ti_current > ti_old_multipole) gravity_drift(c->grav.multipole, dt_drift);

  /* Update the time of the last drift */
  c->grav.ti_old_multipole = ti_current;
}

/**
 * @brief Resets all the sorting properties for the stars in a given cell
 * hierarchy.
 *
 * The clear_unused_flags argument can be used to additionally clean up all
 * the flags demanding a sort for the given cell. This should be used with
 * caution as it will prevent the sort tasks from doing anything on that cell
 * until these flags are reset.
 *
 * @param c The #cell to clean.
 * @param clear_unused_flags Do we also clean the flags demanding a sort?
 */
void cell_clear_stars_sort_flags(struct cell *c, const int clear_unused_flags) {

  /* Clear the flags that have not been reset by the sort task? */
  if (clear_unused_flags) {
    c->stars.requires_sorts = 0;
    c->stars.do_sort = 0;
    cell_clear_flag(c, cell_flag_do_stars_sub_sort);
  }

  /* Indicate that the cell is not sorted and cancel the pointer sorting
   * arrays.
   */
  c->stars.sorted = 0;
  cell_free_stars_sorts(c);

  /* Recurse if possible */
  if (c->split) {
    for (int k = 0; k < 8; k++)
      if (c->progeny[k] != NULL)
        cell_clear_stars_sort_flags(c->progeny[k], clear_unused_flags);
  }
}

/**
 * @brief Resets all the sorting properties for the hydro in a given cell
 * hierarchy.
 *
 * The clear_unused_flags argument can be used to additionally clean up all
 * the flags demanding a sort for the given cell. This should be used with
 * caution as it will prevent the sort tasks from doing anything on that cell
 * until these flags are reset.
 *
 * @param c The #cell to clean.
 * @param clear_unused_flags Do we also clean the flags demanding a sort?
 */
void cell_clear_hydro_sort_flags(struct cell *c, const int clear_unused_flags) {

  /* Clear the flags that have not been reset by the sort task? */
  if (clear_unused_flags) {
    c->hydro.do_sort = 0;
    c->hydro.requires_sorts = 0;
    cell_clear_flag(c, cell_flag_do_hydro_sub_sort);
  }

  /* Indicate that the cell is not sorted and cancel the pointer sorting
   * arrays.
   */
  c->hydro.sorted = 0;
  cell_free_hydro_sorts(c);

  /* Recurse if possible */
  if (c->split) {
    for (int k = 0; k < 8; k++)
      if (c->progeny[k] != NULL)
        cell_clear_hydro_sort_flags(c->progeny[k], clear_unused_flags);
  }
}

/**
 * @brief Recursively checks that all particles in a cell have a time-step
 */
void cell_check_timesteps(const struct cell *c, const integertime_t ti_current,
                          const timebin_t max_bin) {
#ifdef SWIFT_DEBUG_CHECKS

  if (c->hydro.ti_end_min == 0 && c->grav.ti_end_min == 0 &&
      c->stars.ti_end_min == 0 && c->black_holes.ti_end_min == 0 &&
      c->nr_tasks > 0)
    error("Cell without assigned time-step");

  if (c->split) {
    for (int k = 0; k < 8; ++k)
      if (c->progeny[k] != NULL)
        cell_check_timesteps(c->progeny[k], ti_current, max_bin);
  } else {
    if (c->nodeID == engine_rank)
      for (int i = 0; i < c->hydro.count; ++i)
        if (c->hydro.parts[i].time_bin == 0)
          error("Particle without assigned time-bin");
  }

  /* Other checks not relevent when starting-up */
  if (ti_current == 0) return;

  integertime_t ti_end_min = max_nr_timesteps;
  integertime_t ti_end_max = 0;
  integertime_t ti_beg_max = 0;

  int count = 0;

  for (int i = 0; i < c->hydro.count; ++i) {

    const struct part *p = &c->hydro.parts[i];
    if (p->time_bin == time_bin_inhibited) continue;
    if (p->time_bin == time_bin_not_created) continue;

    ++count;

    integertime_t ti_end, ti_beg;

    if (p->time_bin <= max_bin) {
      integertime_t time_step = get_integer_timestep(p->time_bin);
      ti_end = get_integer_time_end(ti_current, p->time_bin) + time_step;
      ti_beg = get_integer_time_begin(ti_current + 1, p->time_bin);
    } else {
      ti_end = get_integer_time_end(ti_current, p->time_bin);
      ti_beg = get_integer_time_begin(ti_current + 1, p->time_bin);
    }

    ti_end_min = min(ti_end, ti_end_min);
    ti_end_max = max(ti_end, ti_end_max);
    ti_beg_max = max(ti_beg, ti_beg_max);
  }

  /* Only check cells that have at least one non-inhibited particle */
  if (count > 0) {

    if (count != c->hydro.count) {

      /* Note that we use a < as the particle with the smallest time-bin
         might have been swallowed. This means we will run this cell with
         0 active particles but that's not wrong */
      if (ti_end_min < c->hydro.ti_end_min)
        error(
            "Non-matching ti_end_min. Cell=%lld true=%lld ti_current=%lld "
            "depth=%d",
            c->hydro.ti_end_min, ti_end_min, ti_current, c->depth);

    } else /* Normal case: nothing was swallowed/converted */ {
      if (ti_end_min != c->hydro.ti_end_min)
        error(
            "Non-matching ti_end_min. Cell=%lld true=%lld ti_current=%lld "
            "depth=%d",
            c->hydro.ti_end_min, ti_end_min, ti_current, c->depth);
    }

    if (ti_end_max > c->hydro.ti_end_max)
      error(
          "Non-matching ti_end_max. Cell=%lld true=%lld ti_current=%lld "
          "depth=%d",
          c->hydro.ti_end_max, ti_end_max, ti_current, c->depth);

    if (ti_beg_max != c->hydro.ti_beg_max)
      error(
          "Non-matching ti_beg_max. Cell=%lld true=%lld ti_current=%lld "
          "depth=%d",
          c->hydro.ti_beg_max, ti_beg_max, ti_current, c->depth);
  }

#else
  error("Calling debugging code without debugging flag activated.");
#endif
}

void cell_check_spart_pos(const struct cell *c,
                          const struct spart *global_sparts) {
#ifdef SWIFT_DEBUG_CHECKS

  /* Recurse */
  if (c->split) {
    for (int k = 0; k < 8; ++k)
      if (c->progeny[k] != NULL)
        cell_check_spart_pos(c->progeny[k], global_sparts);
  }

  struct spart *sparts = c->stars.parts;
  const int count = c->stars.count;
  for (int i = 0; i < count; ++i) {
    const struct spart *sp = &sparts[i];
    if ((sp->x[0] < c->loc[0] / space_stretch) ||
        (sp->x[1] < c->loc[1] / space_stretch) ||
        (sp->x[2] < c->loc[2] / space_stretch) ||
        (sp->x[0] >= (c->loc[0] + c->width[0]) * space_stretch) ||
        (sp->x[1] >= (c->loc[1] + c->width[1]) * space_stretch) ||
        (sp->x[2] >= (c->loc[2] + c->width[2]) * space_stretch))
      error("spart not in its cell!");

    if (sp->time_bin != time_bin_not_created &&
        sp->time_bin != time_bin_inhibited) {
      const struct gpart *gp = sp->gpart;
      if (gp == NULL && sp->time_bin != time_bin_not_created)
        error("Unlinked spart!");

      if (&global_sparts[-gp->id_or_neg_offset] != sp)
        error("Incorrectly linked spart!");
    }
  }

#else
  error("Calling a degugging function outside debugging mode.");
#endif
}

/**
 * @brief Checks that a cell and all its progenies have cleared their sort
 * flags.
 *
 * Should only be used for debugging purposes.
 *
 * @param c The #cell to check.
 */
void cell_check_sort_flags(const struct cell *c) {

#ifdef SWIFT_DEBUG_CHECKS
  const int do_hydro_sub_sort = cell_get_flag(c, cell_flag_do_hydro_sub_sort);
  const int do_stars_sub_sort = cell_get_flag(c, cell_flag_do_stars_sub_sort);

  if (do_hydro_sub_sort)
    error("cell %d has a hydro sub_sort flag set. Node=%d depth=%d maxdepth=%d",
          c->cellID, c->nodeID, c->depth, c->maxdepth);

  if (do_stars_sub_sort)
    error("cell %d has a stars sub_sort flag set. Node=%d depth=%d maxdepth=%d",
          c->cellID, c->nodeID, c->depth, c->maxdepth);

  if (c->split) {
    for (int k = 0; k < 8; ++k) {
      if (c->progeny[k] != NULL) cell_check_sort_flags(c->progeny[k]);
    }
  }
#endif
}

/**
 * @brief Recursively update the pointer and counter for #spart after the
 * addition of a new particle.
 *
 * @param c The cell we are working on.
 * @param progeny_list The list of the progeny index at each level for the
 * leaf-cell where the particle was added.
 * @param main_branch Are we in a cell directly above the leaf where the new
 * particle was added?
 */
void cell_recursively_shift_sparts(struct cell *c,
                                   const int progeny_list[space_cell_maxdepth],
                                   const int main_branch) {
  if (c->split) {
    /* No need to recurse in progenies located before the insestion point */
    const int first_progeny = main_branch ? progeny_list[(int)c->depth] : 0;

    for (int k = first_progeny; k < 8; ++k) {
      if (c->progeny[k] != NULL)
        cell_recursively_shift_sparts(c->progeny[k], progeny_list,
                                      main_branch && (k == first_progeny));
    }
  }

  /* When directly above the leaf with the new particle: increase the particle
   * count */
  /* When after the leaf with the new particle: shift by one position */
  if (main_branch) {
    c->stars.count++;

    /* Indicate that the cell is not sorted and cancel the pointer sorting
     * arrays. */
    c->stars.sorted = 0;
    cell_free_stars_sorts(c);

  } else {
    c->stars.parts++;
  }
}

/**
 * @brief Recursively update the pointer and counter for #gpart after the
 * addition of a new particle.
 *
 * @param c The cell we are working on.
 * @param progeny_list The list of the progeny index at each level for the
 * leaf-cell where the particle was added.
 * @param main_branch Are we in a cell directly above the leaf where the new
 * particle was added?
 */
void cell_recursively_shift_gparts(struct cell *c,
                                   const int progeny_list[space_cell_maxdepth],
                                   const int main_branch) {
  if (c->split) {
    /* No need to recurse in progenies located before the insestion point */
    const int first_progeny = main_branch ? progeny_list[(int)c->depth] : 0;

    for (int k = first_progeny; k < 8; ++k) {
      if (c->progeny[k] != NULL)
        cell_recursively_shift_gparts(c->progeny[k], progeny_list,
                                      main_branch && (k == first_progeny));
    }
  }

  /* When directly above the leaf with the new particle: increase the particle
   * count */
  /* When after the leaf with the new particle: shift by one position */
  if (main_branch) {
    c->grav.count++;
  } else {
    c->grav.parts++;
  }
}

/**
 * @brief "Add" a #spart in a given #cell.
 *
 * This function will add a #spart at the start of the current cell's array by
 * shifting all the #spart in the top-level cell by one position. All the
 * pointers and cell counts are updated accordingly.
 *
 * @param e The #engine.
 * @param c The leaf-cell in which to add the #spart.
 *
 * @return A pointer to the newly added #spart. The spart has a been zeroed
 * and given a position within the cell as well as set to the minimal active
 * time bin.
 */
struct spart *cell_add_spart(struct engine *e, struct cell *const c) {
  /* Perform some basic consitency checks */
  if (c->nodeID != engine_rank) error("Adding spart on a foreign node");
  if (c->grav.ti_old_part != e->ti_current) error("Undrifted cell!");
  if (c->split) error("Addition of spart performed above the leaf level");

  /* Progeny number at each level */
  int progeny[space_cell_maxdepth];
#ifdef SWIFT_DEBUG_CHECKS
  for (int i = 0; i < space_cell_maxdepth; ++i) progeny[i] = -1;
#endif

  /* Get the top-level this leaf cell is in and compute the progeny indices at
     each level */
  struct cell *top = c;
  while (top->parent != NULL) {
    /* What is the progeny index of the cell? */
    for (int k = 0; k < 8; ++k) {
      if (top->parent->progeny[k] == top) {
        progeny[(int)top->parent->depth] = k;
      }
    }

      /* Check that the cell was indeed drifted to this point to avoid future
       * issues */
#ifdef SWIFT_DEBUG_CHECKS
    if (top->hydro.super != NULL && top->stars.count > 0 &&
        top->stars.ti_old_part != e->ti_current) {
      error("Cell had not been correctly drifted before star formation");
    }
#endif

    /* Climb up */
    top = top->parent;
  }

  /* Lock the top-level cell as we are going to operate on it */
  lock_lock(&top->stars.star_formation_lock);

  /* Are there any extra particles left? */
  if (top->stars.count == top->stars.count_total) {

    message("We ran out of free star particles!");

    /* Release the local lock before exiting. */
    if (lock_unlock(&top->stars.star_formation_lock) != 0)
      error("Failed to unlock the top-level cell.");

    atomic_inc(&e->forcerebuild);
    return NULL;
  }

  /* Number of particles to shift in order to get a free space. */
  const size_t n_copy = &top->stars.parts[top->stars.count] - c->stars.parts;

#ifdef SWIFT_DEBUG_CHECKS
  if (c->stars.parts + n_copy > top->stars.parts + top->stars.count)
    error("Copying beyond the allowed range");
#endif

  if (n_copy > 0) {
    // MATTHIEU: This can be improved. We don't need to copy everything, just
    // need to swap a few particles.
    memmove(&c->stars.parts[1], &c->stars.parts[0],
            n_copy * sizeof(struct spart));

    /* Update the spart->gpart links (shift by 1) */
    for (size_t i = 0; i < n_copy; ++i) {
#ifdef SWIFT_DEBUG_CHECKS
      if (c->stars.parts[i + 1].gpart == NULL) {
        error("Incorrectly linked spart!");
      }
#endif
      c->stars.parts[i + 1].gpart->id_or_neg_offset--;
    }
  }

  /* Recursively shift all the stars to get a free spot at the start of the
   * current cell*/
  cell_recursively_shift_sparts(top, progeny, /* main_branch=*/1);

  /* Make sure the gravity will be recomputed for this particle in the next
   * step
   */
  struct cell *top2 = c;
  while (top2->parent != NULL) {
    top2->stars.ti_old_part = e->ti_current;
    top2 = top2->parent;
  }
  top2->stars.ti_old_part = e->ti_current;

  /* Release the lock */
  if (lock_unlock(&top->stars.star_formation_lock) != 0)
    error("Failed to unlock the top-level cell.");

  /* We now have an empty spart as the first particle in that cell */
  struct spart *sp = &c->stars.parts[0];
  bzero(sp, sizeof(struct spart));

  /* Give it a decent position */
  sp->x[0] = c->loc[0] + 0.5 * c->width[0];
  sp->x[1] = c->loc[1] + 0.5 * c->width[1];
  sp->x[2] = c->loc[2] + 0.5 * c->width[2];

  /* Set it to the current time-bin */
  sp->time_bin = e->min_active_bin;

#ifdef SWIFT_DEBUG_CHECKS
  /* Specify it was drifted to this point */
  sp->ti_drift = e->ti_current;
#endif

  /* Register that we used one of the free slots. */
  const size_t one = 1;
  atomic_sub(&e->s->nr_extra_sparts, one);

  return sp;
}

/**
 * @brief "Add" a #gpart in a given #cell.
 *
 * This function will add a #gpart at the start of the current cell's array by
 * shifting all the #gpart in the top-level cell by one position. All the
 * pointers and cell counts are updated accordingly.
 *
 * @param e The #engine.
 * @param c The leaf-cell in which to add the #gpart.
 *
 * @return A pointer to the newly added #gpart. The gpart has a been zeroed
 * and given a position within the cell as well as set to the minimal active
 * time bin.
 */
struct gpart *cell_add_gpart(struct engine *e, struct cell *c) {
  /* Perform some basic consitency checks */
  if (c->nodeID != engine_rank) error("Adding gpart on a foreign node");
  if (c->grav.ti_old_part != e->ti_current) error("Undrifted cell!");
  if (c->split) error("Addition of gpart performed above the leaf level");

  struct space *s = e->s;

  /* Progeny number at each level */
  int progeny[space_cell_maxdepth];
#ifdef SWIFT_DEBUG_CHECKS
  for (int i = 0; i < space_cell_maxdepth; ++i) progeny[i] = -1;
#endif

  /* Get the top-level this leaf cell is in and compute the progeny indices at
     each level */
  struct cell *top = c;
  while (top->parent != NULL) {
    /* What is the progeny index of the cell? */
    for (int k = 0; k < 8; ++k) {
      if (top->parent->progeny[k] == top) {
        progeny[(int)top->parent->depth] = k;
      }
    }

      /* Check that the cell was indeed drifted to this point to avoid future
       * issues */
#ifdef SWIFT_DEBUG_CHECKS
    if (top->grav.super != NULL && top->grav.count > 0 &&
        top->grav.ti_old_part != e->ti_current) {
      error("Cell had not been correctly drifted before adding a gpart");
    }
#endif

    /* Climb up */
    top = top->parent;
  }

  /* Lock the top-level cell as we are going to operate on it */
  lock_lock(&top->grav.star_formation_lock);

  /* Are there any extra particles left? */
  if (top->grav.count == top->grav.count_total) {

    message("We ran out of free gravity particles!");

    /* Release the local lock before exiting. */
    if (lock_unlock(&top->grav.star_formation_lock) != 0)
      error("Failed to unlock the top-level cell.");

    atomic_inc(&e->forcerebuild);
    return NULL;
  }

  /* Number of particles to shift in order to get a free space. */
  const size_t n_copy = &top->grav.parts[top->grav.count] - c->grav.parts;

#ifdef SWIFT_DEBUG_CHECKS
  if (c->grav.parts + n_copy > top->grav.parts + top->grav.count)
    error("Copying beyond the allowed range");
#endif

  if (n_copy > 0) {
    // MATTHIEU: This can be improved. We don't need to copy everything, just
    // need to swap a few particles.
    memmove(&c->grav.parts[1], &c->grav.parts[0],
            n_copy * sizeof(struct gpart));

    /* Update the gpart->spart links (shift by 1) */
    struct gpart *gparts = c->grav.parts;
    for (size_t i = 0; i < n_copy; ++i) {
      if (gparts[i + 1].type == swift_type_gas) {
        s->parts[-gparts[i + 1].id_or_neg_offset].gpart++;
      } else if (gparts[i + 1].type == swift_type_stars) {
        s->sparts[-gparts[i + 1].id_or_neg_offset].gpart++;
      } else if (gparts[i + 1].type == swift_type_black_hole) {
        s->bparts[-gparts[i + 1].id_or_neg_offset].gpart++;
      }
    }
  }

  /* Recursively shift all the gpart to get a free spot at the start of the
   * current cell*/
  cell_recursively_shift_gparts(top, progeny, /* main_branch=*/1);

  /* Make sure the gravity will be recomputed for this particle in the next
   * step
   */
  struct cell *top2 = c;
  while (top2->parent != NULL) {
    top2->grav.ti_old_part = e->ti_current;
    top2 = top2->parent;
  }
  top2->grav.ti_old_part = e->ti_current;

  /* Release the lock */
  if (lock_unlock(&top->grav.star_formation_lock) != 0)
    error("Failed to unlock the top-level cell.");

  /* We now have an empty gpart as the first particle in that cell */
  struct gpart *gp = &c->grav.parts[0];
  bzero(gp, sizeof(struct gpart));

  /* Give it a decent position */
  gp->x[0] = c->loc[0] + 0.5 * c->width[0];
  gp->x[1] = c->loc[1] + 0.5 * c->width[1];
  gp->x[2] = c->loc[2] + 0.5 * c->width[2];

  /* Set it to the current time-bin */
  gp->time_bin = e->min_active_bin;

#ifdef SWIFT_DEBUG_CHECKS
  /* Specify it was drifted to this point */
  gp->ti_drift = e->ti_current;
#endif

  /* Register that we used one of the free slots. */
  const size_t one = 1;
  atomic_sub(&e->s->nr_extra_gparts, one);

  return gp;
}

/**
 * @brief "Remove" a gas particle from the calculation.
 *
 * The particle is inhibited and will officially be removed at the next
 * rebuild.
 *
 * @param e The #engine running on this node.
 * @param c The #cell from which to remove the particle.
 * @param p The #part to remove.
 * @param xp The extended data of the particle to remove.
 */
void cell_remove_part(const struct engine *e, struct cell *c, struct part *p,
                      struct xpart *xp) {
  /* Quick cross-check */
  if (c->nodeID != e->nodeID)
    error("Can't remove a particle in a foreign cell.");

  /* Don't remove a particle twice */
  if (p->time_bin == time_bin_inhibited) return;

  /* Mark the particle as inhibited */
  p->time_bin = time_bin_inhibited;

  /* Mark the gpart as inhibited and stand-alone */
  if (p->gpart) {
    p->gpart->time_bin = time_bin_inhibited;
    p->gpart->id_or_neg_offset = p->id;
    p->gpart->type = swift_type_dark_matter;
  }

  /* Update the space-wide counters */
  const size_t one = 1;
  atomic_add(&e->s->nr_inhibited_parts, one);
  if (p->gpart) {
    atomic_add(&e->s->nr_inhibited_gparts, one);
  }

  /* Un-link the part */
  p->gpart = NULL;
}

/**
 * @brief "Remove" a gravity particle from the calculation.
 *
 * The particle is inhibited and will officially be removed at the next
 * rebuild.
 *
 * @param e The #engine running on this node.
 * @param c The #cell from which to remove the particle.
 * @param gp The #gpart to remove.
 */
void cell_remove_gpart(const struct engine *e, struct cell *c,
                       struct gpart *gp) {

  /* Quick cross-check */
  if (c->nodeID != e->nodeID)
    error("Can't remove a particle in a foreign cell.");

  /* Don't remove a particle twice */
  if (gp->time_bin == time_bin_inhibited) return;

  /* Quick cross-check */
  if (c->nodeID != e->nodeID)
    error("Can't remove a particle in a foreign cell.");

  if (gp->type == swift_type_dark_matter_background)
    error("Can't remove a DM background particle!");

  /* Mark the particle as inhibited */
  gp->time_bin = time_bin_inhibited;

  /* Update the space-wide counters */
  const size_t one = 1;
  atomic_add(&e->s->nr_inhibited_gparts, one);
}

/**
 * @brief "Remove" a star particle from the calculation.
 *
 * The particle is inhibited and will officially be removed at the next
 * rebuild.
 *
 * @param e The #engine running on this node.
 * @param c The #cell from which to remove the particle.
 * @param sp The #spart to remove.
 */
void cell_remove_spart(const struct engine *e, struct cell *c,
                       struct spart *sp) {
  /* Quick cross-check */
  if (c->nodeID != e->nodeID)
    error("Can't remove a particle in a foreign cell.");

  /* Don't remove a particle twice */
  if (sp->time_bin == time_bin_inhibited) return;

  /* Mark the particle as inhibited and stand-alone */
  sp->time_bin = time_bin_inhibited;
  if (sp->gpart) {
    sp->gpart->time_bin = time_bin_inhibited;
    sp->gpart->id_or_neg_offset = sp->id;
    sp->gpart->type = swift_type_dark_matter;
  }

  /* Update the space-wide counters */
  const size_t one = 1;
  atomic_add(&e->s->nr_inhibited_sparts, one);
  if (sp->gpart) {
    atomic_add(&e->s->nr_inhibited_gparts, one);
  }

  /* Un-link the spart */
  sp->gpart = NULL;
}

/**
 * @brief "Remove" a black hole particle from the calculation.
 *
 * The particle is inhibited and will officially be removed at the next
 * rebuild.
 *
 * @param e The #engine running on this node.
 * @param c The #cell from which to remove the particle.
 * @param bp The #bpart to remove.
 */
void cell_remove_bpart(const struct engine *e, struct cell *c,
                       struct bpart *bp) {

  /* Quick cross-check */
  if (c->nodeID != e->nodeID)
    error("Can't remove a particle in a foreign cell.");

  /* Don't remove a particle twice */
  if (bp->time_bin == time_bin_inhibited) return;

  /* Mark the particle as inhibited and stand-alone */
  bp->time_bin = time_bin_inhibited;
  if (bp->gpart) {
    bp->gpart->time_bin = time_bin_inhibited;
    bp->gpart->id_or_neg_offset = bp->id;
    bp->gpart->type = swift_type_dark_matter;
  }

  /* Update the space-wide counters */
  const size_t one = 1;
  atomic_add(&e->s->nr_inhibited_bparts, one);
  if (bp->gpart) {
    atomic_add(&e->s->nr_inhibited_gparts, one);
  }

  /* Un-link the bpart */
  bp->gpart = NULL;
}

/**
 * @brief "Remove" a gas particle from the calculation and convert its gpart
 * friend to a dark matter particle.
 *
 * Note that the #part is not destroyed. The pointer is still valid
 * after this call and the properties of the #part are not altered
 * apart from the time-bin and #gpart pointer.
 * The particle is inhibited and will officially be removed at the next
 * rebuild.
 *
 * @param e The #engine running on this node.
 * @param c The #cell from which to remove the particle.
 * @param p The #part to remove.
 * @param xp The extended data of the particle to remove.
 *
 * @return Pointer to the #gpart the #part has become. It carries the
 * ID of the #part and has a dark matter type.
 */
struct gpart *cell_convert_part_to_gpart(const struct engine *e, struct cell *c,
                                         struct part *p, struct xpart *xp) {
  /* Quick cross-checks */
  if (c->nodeID != e->nodeID)
    error("Can't remove a particle in a foreign cell.");

  if (p->gpart == NULL)
    error("Trying to convert part without gpart friend to dark matter!");

  /* Get a handle */
  struct gpart *gp = p->gpart;

  /* Mark the particle as inhibited */
  p->time_bin = time_bin_inhibited;

  /* Un-link the part */
  p->gpart = NULL;

  /* Mark the gpart as dark matter */
  gp->type = swift_type_dark_matter;
  gp->id_or_neg_offset = p->id;

#ifdef SWIFT_DEBUG_CHECKS
  gp->ti_kick = p->ti_kick;
#endif

  /* Update the space-wide counters */
  atomic_inc(&e->s->nr_inhibited_parts);

  return gp;
}

/**
 * @brief "Remove" a spart particle from the calculation and convert its gpart
 * friend to a dark matter particle.
 *
 * Note that the #spart is not destroyed. The pointer is still valid
 * after this call and the properties of the #spart are not altered
 * apart from the time-bin and #gpart pointer.
 * The particle is inhibited and will officially be removed at the next
 * rebuild.
 *
 * @param e The #engine running on this node.
 * @param c The #cell from which to remove the particle.
 * @param sp The #spart to remove.
 *
 * @return Pointer to the #gpart the #spart has become. It carries the
 * ID of the #spart and has a dark matter type.
 */
struct gpart *cell_convert_spart_to_gpart(const struct engine *e,
                                          struct cell *c, struct spart *sp) {
  /* Quick cross-check */
  if (c->nodeID != e->nodeID)
    error("Can't remove a particle in a foreign cell.");

  if (sp->gpart == NULL)
    error("Trying to convert spart without gpart friend to dark matter!");

  /* Get a handle */
  struct gpart *gp = sp->gpart;

  /* Mark the particle as inhibited */
  sp->time_bin = time_bin_inhibited;

  /* Un-link the spart */
  sp->gpart = NULL;

  /* Mark the gpart as dark matter */
  gp->type = swift_type_dark_matter;
  gp->id_or_neg_offset = sp->id;

#ifdef SWIFT_DEBUG_CHECKS
  gp->ti_kick = sp->ti_kick;
#endif

  /* Update the space-wide counters */
  atomic_inc(&e->s->nr_inhibited_sparts);

  return gp;
}

/**
 * @brief "Remove" a #part from a #cell and replace it with a #spart
 * connected to the same #gpart.
 *
 * Note that the #part is not destroyed. The pointer is still valid
 * after this call and the properties of the #part are not altered
 * apart from the time-bin and #gpart pointer.
 * The particle is inhibited and will officially be removed at the next
 * rebuild.
 *
 * @param e The #engine.
 * @param c The #cell from which to remove the #part.
 * @param p The #part to remove (must be inside c).
 * @param xp The extended data of the #part.
 *
 * @return A fresh #spart with the same ID, position, velocity and
 * time-bin as the original #part.
 */
struct spart *cell_convert_part_to_spart(struct engine *e, struct cell *c,
                                         struct part *p, struct xpart *xp) {
  /* Quick cross-check */
  if (c->nodeID != e->nodeID)
    error("Can't remove a particle in a foreign cell.");

  if (p->gpart == NULL)
    error("Trying to convert part without gpart friend to star!");

  /* Create a fresh (empty) spart */
  struct spart *sp = cell_add_spart(e, c);

  /* Did we run out of free spart slots? */
  if (sp == NULL) return NULL;

  /* Copy over the distance since rebuild */
  sp->x_diff[0] = xp->x_diff[0];
  sp->x_diff[1] = xp->x_diff[1];
  sp->x_diff[2] = xp->x_diff[2];

  /* Destroy the gas particle and get it's gpart friend */
  struct gpart *gp = cell_convert_part_to_gpart(e, c, p, xp);

  /* Assign the ID back */
  sp->id = gp->id_or_neg_offset;
  gp->type = swift_type_stars;

  /* Re-link things */
  sp->gpart = gp;
  gp->id_or_neg_offset = -(sp - e->s->sparts);

  /* Synchronize clocks */
  gp->time_bin = sp->time_bin;

  /* Synchronize masses, positions and velocities */
  sp->mass = gp->mass;
  sp->x[0] = gp->x[0];
  sp->x[1] = gp->x[1];
  sp->x[2] = gp->x[2];
  sp->v[0] = gp->v_full[0];
  sp->v[1] = gp->v_full[1];
  sp->v[2] = gp->v_full[2];

#ifdef SWIFT_DEBUG_CHECKS
  sp->ti_kick = gp->ti_kick;
  gp->ti_drift = sp->ti_drift;
#endif

  /* Set a smoothing length */
  sp->h = max(c->stars.h_max, c->hydro.h_max);

  /* Here comes the Sun! */
  return sp;
}

/**
 * @brief Add a new #spart based on a #part and link it to a new #gpart.
 * The part and xpart are not changed.
 *
 * @param e The #engine.
 * @param c The #cell from which to remove the #part.
 * @param p The #part to remove (must be inside c).
 * @param xp The extended data of the #part.
 *
 * @return A fresh #spart with the same ID, position, velocity and
 * time-bin as the original #part.
 */
struct spart *cell_spawn_new_spart_from_part(struct engine *e, struct cell *c,
                                             const struct part *p,
                                             const struct xpart *xp) {
  /* Quick cross-check */
  if (c->nodeID != e->nodeID)
    error("Can't spawn a particle in a foreign cell.");

  if (p->gpart == NULL)
    error("Trying to create a new spart from a part without gpart friend!");

  /* Create a fresh (empty) spart */
  struct spart *sp = cell_add_spart(e, c);

  /* Did we run out of free spart slots? */
  if (sp == NULL) return NULL;

  /* Copy over the distance since rebuild */
  sp->x_diff[0] = xp->x_diff[0];
  sp->x_diff[1] = xp->x_diff[1];
  sp->x_diff[2] = xp->x_diff[2];

  /* Create a new gpart */
  struct gpart *gp = cell_add_gpart(e, c);

  /* Did we run out of free gpart slots? */
  if (gp == NULL) {
    /* Remove the particle created */
    cell_remove_spart(e, c, sp);
    return NULL;
  }

  /* Copy the gpart */
  *gp = *p->gpart;

  /* Assign the ID. */
  sp->id = space_get_new_unique_id(e->s);
  gp->type = swift_type_stars;

  /* Re-link things */
  sp->gpart = gp;
  gp->id_or_neg_offset = -(sp - e->s->sparts);

  /* Synchronize clocks */
  gp->time_bin = sp->time_bin;

  /* Synchronize masses, positions and velocities */
  sp->mass = hydro_get_mass(p);
  sp->x[0] = p->x[0];
  sp->x[1] = p->x[1];
  sp->x[2] = p->x[2];
  sp->v[0] = xp->v_full[0];
  sp->v[1] = xp->v_full[1];
  sp->v[2] = xp->v_full[2];

#ifdef SWIFT_DEBUG_CHECKS
  sp->ti_kick = p->ti_kick;
  sp->ti_drift = p->ti_drift;
#endif

  /* Set a smoothing length */
  sp->h = p->h;

  /* Here comes the Sun! */
  return sp;
}

/**
 * @brief Re-arrange the #part in a top-level cell such that all the extra
 * ones for on-the-fly creation are located at the end of the array.
 *
 * @param c The #cell to sort.
 * @param parts_offset The offset between the first #part in the array and the
 * first #part in the global array in the space structure (for re-linking).
 */
void cell_reorder_extra_parts(struct cell *c, const ptrdiff_t parts_offset) {
  struct part *parts = c->hydro.parts;
  struct xpart *xparts = c->hydro.xparts;
  const int count_real = c->hydro.count;

  if (c->depth != 0 || c->nodeID != engine_rank)
    error("This function should only be called on local top-level cells!");

  int first_not_extra = count_real;

  /* Find extra particles */
  for (int i = 0; i < count_real; ++i) {
    if (parts[i].time_bin == time_bin_not_created) {
      /* Find the first non-extra particle after the end of the
         real particles */
      while (parts[first_not_extra].time_bin == time_bin_not_created) {
        ++first_not_extra;
      }

#ifdef SWIFT_DEBUG_CHECKS
      if (first_not_extra >= count_real + space_extra_parts)
        error("Looking for extra particles beyond this cell's range!");
#endif

      /* Swap everything, including g-part pointer */
      memswap(&parts[i], &parts[first_not_extra], sizeof(struct part));
      memswap(&xparts[i], &xparts[first_not_extra], sizeof(struct xpart));
      if (parts[i].gpart)
        parts[i].gpart->id_or_neg_offset = -(i + parts_offset);
    }
  }

#ifdef SWIFT_DEBUG_CHECKS
  for (int i = 0; i < c->hydro.count_total; ++i) {
    if (parts[i].time_bin == time_bin_not_created && i < c->hydro.count) {
      error("Extra particle before the end of the regular array");
    }
    if (parts[i].time_bin != time_bin_not_created && i >= c->hydro.count) {
      error("Regular particle after the end of the regular array");
    }
  }
#endif
}

/**
 * @brief Re-arrange the #spart in a top-level cell such that all the extra
 * ones for on-the-fly creation are located at the end of the array.
 *
 * @param c The #cell to sort.
 * @param sparts_offset The offset between the first #spart in the array and
 * the first #spart in the global array in the space structure (for
 * re-linking).
 */
void cell_reorder_extra_sparts(struct cell *c, const ptrdiff_t sparts_offset) {
  struct spart *sparts = c->stars.parts;
  const int count_real = c->stars.count;

  if (c->depth != 0 || c->nodeID != engine_rank)
    error("This function should only be called on local top-level cells!");

  int first_not_extra = count_real;

  /* Find extra particles */
  for (int i = 0; i < count_real; ++i) {
    if (sparts[i].time_bin == time_bin_not_created) {
      /* Find the first non-extra particle after the end of the
         real particles */
      while (sparts[first_not_extra].time_bin == time_bin_not_created) {
        ++first_not_extra;
      }

#ifdef SWIFT_DEBUG_CHECKS
      if (first_not_extra >= count_real + space_extra_sparts)
        error("Looking for extra particles beyond this cell's range!");
#endif

      /* Swap everything, including g-part pointer */
      memswap(&sparts[i], &sparts[first_not_extra], sizeof(struct spart));
      if (sparts[i].gpart)
        sparts[i].gpart->id_or_neg_offset = -(i + sparts_offset);
      sparts[first_not_extra].gpart = NULL;
#ifdef SWIFT_DEBUG_CHECKS
      if (sparts[first_not_extra].time_bin != time_bin_not_created)
        error("Incorrect swap occured!");
#endif
    }
  }

#ifdef SWIFT_DEBUG_CHECKS
  for (int i = 0; i < c->stars.count_total; ++i) {
    if (sparts[i].time_bin == time_bin_not_created && i < c->stars.count) {
      error("Extra particle before the end of the regular array");
    }
    if (sparts[i].time_bin != time_bin_not_created && i >= c->stars.count) {
      error("Regular particle after the end of the regular array");
    }
  }
#endif
}

/**
 * @brief Re-arrange the #gpart in a top-level cell such that all the extra
 * ones for on-the-fly creation are located at the end of the array.
 *
 * @param c The #cell to sort.
 * @param parts The global array of #part (for re-linking).
 * @param sparts The global array of #spart (for re-linking).
 */
void cell_reorder_extra_gparts(struct cell *c, struct part *parts,
                               struct spart *sparts) {
  struct gpart *gparts = c->grav.parts;
  const int count_real = c->grav.count;

  if (c->depth != 0 || c->nodeID != engine_rank)
    error("This function should only be called on local top-level cells!");

  int first_not_extra = count_real;

  /* Find extra particles */
  for (int i = 0; i < count_real; ++i) {
    if (gparts[i].time_bin == time_bin_not_created) {
      /* Find the first non-extra particle after the end of the
         real particles */
      while (gparts[first_not_extra].time_bin == time_bin_not_created) {
        ++first_not_extra;
      }

#ifdef SWIFT_DEBUG_CHECKS
      if (first_not_extra >= count_real + space_extra_gparts)
        error("Looking for extra particles beyond this cell's range!");
#endif

      /* Swap everything (including pointers) */
      memswap(&gparts[i], &gparts[first_not_extra], sizeof(struct gpart));
      if (gparts[i].type == swift_type_gas) {
        parts[-gparts[i].id_or_neg_offset].gpart = &gparts[i];
      } else if (gparts[i].type == swift_type_stars) {
        sparts[-gparts[i].id_or_neg_offset].gpart = &gparts[i];
      }
    }
  }

#ifdef SWIFT_DEBUG_CHECKS
  for (int i = 0; i < c->grav.count_total; ++i) {
    if (gparts[i].time_bin == time_bin_not_created && i < c->grav.count) {
      error("Extra particle before the end of the regular array");
    }
    if (gparts[i].time_bin != time_bin_not_created && i >= c->grav.count) {
      error("Regular particle after the end of the regular array");
    }
  }
#endif
}

/**
 * @brief Can we use the MM interactions fo a given pair of cells?
 *
 * The two cells have to be different!
 *
 * @param ci The first #cell.
 * @param cj The second #cell.
 * @param e The #engine.
 * @param s The #space.
 * @param use_rebuild_data Are we considering the data at the last tree-build
 * (1) or current data (0)?
 * @param is_tree_walk Are we calling this in the tree walk (1) or for the
 * top-level task construction (0)?
 */
int cell_can_use_pair_mm(const struct cell *restrict ci,
                         const struct cell *restrict cj, const struct engine *e,
                         const struct space *s, const int use_rebuild_data,
                         const int is_tree_walk) {

  const struct gravity_props *props = e->gravity_properties;
  const int periodic = s->periodic;
  const double dim[3] = {s->dim[0], s->dim[1], s->dim[2]};

  /* Check for trivial cases */
  if (is_tree_walk && ci->grav.count <= 1) return 0;
  if (is_tree_walk && cj->grav.count <= 1) return 0;

  /* Recover the multipole information */
  const struct gravity_tensors *restrict multi_i = ci->grav.multipole;
  const struct gravity_tensors *restrict multi_j = cj->grav.multipole;

  double dx, dy, dz;

  /* Get the distance between the CoMs */
  if (use_rebuild_data) {
    dx = multi_i->CoM_rebuild[0] - multi_j->CoM_rebuild[0];
    dy = multi_i->CoM_rebuild[1] - multi_j->CoM_rebuild[1];
    dz = multi_i->CoM_rebuild[2] - multi_j->CoM_rebuild[2];
  } else {
    dx = multi_i->CoM[0] - multi_j->CoM[0];
    dy = multi_i->CoM[1] - multi_j->CoM[1];
    dz = multi_i->CoM[2] - multi_j->CoM[2];
  }

  /* Apply BC */
  if (periodic) {
    dx = nearest(dx, dim[0]);
    dy = nearest(dy, dim[1]);
    dz = nearest(dz, dim[2]);
  }
  const double r2 = dx * dx + dy * dy + dz * dz;

  return gravity_M2L_accept_symmetric(props, multi_i, multi_j, r2,
                                      use_rebuild_data, periodic);
}<|MERGE_RESOLUTION|>--- conflicted
+++ resolved
@@ -4859,11 +4859,7 @@
 #endif
 
       /* Drift... */
-<<<<<<< HEAD
-      drift_gpart(gp, dt_drift_k, ti_old_gpart, ti_current);
-=======
-      drift_gpart(gp, dt_drift, ti_old_gpart, ti_current, grav_props);
->>>>>>> c1edeb60
+      drift_gpart(gp, dt_drift_k, ti_old_gpart, ti_current, grav_props);
 
 #ifdef SWIFT_DEBUG_CHECKS
       /* Make sure the particle does not drift by more than a box length. */
