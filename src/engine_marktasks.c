--- conflicted
+++ resolved
@@ -651,13 +651,10 @@
     else if (t_type == task_type_star_formation) {
       if (cell_is_active_hydro(t->ci, e)) {
         scheduler_activate(s, t);
-<<<<<<< HEAD
+        cell_activate_drift_spart(t->ci, s);
+      }
     } else if (t_type == task_type_fof_self || t_type == task_type_fof_pair) {
       scheduler_activate(s, t);
-=======
-        cell_activate_drift_spart(t->ci, s);
-      }
->>>>>>> d8667edc
     }
   }
 }
