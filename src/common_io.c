/*******************************************************************************
 * This file is part of SWIFT.
 * Copyright (c) 2012 Pedro Gonnet (pedro.gonnet@durham.ac.uk),
 *                    Matthieu Schaller (matthieu.schaller@durham.ac.uk).
 *
 * This program is free software: you can redistribute it and/or modify
 * it under the terms of the GNU Lesser General Public License as published
 * by the Free Software Foundation, either version 3 of the License, or
 * (at your option) any later version.
 *
 * This program is distributed in the hope that it will be useful,
 * but WITHOUT ANY WARRANTY; without even the implied warranty of
 * MERCHANTABILITY or FITNESS FOR A PARTICULAR PURPOSE.  See the
 * GNU General Public License for more details.
 *
 * You should have received a copy of the GNU Lesser General Public License
 * along with this program.  If not, see <http://www.gnu.org/licenses/>.
 *
 ******************************************************************************/

/* Config parameters. */
#include "../config.h"

/* This object's header. */
#include "common_io.h"

/* Pre-inclusion as needed in other headers */
#include "engine.h"

/* Local includes. */
#include "black_holes_io.h"
#include "chemistry_io.h"
#include "const.h"
#include "cooling_io.h"
#include "error.h"
#include "feedback.h"
#include "fof_io.h"
#include "gravity_io.h"
#include "hydro.h"
#include "hydro_io.h"
#include "io_properties.h"
#include "kernel_hydro.h"
#include "part.h"
#include "part_type.h"
#include "star_formation_io.h"
#include "stars_io.h"
#include "threadpool.h"
#include "tools.h"
#include "tracers_io.h"
#include "units.h"
#include "velociraptor_io.h"
#include "version.h"

/* Some standard headers. */
#include <math.h>
#include <stddef.h>
#include <stdio.h>
#include <stdlib.h>
#include <string.h>

#if defined(HAVE_HDF5)

#include <hdf5.h>

/* MPI headers. */
#ifdef WITH_MPI
#include <mpi.h>
#endif

/**
 * @brief Converts a C data type to the HDF5 equivalent.
 *
 * This function is a trivial wrapper around the HDF5 types but allows
 * to change the exact storage types matching the code types in a transparent
 *way.
 */
hid_t io_hdf5_type(enum IO_DATA_TYPE type) {

  switch (type) {
    case INT:
      return H5T_NATIVE_INT;
    case UINT:
      return H5T_NATIVE_UINT;
    case UINT64:
      return H5T_NATIVE_UINT64;
    case LONG:
      return H5T_NATIVE_LONG;
    case ULONG:
      return H5T_NATIVE_ULONG;
    case LONGLONG:
      return H5T_NATIVE_LLONG;
    case ULONGLONG:
      return H5T_NATIVE_ULLONG;
    case FLOAT:
      return H5T_NATIVE_FLOAT;
    case DOUBLE:
      return H5T_NATIVE_DOUBLE;
    case CHAR:
      return H5T_NATIVE_CHAR;
    default:
      error("Unknown type");
      return 0;
  }
}

/**
 * @brief Return 1 if the type has double precision
 *
 * Returns an error if the type is not FLOAT or DOUBLE
 */
int io_is_double_precision(enum IO_DATA_TYPE type) {

  switch (type) {
    case FLOAT:
      return 0;
    case DOUBLE:
      return 1;
    default:
      error("Invalid type");
      return 0;
  }
}

/**
 * @brief Reads an attribute (scalar) from a given HDF5 group.
 *
 * @param grp The group from which to read.
 * @param name The name of the attribute to read.
 * @param type The #IO_DATA_TYPE of the attribute.
 * @param data (output) The attribute read from the HDF5 group.
 *
 * Calls #error() if an error occurs.
 */
void io_read_attribute(hid_t grp, const char* name, enum IO_DATA_TYPE type,
                       void* data) {

  const hid_t h_attr = H5Aopen(grp, name, H5P_DEFAULT);
  if (h_attr < 0) error("Error while opening attribute '%s'", name);

  const hid_t h_err = H5Aread(h_attr, io_hdf5_type(type), data);
  if (h_err < 0) error("Error while reading attribute '%s'", name);

  H5Aclose(h_attr);
}

/**
 * @brief Reads an attribute from a given HDF5 group.
 *
 * @param grp The group from which to read.
 * @param name The name of the attribute to read.
 * @param type The #IO_DATA_TYPE of the attribute.
 * @param data (output) The attribute read from the HDF5 group.
 *
 * Exits gracefully (i.e. does not read the attribute at all) if
 * it is not present, unless debugging checks are activated. If they are,
 * and the read fails, we print a warning.
 */
void io_read_attribute_graceful(hid_t grp, const char* name,
                                enum IO_DATA_TYPE type, void* data) {

  /* First, we need to check if this attribute exists to avoid raising errors
   * within the HDF5 library if we attempt to access an attribute that does
   * not exist. */
  const htri_t h_exists = H5Aexists(grp, name);

  if (h_exists <= 0) {
  /* Attribute either does not exist (0) or function failed (-ve) */
#ifdef SWIFT_DEBUG_CHECKS
    message("WARNING: attribute '%s' does not exist.", name);
#endif
  } else {
    /* Ok, now we know that it exists we can read it. */
    const hid_t h_attr = H5Aopen(grp, name, H5P_DEFAULT);

    if (h_attr >= 0) {
      const hid_t h_err = H5Aread(h_attr, io_hdf5_type(type), data);
      if (h_err < 0) {
      /* Explicitly do nothing unless debugging checks are activated */
#ifdef SWIFT_DEBUG_CHECKS
        message("WARNING: unable to read attribute '%s'", name);
#endif
      }
    } else {
#ifdef SWIFT_DEBUG_CHECKS
      if (h_attr < 0) {
        message("WARNING: was unable to open attribute '%s'", name);
      }
#endif
    }

    H5Aclose(h_attr);
  }
}

/**
 * @brief Asserts that the redshift in the initial conditions and the one
 *        specified by the parameter file match.
 *
 * @param h_grp The Header group from the ICs
 * @param a Current scale factor as specified by parameter file
 */
void io_assert_valid_header_cosmology(hid_t h_grp, double a) {

  double redshift_from_snapshot = -1.0;
  io_read_attribute_graceful(h_grp, "Redshift", DOUBLE,
                             &redshift_from_snapshot);

  /* If the Header/Redshift value is not present, then we skip this check */
  if (redshift_from_snapshot == -1.0) {
    return;
  }

  const double current_redshift = 1.0 / a - 1.0;
  const double redshift_fractional_difference =
      fabs(redshift_from_snapshot - current_redshift) / current_redshift;

  if (redshift_fractional_difference >= io_redshift_tolerance) {
    error(
        "Initial redshift specified in parameter file (%lf) and redshift "
        "read from initial conditions (%lf) are inconsistent.",
        current_redshift, redshift_from_snapshot);
  }
}

/**
 * @brief Reads the number of elements in a HDF5 attribute.
 *
 * @param attr The attribute from which to read.
 *
 * @return The number of elements.
 *
 * Calls #error() if an error occurs.
 */
hsize_t io_get_number_element_in_attribute(hid_t attr) {
  /* Get the dataspace */
  hid_t space = H5Aget_space(attr);
  if (space < 0) error("Failed to get data space");

  /* Read the number of dimensions */
  const int ndims = H5Sget_simple_extent_ndims(space);

  /* Read the dimensions */
  hsize_t* dims = (hsize_t*)malloc(sizeof(hsize_t) * ndims);
  H5Sget_simple_extent_dims(space, dims, NULL);

  /* Compute number of elements */
  hsize_t count = 1;
  for (int i = 0; i < ndims; i++) {
    count *= dims[i];
  }

  /* Cleanup */
  free(dims);
  H5Sclose(space);
  return count;
};

/**
 * @brief Reads an attribute (array) from a given HDF5 group.
 *
 * @param grp The group from which to read.
 * @param name The name of the dataset to read.
 * @param type The #IO_DATA_TYPE of the attribute.
 * @param data (output) The attribute read from the HDF5 group (need to be
 * already allocated).
 * @param number_element Number of elements in the attribute.
 *
 * Calls #error() if an error occurs.
 */
void io_read_array_attribute(hid_t grp, const char* name,
                             enum IO_DATA_TYPE type, void* data,
                             hsize_t number_element) {

  /* Open attribute */
  const hid_t h_attr = H5Aopen(grp, name, H5P_DEFAULT);
  if (h_attr < 0) error("Error while opening attribute '%s'", name);

  /* Get the number of elements */
  hsize_t count = io_get_number_element_in_attribute(h_attr);

  /* Check if correct number of element */
  if (count != number_element) {
    error(
        "Error found a different number of elements than expected (%lli != "
        "%lli) in attribute %s",
        count, number_element, name);
  }

  /* Read attribute */
  const hid_t h_err = H5Aread(h_attr, io_hdf5_type(type), data);
  if (h_err < 0) error("Error while reading attribute '%s'", name);

  /* Cleanup */
  H5Aclose(h_attr);
}

/**
 * @brief Reads the number of elements in a HDF5 dataset.
 *
 * @param dataset The dataset from which to read.
 *
 * @return The number of elements.
 *
 * Calls #error() if an error occurs.
 */
hsize_t io_get_number_element_in_dataset(hid_t dataset) {
  /* Get the dataspace */
  hid_t space = H5Dget_space(dataset);
  if (space < 0) error("Failed to get data space");

  /* Read the number of dimensions */
  const int ndims = H5Sget_simple_extent_ndims(space);

  /* Read the dimensions */
  hsize_t* dims = (hsize_t*)malloc(sizeof(hsize_t) * ndims);
  H5Sget_simple_extent_dims(space, dims, NULL);

  /* Compute number of elements */
  hsize_t count = 1;
  for (int i = 0; i < ndims; i++) {
    count *= dims[i];
  }

  /* Cleanup */
  free(dims);
  H5Sclose(space);
  return count;
};

/**
 * @brief Reads a dataset (array) from a given HDF5 group.
 *
 * @param grp The group from which to read.
 * @param name The name of the dataset to read.
 * @param type The #IO_DATA_TYPE of the attribute.
 * @param data (output) The attribute read from the HDF5 group (need to be
 * already allocated).
 * @param number_element Number of elements in the attribute.
 *
 * Calls #error() if an error occurs.
 */
void io_read_array_dataset(hid_t grp, const char* name, enum IO_DATA_TYPE type,
                           void* data, hsize_t number_element) {

  /* Open dataset */
  const hid_t h_dataset = H5Dopen(grp, name, H5P_DEFAULT);
  if (h_dataset < 0) error("Error while opening attribute '%s'", name);

  /* Get the number of elements */
  hsize_t count = io_get_number_element_in_dataset(h_dataset);

  /* Check if correct number of element */
  if (count != number_element) {
    error(
        "Error found a different number of elements than expected (%lli != "
        "%lli) in dataset %s",
        count, number_element, name);
  }

  /* Read dataset */
  const hid_t h_err = H5Dread(h_dataset, io_hdf5_type(type), H5S_ALL, H5S_ALL,
                              H5P_DEFAULT, data);
  if (h_err < 0) error("Error while reading dataset '%s'", name);

  /* Cleanup */
  H5Dclose(h_dataset);
}

/**
 * @brief Write an attribute to a given HDF5 group.
 *
 * @param grp The group in which to write.
 * @param name The name of the attribute to write.
 * @param type The #IO_DATA_TYPE of the attribute.
 * @param data The attribute to write.
 * @param num The number of elements to write
 *
 * Calls #error() if an error occurs.
 */
void io_write_attribute(hid_t grp, const char* name, enum IO_DATA_TYPE type,
                        const void* data, int num) {

  const hid_t h_space = H5Screate(H5S_SIMPLE);
  if (h_space < 0)
    error("Error while creating dataspace for attribute '%s'.", name);

  hsize_t dim[1] = {(hsize_t)num};
  const hid_t h_err = H5Sset_extent_simple(h_space, 1, dim, NULL);
  if (h_err < 0)
    error("Error while changing dataspace shape for attribute '%s'.", name);

  const hid_t h_attr =
      H5Acreate1(grp, name, io_hdf5_type(type), h_space, H5P_DEFAULT);
  if (h_attr < 0) error("Error while creating attribute '%s'.", name);

  const hid_t h_err2 = H5Awrite(h_attr, io_hdf5_type(type), data);
  if (h_err2 < 0) error("Error while reading attribute '%s'.", name);

  H5Sclose(h_space);
  H5Aclose(h_attr);
}

/**
 * @brief Write a string as an attribute to a given HDF5 group.
 *
 * @param grp The group in which to write.
 * @param name The name of the attribute to write.
 * @param str The string to write.
 * @param length The length of the string
 *
 * Calls #error() if an error occurs.
 */
void io_writeStringAttribute(hid_t grp, const char* name, const char* str,
                             int length) {

  const hid_t h_space = H5Screate(H5S_SCALAR);
  if (h_space < 0)
    error("Error while creating dataspace for attribute '%s'.", name);

  const hid_t h_type = H5Tcopy(H5T_C_S1);
  if (h_type < 0) error("Error while copying datatype 'H5T_C_S1'.");

  const hid_t h_err = H5Tset_size(h_type, length);
  if (h_err < 0) error("Error while resizing attribute type to '%i'.", length);

  const hid_t h_attr = H5Acreate1(grp, name, h_type, h_space, H5P_DEFAULT);
  if (h_attr < 0) error("Error while creating attribute '%s'.", name);

  const hid_t h_err2 = H5Awrite(h_attr, h_type, str);
  if (h_err2 < 0) error("Error while reading attribute '%s'.", name);

  H5Tclose(h_type);
  H5Sclose(h_space);
  H5Aclose(h_attr);
}

/**
 * @brief Writes a double value as an attribute
 * @param grp The group in which to write
 * @param name The name of the attribute
 * @param data The value to write
 */
void io_write_attribute_d(hid_t grp, const char* name, double data) {
  io_write_attribute(grp, name, DOUBLE, &data, 1);
}

/**
 * @brief Writes a float value as an attribute
 * @param grp The group in which to write
 * @param name The name of the attribute
 * @param data The value to write
 */
void io_write_attribute_f(hid_t grp, const char* name, float data) {
  io_write_attribute(grp, name, FLOAT, &data, 1);
}

/**
 * @brief Writes an int value as an attribute
 * @param grp The group in which to write
 * @param name The name of the attribute
 * @param data The value to write
 */
void io_write_attribute_i(hid_t grp, const char* name, int data) {
  io_write_attribute(grp, name, INT, &data, 1);
}

/**
 * @brief Writes a long value as an attribute
 * @param grp The group in which to write
 * @param name The name of the attribute
 * @param data The value to write
 */
void io_write_attribute_l(hid_t grp, const char* name, long data) {
  io_write_attribute(grp, name, LONG, &data, 1);
}

/**
 * @brief Writes a string value as an attribute
 * @param grp The group in which to write
 * @param name The name of the attribute
 * @param str The string to write
 */
void io_write_attribute_s(hid_t grp, const char* name, const char* str) {
  io_writeStringAttribute(grp, name, str, strlen(str));
}

/**
 * @brief Writes the meta-data of the run to an open hdf5 snapshot file.
 *
 * @param h_file The opened hdf5 file.
 * @param e The #engine containing the meta-data.
 * @param internal_units The system of units used internally.
 * @param snapshot_units The system of units used in snapshots.
 */
void io_write_meta_data(hid_t h_file, const struct engine* e,
                        const struct unit_system* internal_units,
                        const struct unit_system* snapshot_units) {

  hid_t h_grp;

  /* Print the code version */
  io_write_code_description(h_file);

  /* Print the run's policy */
  io_write_engine_policy(h_file, e);

  /* Print the physical constants */
  phys_const_print_snapshot(h_file, e->physical_constants);

  /* Print the SPH parameters */
  if (e->policy & engine_policy_hydro) {
    h_grp = H5Gcreate(h_file, "/HydroScheme", H5P_DEFAULT, H5P_DEFAULT,
                      H5P_DEFAULT);
    if (h_grp < 0) error("Error while creating SPH group");
    hydro_props_print_snapshot(h_grp, e->hydro_properties);
    hydro_write_flavour(h_grp);
    H5Gclose(h_grp);
  }

  /* Print the subgrid parameters */
  h_grp = H5Gcreate(h_file, "/SubgridScheme", H5P_DEFAULT, H5P_DEFAULT,
                    H5P_DEFAULT);
  if (h_grp < 0) error("Error while creating subgrid group");
  hid_t h_grp_columns =
      H5Gcreate(h_grp, "NamedColumns", H5P_DEFAULT, H5P_DEFAULT, H5P_DEFAULT);
  if (h_grp_columns < 0) error("Error while creating named columns group");
  entropy_floor_write_flavour(h_grp);
  cooling_write_flavour(h_grp, h_grp_columns, e->cooling_func);
  chemistry_write_flavour(h_grp, h_grp_columns, e);
  tracers_write_flavour(h_grp);
  feedback_write_flavour(e->feedback_props, h_grp);
  H5Gclose(h_grp_columns);
  H5Gclose(h_grp);

  /* Print the gravity parameters */
  if (e->policy & engine_policy_self_gravity) {
    h_grp = H5Gcreate(h_file, "/GravityScheme", H5P_DEFAULT, H5P_DEFAULT,
                      H5P_DEFAULT);
    if (h_grp < 0) error("Error while creating gravity group");
    gravity_props_print_snapshot(h_grp, e->gravity_properties);
    H5Gclose(h_grp);
  }

  /* Print the stellar parameters */
  if (e->policy & engine_policy_stars) {
    h_grp = H5Gcreate(h_file, "/StarsScheme", H5P_DEFAULT, H5P_DEFAULT,
                      H5P_DEFAULT);
    if (h_grp < 0) error("Error while creating stars group");
    stars_props_print_snapshot(h_grp, e->stars_properties);
    H5Gclose(h_grp);
  }

  /* Print the cosmological model  */
  h_grp =
      H5Gcreate(h_file, "/Cosmology", H5P_DEFAULT, H5P_DEFAULT, H5P_DEFAULT);
  if (h_grp < 0) error("Error while creating cosmology group");
  if (e->policy & engine_policy_cosmology)
    io_write_attribute_i(h_grp, "Cosmological run", 1);
  else
    io_write_attribute_i(h_grp, "Cosmological run", 0);
  cosmology_write_model(h_grp, e->cosmology);
  H5Gclose(h_grp);

  /* Print the runtime parameters */
  h_grp =
      H5Gcreate(h_file, "/Parameters", H5P_DEFAULT, H5P_DEFAULT, H5P_DEFAULT);
  if (h_grp < 0) error("Error while creating parameters group");
  parser_write_params_to_hdf5(e->parameter_file, h_grp, /*write_used=*/1);
  H5Gclose(h_grp);

  /* Print the runtime unused parameters */
  h_grp = H5Gcreate(h_file, "/UnusedParameters", H5P_DEFAULT, H5P_DEFAULT,
                    H5P_DEFAULT);
  if (h_grp < 0) error("Error while creating parameters group");
  parser_write_params_to_hdf5(e->parameter_file, h_grp, /*write_used=*/0);
  H5Gclose(h_grp);

  /* Print the system of Units used in the spashot */
  io_write_unit_system(h_file, snapshot_units, "Units");

  /* Print the system of Units used internally */
  io_write_unit_system(h_file, internal_units, "InternalCodeUnits");

  /* Tell the user if a conversion will be needed */
  if (e->verbose) {
    if (units_are_equal(snapshot_units, internal_units)) {

      message("Snapshot and internal units match. No conversion needed.");

    } else {

      message("Conversion needed from:");
      message("(Snapshot) Unit system: U_M =      %e g.",
              snapshot_units->UnitMass_in_cgs);
      message("(Snapshot) Unit system: U_L =      %e cm.",
              snapshot_units->UnitLength_in_cgs);
      message("(Snapshot) Unit system: U_t =      %e s.",
              snapshot_units->UnitTime_in_cgs);
      message("(Snapshot) Unit system: U_I =      %e A.",
              snapshot_units->UnitCurrent_in_cgs);
      message("(Snapshot) Unit system: U_T =      %e K.",
              snapshot_units->UnitTemperature_in_cgs);
      message("to:");
      message("(internal) Unit system: U_M = %e g.",
              internal_units->UnitMass_in_cgs);
      message("(internal) Unit system: U_L = %e cm.",
              internal_units->UnitLength_in_cgs);
      message("(internal) Unit system: U_t = %e s.",
              internal_units->UnitTime_in_cgs);
      message("(internal) Unit system: U_I = %e A.",
              internal_units->UnitCurrent_in_cgs);
      message("(internal) Unit system: U_T = %e K.",
              internal_units->UnitTemperature_in_cgs);
    }
  }
}

/**
 * @brief Reads the Unit System from an IC file.
 *
 * If the 'Units' group does not exist in the ICs, we will use the internal
 * system of units.
 *
 * @param h_file The (opened) HDF5 file from which to read.
 * @param ic_units The unit_system to fill.
 * @param internal_units The internal system of units to copy if needed.
 * @param mpi_rank The MPI rank we are on.
 */
void io_read_unit_system(hid_t h_file, struct unit_system* ic_units,
                         const struct unit_system* internal_units,
                         int mpi_rank) {

  /* First check if it exists as this is *not* required. */
  const htri_t exists = H5Lexists(h_file, "/Units", H5P_DEFAULT);

  if (exists == 0) {

    if (mpi_rank == 0)
      message("'Units' group not found in ICs. Assuming internal unit system.");

    units_copy(ic_units, internal_units);

    return;

  } else if (exists < 0) {
    error("Serious problem with 'Units' group in ICs. H5Lexists gives %d",
          exists);
  }

  if (mpi_rank == 0) message("Reading IC units from ICs.");
  hid_t h_grp = H5Gopen(h_file, "/Units", H5P_DEFAULT);

  /* Ok, Read the damn thing */
  io_read_attribute(h_grp, "Unit length in cgs (U_L)", DOUBLE,
                    &ic_units->UnitLength_in_cgs);
  io_read_attribute(h_grp, "Unit mass in cgs (U_M)", DOUBLE,
                    &ic_units->UnitMass_in_cgs);
  io_read_attribute(h_grp, "Unit time in cgs (U_t)", DOUBLE,
                    &ic_units->UnitTime_in_cgs);
  io_read_attribute(h_grp, "Unit current in cgs (U_I)", DOUBLE,
                    &ic_units->UnitCurrent_in_cgs);
  io_read_attribute(h_grp, "Unit temperature in cgs (U_T)", DOUBLE,
                    &ic_units->UnitTemperature_in_cgs);

  /* Clean up */
  H5Gclose(h_grp);
}

/**
 * @brief Writes the current Unit System
 * @param h_file The (opened) HDF5 file in which to write
 * @param us The unit_system to dump
 * @param groupName The name of the HDF5 group to write to
 */
void io_write_unit_system(hid_t h_file, const struct unit_system* us,
                          const char* groupName) {

  const hid_t h_grpunit = H5Gcreate1(h_file, groupName, 0);
  if (h_grpunit < 0) error("Error while creating Unit System group");

  io_write_attribute_d(h_grpunit, "Unit mass in cgs (U_M)",
                       units_get_base_unit(us, UNIT_MASS));
  io_write_attribute_d(h_grpunit, "Unit length in cgs (U_L)",
                       units_get_base_unit(us, UNIT_LENGTH));
  io_write_attribute_d(h_grpunit, "Unit time in cgs (U_t)",
                       units_get_base_unit(us, UNIT_TIME));
  io_write_attribute_d(h_grpunit, "Unit current in cgs (U_I)",
                       units_get_base_unit(us, UNIT_CURRENT));
  io_write_attribute_d(h_grpunit, "Unit temperature in cgs (U_T)",
                       units_get_base_unit(us, UNIT_TEMPERATURE));

  H5Gclose(h_grpunit);
}

/**
 * @brief Writes the code version to the file
 * @param h_file The (opened) HDF5 file in which to write
 */
void io_write_code_description(hid_t h_file) {

  const hid_t h_grpcode = H5Gcreate1(h_file, "/Code", 0);
  if (h_grpcode < 0) error("Error while creating code group");

  io_write_attribute_s(h_grpcode, "Code", "SWIFT");
  io_write_attribute_s(h_grpcode, "Code Version", package_version());
  io_write_attribute_s(h_grpcode, "Compiler Name", compiler_name());
  io_write_attribute_s(h_grpcode, "Compiler Version", compiler_version());
  io_write_attribute_s(h_grpcode, "Git Branch", git_branch());
  io_write_attribute_s(h_grpcode, "Git Revision", git_revision());
  io_write_attribute_s(h_grpcode, "Git Date", git_date());
  io_write_attribute_s(h_grpcode, "Configuration options",
                       configuration_options());
  io_write_attribute_s(h_grpcode, "CFLAGS", compilation_cflags());
  io_write_attribute_s(h_grpcode, "HDF5 library version", hdf5_version());
  io_write_attribute_s(h_grpcode, "Thread barriers", thread_barrier_version());
  io_write_attribute_s(h_grpcode, "Allocators", allocator_version());
#ifdef HAVE_FFTW
  io_write_attribute_s(h_grpcode, "FFTW library version", fftw3_version());
#endif
#ifdef HAVE_LIBGSL
  io_write_attribute_s(h_grpcode, "GSL library version", libgsl_version());
#endif
#ifdef WITH_MPI
  io_write_attribute_s(h_grpcode, "MPI library", mpi_version());
#ifdef HAVE_METIS
  io_write_attribute_s(h_grpcode, "METIS library version", metis_version());
#endif
#ifdef HAVE_PARMETIS
  io_write_attribute_s(h_grpcode, "ParMETIS library version",
                       parmetis_version());
#endif
#else
  io_write_attribute_s(h_grpcode, "MPI library", "Non-MPI version of SWIFT");
#endif
  io_write_attribute_i(h_grpcode, "RandomSeed", SWIFT_RANDOM_SEED_XOR);
  H5Gclose(h_grpcode);
}

/**
 * @brief Write the #engine policy to the file.
 * @param h_file File to write to.
 * @param e The #engine to read the policy from.
 */
void io_write_engine_policy(hid_t h_file, const struct engine* e) {

  const hid_t h_grp = H5Gcreate1(h_file, "/Policy", 0);
  if (h_grp < 0) error("Error while creating policy group");

  for (int i = 1; i < engine_maxpolicy; ++i)
    if (e->policy & (1 << i))
      io_write_attribute_i(h_grp, engine_policy_names[i + 1], 1);
    else
      io_write_attribute_i(h_grp, engine_policy_names[i + 1], 0);

  H5Gclose(h_grp);
}

static long long cell_count_non_inhibited_gas(const struct cell* c) {
  const int total_count = c->hydro.count;
  struct part* parts = c->hydro.parts;
  long long count = 0;
  for (int i = 0; i < total_count; ++i) {
    if ((parts[i].time_bin != time_bin_inhibited) &&
        (parts[i].time_bin != time_bin_not_created)) {
      ++count;
    }
  }
  return count;
}

static long long cell_count_non_inhibited_dark_matter(const struct cell* c) {
  const int total_count = c->grav.count;
  struct gpart* gparts = c->grav.parts;
  long long count = 0;
  for (int i = 0; i < total_count; ++i) {
    if ((gparts[i].time_bin != time_bin_inhibited) &&
        (gparts[i].time_bin != time_bin_not_created) &&
        (gparts[i].type == swift_type_dark_matter)) {
      ++count;
    }
  }
  return count;
}

static long long cell_count_non_inhibited_background_dark_matter(
    const struct cell* c) {
  const int total_count = c->grav.count;
  struct gpart* gparts = c->grav.parts;
  long long count = 0;
  for (int i = 0; i < total_count; ++i) {
    if ((gparts[i].time_bin != time_bin_inhibited) &&
        (gparts[i].time_bin != time_bin_not_created) &&
        (gparts[i].type == swift_type_dark_matter_background)) {
      ++count;
    }
  }
  return count;
}

static long long cell_count_non_inhibited_neutrinos(const struct cell* c) {
  const int total_count = c->grav.count;
  struct gpart* gparts = c->grav.parts;
  long long count = 0;
  for (int i = 0; i < total_count; ++i) {
    if ((gparts[i].time_bin != time_bin_inhibited) &&
        (gparts[i].time_bin != time_bin_not_created) &&
        (gparts[i].type == swift_type_neutrino)) {
      ++count;
    }
  }
  return count;
}

static long long cell_count_non_inhibited_stars(const struct cell* c) {
  const int total_count = c->stars.count;
  struct spart* sparts = c->stars.parts;
  long long count = 0;
  for (int i = 0; i < total_count; ++i) {
    if ((sparts[i].time_bin != time_bin_inhibited) &&
        (sparts[i].time_bin != time_bin_not_created)) {
      ++count;
    }
  }
  return count;
}

static long long cell_count_non_inhibited_black_holes(const struct cell* c) {
  const int total_count = c->black_holes.count;
  struct bpart* bparts = c->black_holes.parts;
  long long count = 0;
  for (int i = 0; i < total_count; ++i) {
    if ((bparts[i].time_bin != time_bin_inhibited) &&
        (bparts[i].time_bin != time_bin_not_created)) {
      ++count;
    }
  }
  return count;
}

/**
 * @brief Write a single 1D array to a hdf5 group.
 *
 * This creates a simple Nx1 array with a chunk size of 1024x1.
 * The Fletcher-32 filter is applied to the array.
 *
 * @param h_grp The open hdf5 group.
 * @param n The number of elements in the array.
 * @param array The data to write.
 * @param type The type of the data to write.
 * @param name The name of the array.
 * @param array_content The name of the parent group (only used for error
 * messages).
 */
void io_write_array(hid_t h_grp, const int n, const void* array,
                    const enum IO_DATA_TYPE type, const char* name,
                    const char* array_content) {

  /* Create memory space */
  const hsize_t shape[2] = {(hsize_t)n, 1};
  hid_t h_space = H5Screate(H5S_SIMPLE);
  if (h_space < 0)
    error("Error while creating data space for %s %s", name, array_content);
  hid_t h_err = H5Sset_extent_simple(h_space, 1, shape, shape);
  if (h_err < 0)
    error("Error while changing shape of %s %s data space.", name,
          array_content);

  const hsize_t chunk[2] = {(1024 > n ? n : 1024), 1};
  hid_t h_prop = H5Pcreate(H5P_DATASET_CREATE);
  h_err = H5Pset_chunk(h_prop, 1, chunk);
  if (h_err < 0)
    error("Error while setting chunk shapes of %s %s data space.", name,
          array_content);

  /* Impose check-sum to verify data corruption */
  h_err = H5Pset_fletcher32(h_prop);
  if (h_err < 0)
    error("Error while setting check-sum filter on %s %s data space.", name,
          array_content);

  /* Write */
  hid_t h_data = H5Dcreate(h_grp, name, io_hdf5_type(type), h_space,
                           H5P_DEFAULT, h_prop, H5P_DEFAULT);
  if (h_data < 0)
    error("Error while creating dataspace for %s %s.", name, array_content);
  h_err = H5Dwrite(h_data, io_hdf5_type(type), h_space, H5S_ALL, H5P_DEFAULT,
                   array);
  if (h_err < 0) error("Error while writing %s %s.", name, array_content);
  H5Dclose(h_data);
  H5Pclose(h_prop);
  H5Sclose(h_space);
}

void io_write_cell_offsets(hid_t h_grp, const int cdim[3], const double dim[3],
                           const double pos_dithering[3],
                           const struct cell* cells_top, const int nr_cells,
                           const double width[3], const int nodeID,
                           const int distributed,
                           const long long global_counts[swift_type_count],
                           const long long global_offsets[swift_type_count],
                           const struct unit_system* internal_units,
                           const struct unit_system* snapshot_units) {

#ifdef SWIFT_DEBUG_CHECKS
  if (distributed) {
    if (global_offsets[0] != 0 || global_offsets[1] != 0 ||
        global_offsets[2] != 0 || global_offsets[3] != 0 ||
        global_offsets[4] != 0 || global_offsets[5] != 0)
      error("Global offset non-zero in the distributed io case!");
  }
#endif

  /* Abort if we don't have any cells yet (i.e. haven't constructed the space)
   */
  if (nr_cells == 0) return;

  double cell_width[3] = {width[0], width[1], width[2]};

  /* Temporary memory for the cell-by-cell information */
  double* centres = NULL;
  centres = (double*)malloc(3 * nr_cells * sizeof(double));

  /* Temporary memory for the cell files ID */
  int* files = NULL;
  files = (int*)malloc(nr_cells * sizeof(int));

  /* Count of particles in each cell */
  long long *count_part = NULL, *count_gpart = NULL,
            *count_background_gpart = NULL, *count_nupart = NULL,
            *count_spart = NULL, *count_bpart = NULL;
  count_part = (long long*)malloc(nr_cells * sizeof(long long));
  count_gpart = (long long*)malloc(nr_cells * sizeof(long long));
  count_background_gpart = (long long*)malloc(nr_cells * sizeof(long long));
  count_nupart = (long long*)malloc(nr_cells * sizeof(long long));
  count_spart = (long long*)malloc(nr_cells * sizeof(long long));
  count_bpart = (long long*)malloc(nr_cells * sizeof(long long));

  /* Global offsets of particles in each cell */
  long long *offset_part = NULL, *offset_gpart = NULL,
            *offset_background_gpart = NULL, *offset_nupart = NULL,
            *offset_spart = NULL, *offset_bpart = NULL;
  offset_part = (long long*)malloc(nr_cells * sizeof(long long));
  offset_gpart = (long long*)malloc(nr_cells * sizeof(long long));
  offset_background_gpart = (long long*)malloc(nr_cells * sizeof(long long));
  offset_nupart = (long long*)malloc(nr_cells * sizeof(long long));
  offset_spart = (long long*)malloc(nr_cells * sizeof(long long));
  offset_bpart = (long long*)malloc(nr_cells * sizeof(long long));

  /* Offsets of the 0^th element */
  offset_part[0] = 0;
  offset_gpart[0] = 0;
  offset_background_gpart[0] = 0;
  offset_nupart[0] = 0;
  offset_spart[0] = 0;
  offset_bpart[0] = 0;

  /* Collect the cell information of *local* cells */
  long long local_offset_part = 0;
  long long local_offset_gpart = 0;
  long long local_offset_background_gpart = 0;
  long long local_offset_nupart = 0;
  long long local_offset_spart = 0;
  long long local_offset_bpart = 0;
  for (int i = 0; i < nr_cells; ++i) {

    /* Store in which file this cell will be found */
    if (distributed) {
      files[i] = cells_top[i].nodeID;
    } else {
      files[i] = 0;
    }

    /* Is the cell on this node (i.e. we have full information */
    if (cells_top[i].nodeID == nodeID) {

      /* Centre of each cell */
      centres[i * 3 + 0] = cells_top[i].loc[0] + cell_width[0] * 0.5;
      centres[i * 3 + 1] = cells_top[i].loc[1] + cell_width[1] * 0.5;
      centres[i * 3 + 2] = cells_top[i].loc[2] + cell_width[2] * 0.5;

      /* Undo the dithering since the particles will have this vector applied to
       * them */
      centres[i * 3 + 0] = centres[i * 3 + 0] - pos_dithering[0];
      centres[i * 3 + 1] = centres[i * 3 + 1] - pos_dithering[1];
      centres[i * 3 + 2] = centres[i * 3 + 2] - pos_dithering[2];

      /* Finish by box wrapping to match what is done to the particles */
      centres[i * 3 + 0] = box_wrap(centres[i * 3 + 0], 0.0, dim[0]);
      centres[i * 3 + 1] = box_wrap(centres[i * 3 + 1], 0.0, dim[1]);
      centres[i * 3 + 2] = box_wrap(centres[i * 3 + 2], 0.0, dim[2]);

      /* Count real particles that will be written */
      count_part[i] = cell_count_non_inhibited_gas(&cells_top[i]);
      count_gpart[i] = cell_count_non_inhibited_dark_matter(&cells_top[i]);
      count_background_gpart[i] =
          cell_count_non_inhibited_background_dark_matter(&cells_top[i]);
      count_nupart[i] = cell_count_non_inhibited_neutrinos(&cells_top[i]);
      count_spart[i] = cell_count_non_inhibited_stars(&cells_top[i]);
      count_bpart[i] = cell_count_non_inhibited_black_holes(&cells_top[i]);

      /* Offsets including the global offset of all particles on this MPI rank
       * Note that in the distributed case, the global offsets are 0 such that
       * we actually compute the offset in the file written by this rank. */
      offset_part[i] = local_offset_part + global_offsets[swift_type_gas];
      offset_gpart[i] =
          local_offset_gpart + global_offsets[swift_type_dark_matter];
      offset_background_gpart[i] =
          local_offset_background_gpart +
          global_offsets[swift_type_dark_matter_background];
      offset_nupart[i] =
          local_offset_nupart + global_offsets[swift_type_neutrino];
      offset_spart[i] = local_offset_spart + global_offsets[swift_type_stars];
      offset_bpart[i] =
          local_offset_bpart + global_offsets[swift_type_black_hole];

      local_offset_part += count_part[i];
      local_offset_gpart += count_gpart[i];
      local_offset_background_gpart += count_background_gpart[i];
      local_offset_nupart += count_nupart[i];
      local_offset_spart += count_spart[i];
      local_offset_bpart += count_bpart[i];

    } else {

      /* Just zero everything for the foregin cells */

      centres[i * 3 + 0] = 0.;
      centres[i * 3 + 1] = 0.;
      centres[i * 3 + 2] = 0.;

      count_part[i] = 0;
      count_gpart[i] = 0;
      count_background_gpart[i] = 0;
      count_nupart[i] = 0;
      count_spart[i] = 0;
      count_bpart[i] = 0;

      offset_part[i] = 0;
      offset_gpart[i] = 0;
      offset_background_gpart[i] = 0;
      offset_nupart[i] = 0;
      offset_spart[i] = 0;
      offset_bpart[i] = 0;
    }
  }

#ifdef WITH_MPI
  /* Now, reduce all the arrays. Note that we use a bit-wise OR here. This
     is safe as we made sure only local cells have non-zero values. */
  MPI_Allreduce(MPI_IN_PLACE, count_part, nr_cells, MPI_LONG_LONG_INT, MPI_BOR,
                MPI_COMM_WORLD);
  MPI_Allreduce(MPI_IN_PLACE, count_gpart, nr_cells, MPI_LONG_LONG_INT, MPI_BOR,
                MPI_COMM_WORLD);
  MPI_Allreduce(MPI_IN_PLACE, count_background_gpart, nr_cells,
                MPI_LONG_LONG_INT, MPI_BOR, MPI_COMM_WORLD);
  MPI_Allreduce(MPI_IN_PLACE, count_nupart, nr_cells, MPI_LONG_LONG_INT,
                MPI_BOR, MPI_COMM_WORLD);
  MPI_Allreduce(MPI_IN_PLACE, count_spart, nr_cells, MPI_LONG_LONG_INT, MPI_BOR,
                MPI_COMM_WORLD);
  MPI_Allreduce(MPI_IN_PLACE, count_bpart, nr_cells, MPI_LONG_LONG_INT, MPI_BOR,
                MPI_COMM_WORLD);

  MPI_Allreduce(MPI_IN_PLACE, offset_part, nr_cells, MPI_LONG_LONG_INT, MPI_BOR,
                MPI_COMM_WORLD);
  MPI_Allreduce(MPI_IN_PLACE, offset_gpart, nr_cells, MPI_LONG_LONG_INT,
                MPI_BOR, MPI_COMM_WORLD);
  MPI_Allreduce(MPI_IN_PLACE, offset_background_gpart, nr_cells,
                MPI_LONG_LONG_INT, MPI_BOR, MPI_COMM_WORLD);
  MPI_Allreduce(MPI_IN_PLACE, offset_nupart, nr_cells, MPI_LONG_LONG_INT,
                MPI_BOR, MPI_COMM_WORLD);
  MPI_Allreduce(MPI_IN_PLACE, offset_spart, nr_cells, MPI_LONG_LONG_INT,
                MPI_BOR, MPI_COMM_WORLD);
  MPI_Allreduce(MPI_IN_PLACE, offset_bpart, nr_cells, MPI_LONG_LONG_INT,
                MPI_BOR, MPI_COMM_WORLD);

  /* For the centres we use a sum as MPI does not like bit-wise operations
     on floating point numbers */
  MPI_Allreduce(MPI_IN_PLACE, centres, 3 * nr_cells, MPI_DOUBLE, MPI_SUM,
                MPI_COMM_WORLD);
#endif

  /* When writing a single file, only rank 0 writes the meta-data */
  if ((distributed) || (!distributed && nodeID == 0)) {

    /* Unit conversion if necessary */
    const double factor = units_conversion_factor(
        internal_units, snapshot_units, UNIT_CONV_LENGTH);
    if (factor != 1.) {

      /* Convert the cell centres */
      for (int i = 0; i < nr_cells; ++i) {
        centres[i * 3 + 0] *= factor;
        centres[i * 3 + 1] *= factor;
        centres[i * 3 + 2] *= factor;
      }

      /* Convert the cell widths */
      cell_width[0] *= factor;
      cell_width[1] *= factor;
      cell_width[2] *= factor;
    }

    /* Write some meta-information first */
    hid_t h_subgrp =
        H5Gcreate(h_grp, "Meta-data", H5P_DEFAULT, H5P_DEFAULT, H5P_DEFAULT);
    if (h_subgrp < 0) error("Error while creating meta-data sub-group");
    io_write_attribute(h_subgrp, "nr_cells", INT, &nr_cells, 1);
    io_write_attribute(h_subgrp, "size", DOUBLE, cell_width, 3);
    io_write_attribute(h_subgrp, "dimension", INT, cdim, 3);
    H5Gclose(h_subgrp);

    /* Write the centres to the group */
    hsize_t shape[2] = {(hsize_t)nr_cells, 3};
    hid_t h_space = H5Screate(H5S_SIMPLE);
    if (h_space < 0) error("Error while creating data space for cell centres");
    hid_t h_err = H5Sset_extent_simple(h_space, 2, shape, shape);
    if (h_err < 0)
      error("Error while changing shape of gas offsets data space.");
    hid_t h_data = H5Dcreate(h_grp, "Centres", io_hdf5_type(DOUBLE), h_space,
                             H5P_DEFAULT, H5P_DEFAULT, H5P_DEFAULT);
    if (h_data < 0) error("Error while creating dataspace for gas offsets.");
    h_err = H5Dwrite(h_data, io_hdf5_type(DOUBLE), h_space, H5S_ALL,
                     H5P_DEFAULT, centres);
    if (h_err < 0) error("Error while writing centres.");
    H5Dclose(h_data);
    H5Sclose(h_space);

    /* Group containing the offsets and counts for each particle type */
    hid_t h_grp_offsets = H5Gcreate(h_grp, "OffsetsInFile", H5P_DEFAULT,
                                    H5P_DEFAULT, H5P_DEFAULT);
    if (h_grp_offsets < 0) error("Error while creating offsets sub-group");
    hid_t h_grp_files =
        H5Gcreate(h_grp, "Files", H5P_DEFAULT, H5P_DEFAULT, H5P_DEFAULT);
    if (h_grp_files < 0) error("Error while creating filess sub-group");
    hid_t h_grp_counts =
        H5Gcreate(h_grp, "Counts", H5P_DEFAULT, H5P_DEFAULT, H5P_DEFAULT);
    if (h_grp_counts < 0) error("Error while creating counts sub-group");

    if (global_counts[swift_type_gas] > 0) {
      io_write_array(h_grp_files, nr_cells, files, INT, "PartType0", "files");
      io_write_array(h_grp_offsets, nr_cells, offset_part, LONGLONG,
                     "PartType0", "offsets");
      io_write_array(h_grp_counts, nr_cells, count_part, LONGLONG, "PartType0",
                     "counts");
    }

    if (global_counts[swift_type_dark_matter] > 0) {
      io_write_array(h_grp_files, nr_cells, files, INT, "PartType1", "files");
      io_write_array(h_grp_offsets, nr_cells, offset_gpart, LONGLONG,
                     "PartType1", "offsets");
      io_write_array(h_grp_counts, nr_cells, count_gpart, LONGLONG, "PartType1",
                     "counts");
    }

    if (global_counts[swift_type_dark_matter_background] > 0) {
      io_write_array(h_grp_files, nr_cells, files, INT, "PartType2", "files");
      io_write_array(h_grp_offsets, nr_cells, offset_background_gpart, LONGLONG,
                     "PartType2", "offsets");
      io_write_array(h_grp_counts, nr_cells, count_background_gpart, LONGLONG,
                     "PartType2", "counts");
    }

    if (global_counts[swift_type_neutrino] > 0) {
      io_write_array(h_grp_files, nr_cells, files, INT, "PartType6", "files");
      io_write_array(h_grp_offsets, nr_cells, offset_nupart, LONGLONG,
                     "PartType6", "offsets");
      io_write_array(h_grp_counts, nr_cells, count_nupart, LONGLONG,
                     "PartType6", "counts");
    }

    if (global_counts[swift_type_stars] > 0) {
      io_write_array(h_grp_files, nr_cells, files, INT, "PartType4", "files");
      io_write_array(h_grp_offsets, nr_cells, offset_spart, LONGLONG,
                     "PartType4", "offsets");
      io_write_array(h_grp_counts, nr_cells, count_spart, LONGLONG, "PartType4",
                     "counts");
    }

    if (global_counts[swift_type_black_hole] > 0) {
      io_write_array(h_grp_files, nr_cells, files, INT, "PartType5", "files");
      io_write_array(h_grp_offsets, nr_cells, offset_bpart, LONGLONG,
                     "PartType5", "offsets");
      io_write_array(h_grp_counts, nr_cells, count_bpart, LONGLONG, "PartType5",
                     "counts");
    }

    H5Gclose(h_grp_offsets);
    H5Gclose(h_grp_files);
    H5Gclose(h_grp_counts);
  }

  /* Free everything we allocated */
  free(centres);
  free(files);
  free(count_part);
  free(count_gpart);
  free(count_background_gpart);
  free(count_nupart);
  free(count_spart);
  free(count_bpart);
  free(offset_part);
  free(offset_gpart);
  free(offset_background_gpart);
  free(offset_nupart);
  free(offset_spart);
  free(offset_bpart);
}

#endif /* HAVE_HDF5 */

/**
 * @brief Returns the memory size of the data type
 */
size_t io_sizeof_type(enum IO_DATA_TYPE type) {

  switch (type) {
    case INT:
      return sizeof(int);
    case UINT:
      return sizeof(unsigned int);
    case UINT64:
      return sizeof(uint64_t);
    case LONG:
      return sizeof(long);
    case ULONG:
      return sizeof(unsigned long);
    case LONGLONG:
      return sizeof(long long);
    case ULONGLONG:
      return sizeof(unsigned long long);
    case FLOAT:
      return sizeof(float);
    case DOUBLE:
      return sizeof(double);
    case CHAR:
      return sizeof(char);
    case SIZE_T:
      return sizeof(size_t);
    default:
      error("Unknown type");
      return 0;
  }
}

/**
 * @brief Mapper function to copy #part or #gpart fields into a buffer.
 */
void io_copy_mapper(void* restrict temp, int N, void* restrict extra_data) {

  const struct io_props props = *((const struct io_props*)extra_data);
  const size_t typeSize = io_sizeof_type(props.type);
  const size_t copySize = typeSize * props.dimension;

  /* How far are we with this chunk? */
  char* restrict temp_c = (char*)temp;
  const ptrdiff_t delta = (temp_c - props.start_temp_c) / copySize;

  for (int k = 0; k < N; k++) {
    memcpy(&temp_c[k * copySize], props.field + (delta + k) * props.partSize,
           copySize);
  }
}

/**
 * @brief Mapper function to copy #part into a buffer of floats using a
 * conversion function.
 */
void io_convert_part_f_mapper(void* restrict temp, int N,
                              void* restrict extra_data) {

  const struct io_props props = *((const struct io_props*)extra_data);
  const struct part* restrict parts = props.parts;
  const struct xpart* restrict xparts = props.xparts;
  const struct engine* e = props.e;
  const size_t dim = props.dimension;

  /* How far are we with this chunk? */
  float* restrict temp_f = (float*)temp;
  const ptrdiff_t delta = (temp_f - props.start_temp_f) / dim;

  for (int i = 0; i < N; i++)
    props.convert_part_f(e, parts + delta + i, xparts + delta + i,
                         &temp_f[i * dim]);
}

/**
 * @brief Mapper function to copy #part into a buffer of ints using a
 * conversion function.
 */
void io_convert_part_i_mapper(void* restrict temp, int N,
                              void* restrict extra_data) {

  const struct io_props props = *((const struct io_props*)extra_data);
  const struct part* restrict parts = props.parts;
  const struct xpart* restrict xparts = props.xparts;
  const struct engine* e = props.e;
  const size_t dim = props.dimension;

  /* How far are we with this chunk? */
  int* restrict temp_i = (int*)temp;
  const ptrdiff_t delta = (temp_i - props.start_temp_i) / dim;

  for (int i = 0; i < N; i++)
    props.convert_part_i(e, parts + delta + i, xparts + delta + i,
                         &temp_i[i * dim]);
}

/**
 * @brief Mapper function to copy #part into a buffer of doubles using a
 * conversion function.
 */
void io_convert_part_d_mapper(void* restrict temp, int N,
                              void* restrict extra_data) {

  const struct io_props props = *((const struct io_props*)extra_data);
  const struct part* restrict parts = props.parts;
  const struct xpart* restrict xparts = props.xparts;
  const struct engine* e = props.e;
  const size_t dim = props.dimension;

  /* How far are we with this chunk? */
  double* restrict temp_d = (double*)temp;
  const ptrdiff_t delta = (temp_d - props.start_temp_d) / dim;

  for (int i = 0; i < N; i++)
    props.convert_part_d(e, parts + delta + i, xparts + delta + i,
                         &temp_d[i * dim]);
}

/**
 * @brief Mapper function to copy #part into a buffer of doubles using a
 * conversion function.
 */
void io_convert_part_l_mapper(void* restrict temp, int N,
                              void* restrict extra_data) {

  const struct io_props props = *((const struct io_props*)extra_data);
  const struct part* restrict parts = props.parts;
  const struct xpart* restrict xparts = props.xparts;
  const struct engine* e = props.e;
  const size_t dim = props.dimension;

  /* How far are we with this chunk? */
  long long* restrict temp_l = (long long*)temp;
  const ptrdiff_t delta = (temp_l - props.start_temp_l) / dim;

  for (int i = 0; i < N; i++)
    props.convert_part_l(e, parts + delta + i, xparts + delta + i,
                         &temp_l[i * dim]);
}

/**
 * @brief Mapper function to copy #gpart into a buffer of floats using a
 * conversion function.
 */
void io_convert_gpart_f_mapper(void* restrict temp, int N,
                               void* restrict extra_data) {

  const struct io_props props = *((const struct io_props*)extra_data);
  const struct gpart* restrict gparts = props.gparts;
  const struct engine* e = props.e;
  const size_t dim = props.dimension;

  /* How far are we with this chunk? */
  float* restrict temp_f = (float*)temp;
  const ptrdiff_t delta = (temp_f - props.start_temp_f) / dim;

  for (int i = 0; i < N; i++)
    props.convert_gpart_f(e, gparts + delta + i, &temp_f[i * dim]);
}

/**
 * @brief Mapper function to copy #gpart into a buffer of ints using a
 * conversion function.
 */
void io_convert_gpart_i_mapper(void* restrict temp, int N,
                               void* restrict extra_data) {

  const struct io_props props = *((const struct io_props*)extra_data);
  const struct gpart* restrict gparts = props.gparts;
  const struct engine* e = props.e;
  const size_t dim = props.dimension;

  /* How far are we with this chunk? */
  int* restrict temp_i = (int*)temp;
  const ptrdiff_t delta = (temp_i - props.start_temp_i) / dim;

  for (int i = 0; i < N; i++)
    props.convert_gpart_i(e, gparts + delta + i, &temp_i[i * dim]);
}

/**
 * @brief Mapper function to copy #gpart into a buffer of doubles using a
 * conversion function.
 */
void io_convert_gpart_d_mapper(void* restrict temp, int N,
                               void* restrict extra_data) {

  const struct io_props props = *((const struct io_props*)extra_data);
  const struct gpart* restrict gparts = props.gparts;
  const struct engine* e = props.e;
  const size_t dim = props.dimension;

  /* How far are we with this chunk? */
  double* restrict temp_d = (double*)temp;
  const ptrdiff_t delta = (temp_d - props.start_temp_d) / dim;

  for (int i = 0; i < N; i++)
    props.convert_gpart_d(e, gparts + delta + i, &temp_d[i * dim]);
}

/**
 * @brief Mapper function to copy #gpart into a buffer of doubles using a
 * conversion function.
 */
void io_convert_gpart_l_mapper(void* restrict temp, int N,
                               void* restrict extra_data) {

  const struct io_props props = *((const struct io_props*)extra_data);
  const struct gpart* restrict gparts = props.gparts;
  const struct engine* e = props.e;
  const size_t dim = props.dimension;

  /* How far are we with this chunk? */
  long long* restrict temp_l = (long long*)temp;
  const ptrdiff_t delta = (temp_l - props.start_temp_l) / dim;

  for (int i = 0; i < N; i++)
    props.convert_gpart_l(e, gparts + delta + i, &temp_l[i * dim]);
}

/**
 * @brief Mapper function to copy #spart into a buffer of floats using a
 * conversion function.
 */
void io_convert_spart_f_mapper(void* restrict temp, int N,
                               void* restrict extra_data) {

  const struct io_props props = *((const struct io_props*)extra_data);
  const struct spart* restrict sparts = props.sparts;
  const struct engine* e = props.e;
  const size_t dim = props.dimension;

  /* How far are we with this chunk? */
  float* restrict temp_f = (float*)temp;
  const ptrdiff_t delta = (temp_f - props.start_temp_f) / dim;

  for (int i = 0; i < N; i++)
    props.convert_spart_f(e, sparts + delta + i, &temp_f[i * dim]);
}

/**
 * @brief Mapper function to copy #spart into a buffer of ints using a
 * conversion function.
 */
void io_convert_spart_i_mapper(void* restrict temp, int N,
                               void* restrict extra_data) {

  const struct io_props props = *((const struct io_props*)extra_data);
  const struct spart* restrict sparts = props.sparts;
  const struct engine* e = props.e;
  const size_t dim = props.dimension;

  /* How far are we with this chunk? */
  int* restrict temp_i = (int*)temp;
  const ptrdiff_t delta = (temp_i - props.start_temp_i) / dim;

  for (int i = 0; i < N; i++)
    props.convert_spart_i(e, sparts + delta + i, &temp_i[i * dim]);
}

/**
 * @brief Mapper function to copy #spart into a buffer of doubles using a
 * conversion function.
 */
void io_convert_spart_d_mapper(void* restrict temp, int N,
                               void* restrict extra_data) {

  const struct io_props props = *((const struct io_props*)extra_data);
  const struct spart* restrict sparts = props.sparts;
  const struct engine* e = props.e;
  const size_t dim = props.dimension;

  /* How far are we with this chunk? */
  double* restrict temp_d = (double*)temp;
  const ptrdiff_t delta = (temp_d - props.start_temp_d) / dim;

  for (int i = 0; i < N; i++)
    props.convert_spart_d(e, sparts + delta + i, &temp_d[i * dim]);
}

/**
 * @brief Mapper function to copy #spart into a buffer of doubles using a
 * conversion function.
 */
void io_convert_spart_l_mapper(void* restrict temp, int N,
                               void* restrict extra_data) {

  const struct io_props props = *((const struct io_props*)extra_data);
  const struct spart* restrict sparts = props.sparts;
  const struct engine* e = props.e;
  const size_t dim = props.dimension;

  /* How far are we with this chunk? */
  long long* restrict temp_l = (long long*)temp;
  const ptrdiff_t delta = (temp_l - props.start_temp_l) / dim;

  for (int i = 0; i < N; i++)
    props.convert_spart_l(e, sparts + delta + i, &temp_l[i * dim]);
}

/**
 * @brief Mapper function to copy #bpart into a buffer of floats using a
 * conversion function.
 */
void io_convert_bpart_f_mapper(void* restrict temp, int N,
                               void* restrict extra_data) {

  const struct io_props props = *((const struct io_props*)extra_data);
  const struct bpart* restrict bparts = props.bparts;
  const struct engine* e = props.e;
  const size_t dim = props.dimension;

  /* How far are we with this chunk? */
  float* restrict temp_f = (float*)temp;
  const ptrdiff_t delta = (temp_f - props.start_temp_f) / dim;

  for (int i = 0; i < N; i++)
    props.convert_bpart_f(e, bparts + delta + i, &temp_f[i * dim]);
}

/**
 * @brief Mapper function to copy #bpart into a buffer of ints using a
 * conversion function.
 */
void io_convert_bpart_i_mapper(void* restrict temp, int N,
                               void* restrict extra_data) {

  const struct io_props props = *((const struct io_props*)extra_data);
  const struct bpart* restrict bparts = props.bparts;
  const struct engine* e = props.e;
  const size_t dim = props.dimension;

  /* How far are we with this chunk? */
  int* restrict temp_i = (int*)temp;
  const ptrdiff_t delta = (temp_i - props.start_temp_i) / dim;

  for (int i = 0; i < N; i++)
    props.convert_bpart_i(e, bparts + delta + i, &temp_i[i * dim]);
}

/**
 * @brief Mapper function to copy #bpart into a buffer of doubles using a
 * conversion function.
 */
void io_convert_bpart_d_mapper(void* restrict temp, int N,
                               void* restrict extra_data) {

  const struct io_props props = *((const struct io_props*)extra_data);
  const struct bpart* restrict bparts = props.bparts;
  const struct engine* e = props.e;
  const size_t dim = props.dimension;

  /* How far are we with this chunk? */
  double* restrict temp_d = (double*)temp;
  const ptrdiff_t delta = (temp_d - props.start_temp_d) / dim;

  for (int i = 0; i < N; i++)
    props.convert_bpart_d(e, bparts + delta + i, &temp_d[i * dim]);
}

/**
 * @brief Mapper function to copy #bpart into a buffer of doubles using a
 * conversion function.
 */
void io_convert_bpart_l_mapper(void* restrict temp, int N,
                               void* restrict extra_data) {

  const struct io_props props = *((const struct io_props*)extra_data);
  const struct bpart* restrict bparts = props.bparts;
  const struct engine* e = props.e;
  const size_t dim = props.dimension;

  /* How far are we with this chunk? */
  long long* restrict temp_l = (long long*)temp;
  const ptrdiff_t delta = (temp_l - props.start_temp_l) / dim;

  for (int i = 0; i < N; i++)
    props.convert_bpart_l(e, bparts + delta + i, &temp_l[i * dim]);
}

/**
 * @brief Copy the particle data into a temporary buffer ready for i/o.
 *
 * @param temp The buffer to be filled. Must be allocated and aligned properly.
 * @param e The #engine.
 * @param props The #io_props corresponding to the particle field we are
 * copying.
 * @param N The number of particles to copy
 * @param internal_units The system of units used internally.
 * @param snapshot_units The system of units used for the snapshots.
 */
void io_copy_temp_buffer(void* temp, const struct engine* e,
                         struct io_props props, size_t N,
                         const struct unit_system* internal_units,
                         const struct unit_system* snapshot_units) {

  const size_t typeSize = io_sizeof_type(props.type);
  const size_t copySize = typeSize * props.dimension;
  const size_t num_elements = N * props.dimension;

  /* Copy particle data to temporary buffer */
  if (props.conversion == 0) { /* No conversion */

    /* Prepare some parameters */
    char* temp_c = (char*)temp;
    props.start_temp_c = temp_c;

    /* Copy the whole thing into a buffer */
    threadpool_map((struct threadpool*)&e->threadpool, io_copy_mapper, temp_c,
                   N, copySize, threadpool_auto_chunk_size, (void*)&props);

  } else { /* Converting particle to data */

    if (props.convert_part_f != NULL) {

      /* Prepare some parameters */
      float* temp_f = (float*)temp;
      props.start_temp_f = (float*)temp;
      props.e = e;

      /* Copy the whole thing into a buffer */
      threadpool_map((struct threadpool*)&e->threadpool,
                     io_convert_part_f_mapper, temp_f, N, copySize,
                     threadpool_auto_chunk_size, (void*)&props);

    } else if (props.convert_part_i != NULL) {

      /* Prepare some parameters */
      int* temp_i = (int*)temp;
      props.start_temp_i = (int*)temp;
      props.e = e;

      /* Copy the whole thing into a buffer */
      threadpool_map((struct threadpool*)&e->threadpool,
                     io_convert_part_i_mapper, temp_i, N, copySize,
                     threadpool_auto_chunk_size, (void*)&props);

    } else if (props.convert_part_d != NULL) {

      /* Prepare some parameters */
      double* temp_d = (double*)temp;
      props.start_temp_d = (double*)temp;
      props.e = e;

      /* Copy the whole thing into a buffer */
      threadpool_map((struct threadpool*)&e->threadpool,
                     io_convert_part_d_mapper, temp_d, N, copySize,
                     threadpool_auto_chunk_size, (void*)&props);

    } else if (props.convert_part_l != NULL) {

      /* Prepare some parameters */
      long long* temp_l = (long long*)temp;
      props.start_temp_l = (long long*)temp;
      props.e = e;

      /* Copy the whole thing into a buffer */
      threadpool_map((struct threadpool*)&e->threadpool,
                     io_convert_part_l_mapper, temp_l, N, copySize,
                     threadpool_auto_chunk_size, (void*)&props);

    } else if (props.convert_gpart_f != NULL) {

      /* Prepare some parameters */
      float* temp_f = (float*)temp;
      props.start_temp_f = (float*)temp;
      props.e = e;

      /* Copy the whole thing into a buffer */
      threadpool_map((struct threadpool*)&e->threadpool,
                     io_convert_gpart_f_mapper, temp_f, N, copySize,
                     threadpool_auto_chunk_size, (void*)&props);

    } else if (props.convert_gpart_i != NULL) {

      /* Prepare some parameters */
      int* temp_i = (int*)temp;
      props.start_temp_i = (int*)temp;
      props.e = e;

      /* Copy the whole thing into a buffer */
      threadpool_map((struct threadpool*)&e->threadpool,
                     io_convert_gpart_i_mapper, temp_i, N, copySize,
                     threadpool_auto_chunk_size, (void*)&props);

    } else if (props.convert_gpart_d != NULL) {

      /* Prepare some parameters */
      double* temp_d = (double*)temp;
      props.start_temp_d = (double*)temp;
      props.e = e;

      /* Copy the whole thing into a buffer */
      threadpool_map((struct threadpool*)&e->threadpool,
                     io_convert_gpart_d_mapper, temp_d, N, copySize,
                     threadpool_auto_chunk_size, (void*)&props);

    } else if (props.convert_gpart_l != NULL) {

      /* Prepare some parameters */
      long long* temp_l = (long long*)temp;
      props.start_temp_l = (long long*)temp;
      props.e = e;

      /* Copy the whole thing into a buffer */
      threadpool_map((struct threadpool*)&e->threadpool,
                     io_convert_gpart_l_mapper, temp_l, N, copySize,
                     threadpool_auto_chunk_size, (void*)&props);

    } else if (props.convert_spart_f != NULL) {

      /* Prepare some parameters */
      float* temp_f = (float*)temp;
      props.start_temp_f = (float*)temp;
      props.e = e;

      /* Copy the whole thing into a buffer */
      threadpool_map((struct threadpool*)&e->threadpool,
                     io_convert_spart_f_mapper, temp_f, N, copySize,
                     threadpool_auto_chunk_size, (void*)&props);

    } else if (props.convert_spart_i != NULL) {

      /* Prepare some parameters */
      int* temp_i = (int*)temp;
      props.start_temp_i = (int*)temp;
      props.e = e;

      /* Copy the whole thing into a buffer */
      threadpool_map((struct threadpool*)&e->threadpool,
                     io_convert_spart_i_mapper, temp_i, N, copySize,
                     threadpool_auto_chunk_size, (void*)&props);

    } else if (props.convert_spart_d != NULL) {

      /* Prepare some parameters */
      double* temp_d = (double*)temp;
      props.start_temp_d = (double*)temp;
      props.e = e;

      /* Copy the whole thing into a buffer */
      threadpool_map((struct threadpool*)&e->threadpool,
                     io_convert_spart_d_mapper, temp_d, N, copySize,
                     threadpool_auto_chunk_size, (void*)&props);

    } else if (props.convert_spart_l != NULL) {

      /* Prepare some parameters */
      long long* temp_l = (long long*)temp;
      props.start_temp_l = (long long*)temp;
      props.e = e;

      /* Copy the whole thing into a buffer */
      threadpool_map((struct threadpool*)&e->threadpool,
                     io_convert_spart_l_mapper, temp_l, N, copySize,
                     threadpool_auto_chunk_size, (void*)&props);

    } else if (props.convert_bpart_f != NULL) {

      /* Prepare some parameters */
      float* temp_f = (float*)temp;
      props.start_temp_f = (float*)temp;
      props.e = e;

      /* Copy the whole thing into a buffer */
      threadpool_map((struct threadpool*)&e->threadpool,
                     io_convert_bpart_f_mapper, temp_f, N, copySize,
                     threadpool_auto_chunk_size, (void*)&props);

    } else if (props.convert_bpart_i != NULL) {

      /* Prepare some parameters */
      int* temp_i = (int*)temp;
      props.start_temp_i = (int*)temp;
      props.e = e;

      /* Copy the whole thing into a buffer */
      threadpool_map((struct threadpool*)&e->threadpool,
                     io_convert_bpart_i_mapper, temp_i, N, copySize,
                     threadpool_auto_chunk_size, (void*)&props);

    } else if (props.convert_bpart_d != NULL) {

      /* Prepare some parameters */
      double* temp_d = (double*)temp;
      props.start_temp_d = (double*)temp;
      props.e = e;

      /* Copy the whole thing into a buffer */
      threadpool_map((struct threadpool*)&e->threadpool,
                     io_convert_bpart_d_mapper, temp_d, N, copySize,
                     threadpool_auto_chunk_size, (void*)&props);

    } else if (props.convert_bpart_l != NULL) {

      /* Prepare some parameters */
      long long* temp_l = (long long*)temp;
      props.start_temp_l = (long long*)temp;
      props.e = e;

      /* Copy the whole thing into a buffer */
      threadpool_map((struct threadpool*)&e->threadpool,
                     io_convert_bpart_l_mapper, temp_l, N, copySize,
                     threadpool_auto_chunk_size, (void*)&props);

    } else {
      error("Missing conversion function");
    }
  }

  /* Unit conversion if necessary */
  const double factor =
      units_conversion_factor(internal_units, snapshot_units, props.units);
  if (factor != 1.) {

    /* message("Converting ! factor=%e", factor); */

    if (io_is_double_precision(props.type)) {
      swift_declare_aligned_ptr(double, temp_d, (double*)temp,
                                IO_BUFFER_ALIGNMENT);
      for (size_t i = 0; i < num_elements; ++i) temp_d[i] *= factor;
    } else {
      swift_declare_aligned_ptr(float, temp_f, (float*)temp,
                                IO_BUFFER_ALIGNMENT);
      for (size_t i = 0; i < num_elements; ++i) temp_f[i] *= factor;
    }
  }
}

void io_prepare_dm_gparts_mapper(void* restrict data, int Ndm, void* dummy) {

  struct gpart* restrict gparts = (struct gpart*)data;

  /* Let's give all these gparts a negative id */
  for (int i = 0; i < Ndm; ++i) {

    /* Negative ids are not allowed */
    if (gparts[i].id_or_neg_offset < 0)
      error("Negative ID for DM particle %i: ID=%lld", i,
            gparts[i].id_or_neg_offset);

    /* Set gpart type */
    gparts[i].type = swift_type_dark_matter;
  }
}

/**
 * @brief Prepare the DM particles (in gparts) read in for the addition of the
 * other particle types
 *
 * This function assumes that the DM particles are all at the start of the
 * gparts array
 *
 * @param tp The current #threadpool.
 * @param gparts The array of #gpart freshly read in.
 * @param Ndm The number of DM particles read in.
 */
void io_prepare_dm_gparts(struct threadpool* tp, struct gpart* const gparts,
                          size_t Ndm) {

  threadpool_map(tp, io_prepare_dm_gparts_mapper, gparts, Ndm,
                 sizeof(struct gpart), threadpool_auto_chunk_size, NULL);
}

void io_prepare_dm_background_gparts_mapper(void* restrict data, int Ndm,
                                            void* dummy) {

  struct gpart* restrict gparts = (struct gpart*)data;

  /* Let's give all these gparts a negative id */
  for (int i = 0; i < Ndm; ++i) {

    /* Negative ids are not allowed */
    if (gparts[i].id_or_neg_offset < 0)
      error("Negative ID for DM particle %i: ID=%lld", i,
            gparts[i].id_or_neg_offset);

    /* Set gpart type */
    gparts[i].type = swift_type_dark_matter_background;
  }
}

/**
 * @brief Prepare the DM backgorund particles (in gparts) read in
 * for the addition of the other particle types
 *
 * This function assumes that the DM particles are all at the start of the
 * gparts array and that the background particles directly follow them.
 *
 * @param tp The current #threadpool.
 * @param gparts The array of #gpart freshly read in.
 * @param Ndm The number of DM particles read in.
 */
void io_prepare_dm_background_gparts(struct threadpool* tp,
                                     struct gpart* const gparts, size_t Ndm) {

  threadpool_map(tp, io_prepare_dm_background_gparts_mapper, gparts, Ndm,
                 sizeof(struct gpart), threadpool_auto_chunk_size, NULL);
}

size_t io_count_dm_background_gparts(const struct gpart* const gparts,
                                     const size_t Ndm) {

  swift_declare_aligned_ptr(const struct gpart, gparts_array, gparts,
                            SWIFT_STRUCT_ALIGNMENT);

  size_t count = 0;
  for (size_t i = 0; i < Ndm; ++i) {
    if (gparts_array[i].type == swift_type_dark_matter_background) ++count;
  }

  return count;
}

void io_prepare_nuparts_mapper(void* restrict data, int Ndm, void* dummy) {

  struct gpart* restrict gparts = (struct gpart*)data;

  /* Let's give all these gparts a negative id */
  for (int i = 0; i < Ndm; ++i) {

    /* Negative ids are not allowed */
    if (gparts[i].id_or_neg_offset < 0)
      error("Negative ID for neutrino DM particle %i: ID=%lld", i,
            gparts[i].id_or_neg_offset);

    /* Set gpart type */
    gparts[i].type = swift_type_neutrino;
  }
}

/**
 * @brief Prepare the neutrino DM particles (in gparts) read in
 * for the addition of the other particle types
 *
 * This function assumes that the DM particles are all at the start of the
 * gparts array, followed by the background DM particles, then the neutrinos.
 *
 * @param tp The current #threadpool.
 * @param gparts The array of #gpart freshly read in.
 * @param Ndm The number of DM particles read in.
 */
void io_prepare_nuparts(struct threadpool* tp, struct gpart* const gparts,
                        size_t Ndm) {

  threadpool_map(tp, io_prepare_nuparts_mapper, gparts, Ndm,
                 sizeof(struct gpart), 0, NULL);
}

size_t io_count_nuparts(const struct gpart* const gparts, const size_t Ndm) {

  swift_declare_aligned_ptr(const struct gpart, gparts_array, gparts,
                            SWIFT_STRUCT_ALIGNMENT);

  size_t count = 0;
  for (size_t i = 0; i < Ndm; ++i) {
    if (gparts_array[i].type == swift_type_neutrino) ++count;
  }

  return count;
}

struct duplication_data {

  struct part* parts;
  struct gpart* gparts;
  struct spart* sparts;
  struct bpart* bparts;
  int Ndm;
  int Ngas;
  int Nstars;
  int Nblackholes;
};

void io_duplicate_hydro_gparts_mapper(void* restrict data, int Ngas,
                                      void* restrict extra_data) {

  struct duplication_data* temp = (struct duplication_data*)extra_data;
  const int Ndm = temp->Ndm;
  struct part* parts = (struct part*)data;
  const ptrdiff_t offset = parts - temp->parts;
  struct gpart* gparts = temp->gparts + offset;

  for (int i = 0; i < Ngas; ++i) {

    /* Duplicate the crucial information */
    gparts[i + Ndm].x[0] = parts[i].x[0];
    gparts[i + Ndm].x[1] = parts[i].x[1];
    gparts[i + Ndm].x[2] = parts[i].x[2];

    gparts[i + Ndm].v_full[0] = parts[i].v[0];
    gparts[i + Ndm].v_full[1] = parts[i].v[1];
    gparts[i + Ndm].v_full[2] = parts[i].v[2];

    gparts[i + Ndm].mass = hydro_get_mass(&parts[i]);

    /* Set gpart type */
    gparts[i + Ndm].type = swift_type_gas;

    /* Link the particles */
    gparts[i + Ndm].id_or_neg_offset = -(long long)(offset + i);
    parts[i].gpart = &gparts[i + Ndm];
  }
}

/**
 * @brief Copy every #part into the corresponding #gpart and link them.
 *
 * This function assumes that the DM particles are all at the start of the
 * gparts array and adds the hydro particles afterwards
 *
 * @param tp The current #threadpool.
 * @param parts The array of #part freshly read in.
 * @param gparts The array of #gpart freshly read in with all the DM particles
 * at the start
 * @param Ngas The number of gas particles read in.
 * @param Ndm The number of DM particles read in.
 */
void io_duplicate_hydro_gparts(struct threadpool* tp, struct part* const parts,
                               struct gpart* const gparts, size_t Ngas,
                               size_t Ndm) {
  struct duplication_data data;
  data.parts = parts;
  data.gparts = gparts;
  data.Ndm = Ndm;

  threadpool_map(tp, io_duplicate_hydro_gparts_mapper, parts, Ngas,
                 sizeof(struct part), threadpool_auto_chunk_size, &data);
}

void io_duplicate_stars_gparts_mapper(void* restrict data, int Nstars,
                                      void* restrict extra_data) {

  struct duplication_data* temp = (struct duplication_data*)extra_data;
  const int Ndm = temp->Ndm;
  struct spart* sparts = (struct spart*)data;
  const ptrdiff_t offset = sparts - temp->sparts;
  struct gpart* gparts = temp->gparts + offset;

  for (int i = 0; i < Nstars; ++i) {

    /* Duplicate the crucial information */
    gparts[i + Ndm].x[0] = sparts[i].x[0];
    gparts[i + Ndm].x[1] = sparts[i].x[1];
    gparts[i + Ndm].x[2] = sparts[i].x[2];

    gparts[i + Ndm].v_full[0] = sparts[i].v[0];
    gparts[i + Ndm].v_full[1] = sparts[i].v[1];
    gparts[i + Ndm].v_full[2] = sparts[i].v[2];

    gparts[i + Ndm].mass = sparts[i].mass;

    /* Set gpart type */
    gparts[i + Ndm].type = swift_type_stars;

    /* Link the particles */
    gparts[i + Ndm].id_or_neg_offset = -(long long)(offset + i);
    sparts[i].gpart = &gparts[i + Ndm];
  }
}

/**
 * @brief Copy every #spart into the corresponding #gpart and link them.
 *
 * This function assumes that the DM particles and gas particles are all at
 * the start of the gparts array and adds the star particles afterwards
 *
 * @param tp The current #threadpool.
 * @param sparts The array of #spart freshly read in.
 * @param gparts The array of #gpart freshly read in with all the DM and gas
 * particles at the start.
 * @param Nstars The number of stars particles read in.
 * @param Ndm The number of DM and gas particles read in.
 */
void io_duplicate_stars_gparts(struct threadpool* tp,
                               struct spart* const sparts,
                               struct gpart* const gparts, size_t Nstars,
                               size_t Ndm) {

  struct duplication_data data;
  data.gparts = gparts;
  data.sparts = sparts;
  data.Ndm = Ndm;

  threadpool_map(tp, io_duplicate_stars_gparts_mapper, sparts, Nstars,
                 sizeof(struct spart), threadpool_auto_chunk_size, &data);
}

void io_duplicate_black_holes_gparts_mapper(void* restrict data,
                                            int Nblackholes,
                                            void* restrict extra_data) {

  struct duplication_data* temp = (struct duplication_data*)extra_data;
  const int Ndm = temp->Ndm;
  struct bpart* bparts = (struct bpart*)data;
  const ptrdiff_t offset = bparts - temp->bparts;
  struct gpart* gparts = temp->gparts + offset;

  for (int i = 0; i < Nblackholes; ++i) {

    /* Duplicate the crucial information */
    gparts[i + Ndm].x[0] = bparts[i].x[0];
    gparts[i + Ndm].x[1] = bparts[i].x[1];
    gparts[i + Ndm].x[2] = bparts[i].x[2];

    gparts[i + Ndm].v_full[0] = bparts[i].v[0];
    gparts[i + Ndm].v_full[1] = bparts[i].v[1];
    gparts[i + Ndm].v_full[2] = bparts[i].v[2];

    gparts[i + Ndm].mass = bparts[i].mass;

    /* Set gpart type */
    gparts[i + Ndm].type = swift_type_black_hole;

    /* Link the particles */
    gparts[i + Ndm].id_or_neg_offset = -(long long)(offset + i);
    bparts[i].gpart = &gparts[i + Ndm];
  }
}

/**
 * @brief Copy every #bpart into the corresponding #gpart and link them.
 *
 * This function assumes that the DM particles, gas particles and star particles
 * are all at the start of the gparts array and adds the black hole particles
 * afterwards
 *
 * @param tp The current #threadpool.
 * @param bparts The array of #bpart freshly read in.
 * @param gparts The array of #gpart freshly read in with all the DM, gas
 * and star particles at the start.
 * @param Nblackholes The number of blackholes particles read in.
 * @param Ndm The number of DM, gas and star particles read in.
 */
void io_duplicate_black_holes_gparts(struct threadpool* tp,
                                     struct bpart* const bparts,
                                     struct gpart* const gparts,
                                     size_t Nblackholes, size_t Ndm) {

  struct duplication_data data;
  data.gparts = gparts;
  data.bparts = bparts;
  data.Ndm = Ndm;

  threadpool_map(tp, io_duplicate_black_holes_gparts_mapper, bparts,
                 Nblackholes, sizeof(struct bpart), threadpool_auto_chunk_size,
                 &data);
}

/**
 * @brief Copy every non-inhibited #part into the parts_written array.
 *
 * @param parts The array of #part containing all particles.
 * @param xparts The array of #xpart containing all particles.
 * @param parts_written The array of #part to fill with particles we want to
 * write.
 * @param xparts_written The array of #xpart  to fill with particles we want to
 * write.
 * @param Nparts The total number of #part.
 * @param Nparts_written The total number of #part to write.
 */
void io_collect_parts_to_write(const struct part* restrict parts,
                               const struct xpart* restrict xparts,
                               struct part* restrict parts_written,
                               struct xpart* restrict xparts_written,
                               const size_t Nparts,
                               const size_t Nparts_written) {

  size_t count = 0;

  /* Loop over all parts */
  for (size_t i = 0; i < Nparts; ++i) {

    /* And collect the ones that have not been removed */
    if (parts[i].time_bin != time_bin_inhibited &&
        parts[i].time_bin != time_bin_not_created) {

      parts_written[count] = parts[i];
      xparts_written[count] = xparts[i];
      count++;
    }
  }

  /* Check that everything is fine */
  if (count != Nparts_written)
    error("Collected the wrong number of particles (%zu vs. %zu expected)",
          count, Nparts_written);
}

/**
 * @brief Copy every non-inhibited #spart into the sparts_written array.
 *
 * @param sparts The array of #spart containing all particles.
 * @param sparts_written The array of #spart to fill with particles we want to
 * write.
 * @param Nsparts The total number of #part.
 * @param Nsparts_written The total number of #part to write.
 */
void io_collect_sparts_to_write(const struct spart* restrict sparts,
                                struct spart* restrict sparts_written,
                                const size_t Nsparts,
                                const size_t Nsparts_written) {

  size_t count = 0;

  /* Loop over all parts */
  for (size_t i = 0; i < Nsparts; ++i) {

    /* And collect the ones that have not been removed */
    if (sparts[i].time_bin != time_bin_inhibited &&
        sparts[i].time_bin != time_bin_not_created) {

      sparts_written[count] = sparts[i];
      count++;
    }
  }

  /* Check that everything is fine */
  if (count != Nsparts_written)
    error("Collected the wrong number of s-particles (%zu vs. %zu expected)",
          count, Nsparts_written);
}

/**
 * @brief Copy every non-inhibited #bpart into the bparts_written array.
 *
 * @param bparts The array of #bpart containing all particles.
 * @param bparts_written The array of #bpart to fill with particles we want to
 * write.
 * @param Nbparts The total number of #part.
 * @param Nbparts_written The total number of #part to write.
 */
void io_collect_bparts_to_write(const struct bpart* restrict bparts,
                                struct bpart* restrict bparts_written,
                                const size_t Nbparts,
                                const size_t Nbparts_written) {

  size_t count = 0;

  /* Loop over all parts */
  for (size_t i = 0; i < Nbparts; ++i) {

    /* And collect the ones that have not been removed */
    if (bparts[i].time_bin != time_bin_inhibited &&
        bparts[i].time_bin != time_bin_not_created) {

      bparts_written[count] = bparts[i];
      count++;
    }
  }

  /* Check that everything is fine */
  if (count != Nbparts_written)
    error("Collected the wrong number of s-particles (%zu vs. %zu expected)",
          count, Nbparts_written);
}

/**
 * @brief Copy every non-inhibited regulat DM #gpart into the gparts_written
 * array.
 *
 * @param gparts The array of #gpart containing all particles.
 * @param vr_data The array of gpart-related VELOCIraptor output.
 * @param gparts_written The array of #gpart to fill with particles we want to
 * write.
 * @param vr_data_written The array of gpart-related VELOCIraptor with particles
 * we want to write.
 * @param Ngparts The total number of #part.
 * @param Ngparts_written The total number of #part to write.
 * @param with_stf Are we running with STF? i.e. do we want to collect vr data?
 */
void io_collect_gparts_to_write(
    const struct gpart* restrict gparts,
    const struct velociraptor_gpart_data* restrict vr_data,
    struct gpart* restrict gparts_written,
    struct velociraptor_gpart_data* restrict vr_data_written,
    const size_t Ngparts, const size_t Ngparts_written, const int with_stf) {

  size_t count = 0;

  /* Loop over all parts */
  for (size_t i = 0; i < Ngparts; ++i) {

    /* And collect the ones that have not been removed */
    if ((gparts[i].time_bin != time_bin_inhibited) &&
        (gparts[i].time_bin != time_bin_not_created) &&
        (gparts[i].type == swift_type_dark_matter)) {

      if (with_stf) vr_data_written[count] = vr_data[i];

      gparts_written[count] = gparts[i];
      count++;
    }
  }

  /* Check that everything is fine */
  if (count != Ngparts_written)
    error("Collected the wrong number of g-particles (%zu vs. %zu expected)",
          count, Ngparts_written);
}

/**
 * @brief Copy every non-inhibited background DM #gpart into the gparts_written
 * array.
 *
 * @param gparts The array of #gpart containing all particles.
 * @param vr_data The array of gpart-related VELOCIraptor output.
 * @param gparts_written The array of #gpart to fill with particles we want to
 * write.
 * @param vr_data_written The array of gpart-related VELOCIraptor with particles
 * we want to write.
 * @param Ngparts The total number of #part.
 * @param Ngparts_written The total number of #part to write.
 * @param with_stf Are we running with STF? i.e. do we want to collect vr data?
 */
void io_collect_gparts_background_to_write(
    const struct gpart* restrict gparts,
    const struct velociraptor_gpart_data* restrict vr_data,
    struct gpart* restrict gparts_written,
    struct velociraptor_gpart_data* restrict vr_data_written,
    const size_t Ngparts, const size_t Ngparts_written, const int with_stf) {

  size_t count = 0;

  /* Loop over all parts */
  for (size_t i = 0; i < Ngparts; ++i) {

    /* And collect the ones that have not been removed */
    if ((gparts[i].time_bin != time_bin_inhibited) &&
        (gparts[i].time_bin != time_bin_not_created) &&
        (gparts[i].type == swift_type_dark_matter_background)) {

      if (with_stf) vr_data_written[count] = vr_data[i];

      gparts_written[count] = gparts[i];
      count++;
    }
  }

  /* Check that everything is fine */
  if (count != Ngparts_written)
    error("Collected the wrong number of g-particles (%zu vs. %zu expected)",
          count, Ngparts_written);
}

/**
 * @brief Copy every non-inhibited neutrino DM #gpart into the gparts_written
 * array.
 *
 * @param gparts The array of #gpart containing all particles.
 * @param vr_data The array of gpart-related VELOCIraptor output.
 * @param gparts_written The array of #gpart to fill with particles we want to
 * write.
 * @param vr_data_written The array of gpart-related VELOCIraptor with particles
 * we want to write.
 * @param Ngparts The total number of #part.
 * @param Ngparts_written The total number of #part to write.
 * @param with_stf Are we running with STF? i.e. do we want to collect vr data?
 */
void io_collect_nuparts_to_write(
    const struct gpart* restrict gparts,
    const struct velociraptor_gpart_data* restrict vr_data,
    struct gpart* restrict gparts_written,
    struct velociraptor_gpart_data* restrict vr_data_written,
    const size_t Ngparts, const size_t Ngparts_written, const int with_stf) {

  size_t count = 0;

  /* Loop over all parts */
  for (size_t i = 0; i < Ngparts; ++i) {

    /* And collect the ones that have not been removed */
    if ((gparts[i].time_bin != time_bin_inhibited) &&
        (gparts[i].time_bin != time_bin_not_created) &&
        (gparts[i].type == swift_type_neutrino)) {

      if (with_stf) vr_data_written[count] = vr_data[i];

      gparts_written[count] = gparts[i];
      count++;
    }
  }

  /* Check that everything is fine */
  if (count != Ngparts_written)
    error("Collected the wrong number of g-particles (%zu vs. %zu expected)",
          count, Ngparts_written);
}

/**
 * @brief Verify the io parameter file
 *
 * @param params The #swift_params instance corresponding to the select_output
 *               file.
 * @param N_total The total number of each particle type.
 * @param with_cosmolgy Ran with cosmology?
 */
void io_check_output_fields(struct swift_params* params,
                            const long long N_total[swift_type_count],
                            int with_cosmology) {

  /* Loop over each section */
  for (int section_id = 0; section_id < params->sectionCount; section_id++) {
    char section_name[FIELD_BUFFER_SIZE];
    sprintf(section_name, "%s", params->section[section_id].name);

<<<<<<< HEAD
      case swift_type_dark_matter_background:
        darkmatter_write_particles(NULL, list, &num_fields);
        num_fields += fof_write_gparts(NULL, list + num_fields);
        num_fields += velociraptor_write_gparts(NULL, list + num_fields);
        break;

      case swift_type_neutrino:
        darkmatter_write_particles(NULL, list, &num_fields);
        num_fields += fof_write_gparts(NULL, list + num_fields);
        num_fields += velociraptor_write_gparts(NULL, list + num_fields);
        break;

      case swift_type_stars:
        stars_write_particles(NULL, list, &num_fields, /*with_cosmology=*/1);
        num_fields += chemistry_write_sparticles(NULL, list + num_fields);
        num_fields += tracers_write_sparticles(NULL, list + num_fields,
                                               /*with_cosmology=*/1);
        num_fields += star_formation_write_sparticles(NULL, list + num_fields);
        num_fields += fof_write_sparts(NULL, list + num_fields);
        num_fields += velociraptor_write_sparts(NULL, list + num_fields);
        break;

      case swift_type_black_hole:
        black_holes_write_particles(NULL, list, &num_fields,
                                    /*with_cosmology=*/1);
        num_fields += chemistry_write_bparticles(NULL, list + num_fields);
        num_fields += fof_write_bparts(NULL, list + num_fields);
        num_fields += velociraptor_write_bparts(NULL, list + num_fields);
        break;

      default:
        error("Particle Type %d not yet supported. Aborting", ptype);
    }

    /* loop over each parameter */
=======
    /* Loop over each parameter */
>>>>>>> 7cbf85bd
    for (int param_id = 0; param_id < params->paramCount; param_id++) {

      const char* param_name = params->data[param_id].name;

      char comparison_section_name[FIELD_BUFFER_SIZE];

      /* Skip if wrong section */
      sprintf(comparison_section_name, "%s", "SelectOutput:");
      if (strstr(param_name, comparison_section_name) != NULL) {
        error(
            "Output selection files no longer require the use of top level "
            "SelectOutput; see the documentation for changes.");
        continue;
      }

      /* Skip if top-level section */
      sprintf(comparison_section_name, "%s", section_name);
      if (strstr(param_name, comparison_section_name) == NULL) continue;

      /* Loop over all particle types to check the fields */
      int found = 0;
      for (int ptype = 0; ptype < swift_type_count; ptype++) {

        /* Skip if wrong particle type */
        sprintf(comparison_section_name, "_%s", part_type_names[ptype]);
        if (strstr(param_name, section_name) == NULL) continue;

        int num_fields = 0;
        struct io_props list[100];

        /* Don't do anything if no particle of this kind */
        if (N_total[ptype] == 0) continue;

        /* Gather particle fields from the particle structures */
        switch (ptype) {

          case swift_type_gas:
            hydro_write_particles(NULL, NULL, list, &num_fields);
            num_fields += chemistry_write_particles(NULL, list + num_fields);
            num_fields +=
                cooling_write_particles(NULL, NULL, list + num_fields, NULL);
            num_fields += tracers_write_particles(NULL, NULL, list + num_fields,
                                                  with_cosmology);
            num_fields +=
                star_formation_write_particles(NULL, NULL, list + num_fields);
            num_fields += fof_write_parts(NULL, NULL, list + num_fields);
            num_fields +=
                velociraptor_write_parts(NULL, NULL, list + num_fields);
            break;

          case swift_type_dark_matter:
            darkmatter_write_particles(NULL, list, &num_fields);
            num_fields += fof_write_gparts(NULL, list + num_fields);
            num_fields += velociraptor_write_gparts(NULL, list + num_fields);
            break;

          case swift_type_dark_matter_background:
            darkmatter_write_particles(NULL, list, &num_fields);
            num_fields += fof_write_gparts(NULL, list + num_fields);
            num_fields += velociraptor_write_gparts(NULL, list + num_fields);
            break;

          case swift_type_stars:
            stars_write_particles(NULL, list, &num_fields, with_cosmology);
            num_fields += chemistry_write_sparticles(NULL, list + num_fields);
            num_fields += tracers_write_sparticles(NULL, list + num_fields,
                                                   with_cosmology);
            num_fields +=
                star_formation_write_sparticles(NULL, list + num_fields);
            num_fields += fof_write_sparts(NULL, list + num_fields);
            num_fields += velociraptor_write_sparts(NULL, list + num_fields);
            break;

          case swift_type_black_hole:
            black_holes_write_particles(NULL, list, &num_fields,
                                        with_cosmology);
            num_fields += chemistry_write_bparticles(NULL, list + num_fields);
            num_fields += fof_write_bparts(NULL, list + num_fields);
            num_fields += velociraptor_write_bparts(NULL, list + num_fields);
            break;

          default:
            error("Particle Type %d not yet supported. Aborting", ptype);
        }

        /* For this particle type, loop over each possible output field */
        for (int field_id = 0; field_id < num_fields; field_id++) {
          char field_name[PARSER_MAX_LINE_SIZE];
          /* Note that section_name includes a : */
          sprintf(field_name, "%s%.*s_%s", section_name, FIELD_BUFFER_SIZE,
                  list[field_id].name, part_type_names[ptype]);

          if (strcmp(param_name, field_name) == 0) {
            found = 1;

            /* Perform a correctness check on the _value_ of that
             * parameter */
            char field_value[FIELD_BUFFER_SIZE];
            parser_get_param_string(params, field_name, &field_value[0]);

            int value_is_valid = 0;

            for (int allowed_value_index = 0;
                 allowed_value_index < compression_level_count;
                 allowed_value_index++) {
              if (strcmp(field_value,
                         compression_level_names[allowed_value_index]) == 0) {
                value_is_valid = 1;
                break;
              }
            }

            if (value_is_valid) {
              /* Found value and it is correct, so move to the next one. */
              break;
            } else {
              error("Choice of output selection parameter %s:%s is invalid.",
                    field_name, field_value);
            }
          }
        }
      }
      if (!found)
        message(
            "WARNING: Trying to change behaviour of field '%s' (read from "
            "'%s') that does not exist. This may because you are not running "
            "with all of the physics that you compiled the code with.",
            param_name, params->fileName);
    }
  }
}

/**
 * @brief Write the output field parameters file
 *
 * @param filename The file to write.
 * @param with_cosmology Use cosmological name variant?
 */
void io_write_output_field_parameter(const char* filename, int with_cosmology) {

  FILE* file = fopen(filename, "w");
  if (file == NULL) error("Error opening file '%s'", filename);

  /* Create a fake unit system for the snapshots */
  struct unit_system snapshot_units;
  units_init_cgs(&snapshot_units);

  /* Loop over all particle types */
  fprintf(file, "Default:\n");
  for (int ptype = 0; ptype < swift_type_count; ptype++) {

    int num_fields = 0;
    struct io_props list[100];

    /* Write particle fields from the particle structure */
    switch (ptype) {

      case swift_type_gas:
        hydro_write_particles(NULL, NULL, list, &num_fields);
        num_fields += chemistry_write_particles(NULL, list + num_fields);
        num_fields +=
            cooling_write_particles(NULL, NULL, list + num_fields, NULL);
        num_fields += tracers_write_particles(NULL, NULL, list + num_fields,
                                              with_cosmology);
        num_fields +=
            star_formation_write_particles(NULL, NULL, list + num_fields);
        num_fields += fof_write_parts(NULL, NULL, list + num_fields);
        num_fields += velociraptor_write_parts(NULL, NULL, list + num_fields);
        break;

      case swift_type_dark_matter:
        darkmatter_write_particles(NULL, list, &num_fields);
        num_fields += fof_write_gparts(NULL, list + num_fields);
        num_fields += velociraptor_write_gparts(NULL, list + num_fields);
        break;

      case swift_type_dark_matter_background:
        darkmatter_write_particles(NULL, list, &num_fields);
        num_fields += fof_write_gparts(NULL, list + num_fields);
        num_fields += velociraptor_write_gparts(NULL, list + num_fields);
        break;

      case swift_type_neutrino:
        darkmatter_write_particles(NULL, list, &num_fields);
        num_fields += fof_write_gparts(NULL, list + num_fields);
        num_fields += velociraptor_write_gparts(NULL, list + num_fields);
        break;

      case swift_type_stars:
        stars_write_particles(NULL, list, &num_fields, with_cosmology);
        num_fields += chemistry_write_sparticles(NULL, list + num_fields);
        num_fields +=
            tracers_write_sparticles(NULL, list + num_fields, with_cosmology);
        num_fields += star_formation_write_sparticles(NULL, list + num_fields);
        num_fields += fof_write_sparts(NULL, list + num_fields);
        num_fields += velociraptor_write_sparts(NULL, list + num_fields);
        break;

      case swift_type_black_hole:
        black_holes_write_particles(NULL, list, &num_fields, with_cosmology);
        num_fields += chemistry_write_bparticles(NULL, list + num_fields);
        num_fields += fof_write_bparts(NULL, list + num_fields);
        num_fields += velociraptor_write_bparts(NULL, list + num_fields);
        break;

      default:
        break;
    }

    if (num_fields == 0) continue;

    /* Output a header for that particle type */
    fprintf(file, "  # Particle Type %s\n", part_type_names[ptype]);

    /* Write all the fields of this particle type */
    for (int i = 0; i < num_fields; ++i) {

      char unit_buffer[FIELD_BUFFER_SIZE] = {0};
      units_cgs_conversion_string(unit_buffer, &snapshot_units, list[i].units,
                                  list[i].scale_factor_exponent);

      /* Need to buffer with a maximal size - otherwise we can't read in again
       * because comments are too long */
      char comment_write_buffer[PARSER_MAX_LINE_SIZE / 2];

      sprintf(comment_write_buffer, "%.*s", PARSER_MAX_LINE_SIZE / 2 - 1,
              list[i].description);

      /* If our string is too long, replace the last few characters (before
       * \0) with ... for 'fancy printing' */
      if (strlen(comment_write_buffer) > PARSER_MAX_LINE_SIZE / 2 - 3) {
        strcpy(&comment_write_buffer[PARSER_MAX_LINE_SIZE / 2 - 4], "...");
      }

      fprintf(file, "  %s_%s: %s  # %s : %s\n", list[i].name,
              part_type_names[ptype], "on", comment_write_buffer, unit_buffer);
    }

    fprintf(file, "\n");
  }

  fclose(file);

  printf(
      "List of valid ouput fields for the particle in snapshots dumped in "
      "'%s'.\n",
      filename);
}

/**
 * @brief Create the subdirectory for snapshots if the user demanded one.
 *
 * @param dirname The name of the directory.
 */
void io_make_snapshot_subdir(const char* dirname) {

  if (strnlen(dirname, PARSER_MAX_LINE_SIZE) > 0) {
    safe_checkdir(dirname, /*create=*/1);
  }
}

/**
 * @brief Construct the file names for a single-file hdf5 snapshots and
 * corresponding XMF descriptor file.
 *
 * @param filename (return) The file name of the hdf5 snapshot.
 * @param xmf_filename (return) The file name of the associated XMF file.
 * @param use_time_label Are we using time labels for the snapshot indices?
 * @param snapshots_invoke_stf Are we calling STF when dumping a snapshot?
 * @param time The current simulation time.
 * @param stf_count The counter of STF outputs.
 * @param snap_count The counter of snapshot outputs.
 * @param subdir The sub-directory in which the snapshots are written.
 * @param basename The common part of the snapshot names.
 */
void io_get_snapshot_filename(char filename[1024], char xmf_filename[1024],
                              const int use_time_label,
                              const int snapshots_invoke_stf, const double time,
                              const int stf_count, const int snap_count,
                              const char* subdir, const char* basename) {

  int snap_number = -1;
  if (use_time_label)
    snap_number = (int)round(time);
  else if (snapshots_invoke_stf)
    snap_number = stf_count;
  else
    snap_number = snap_count;

  int number_digits = -1;
  if (use_time_label)
    number_digits = 6;
  else
    number_digits = 4;

  /* Are we using a sub-dir? */
  if (strlen(subdir) > 0) {
    sprintf(filename, "%s/%s_%0*d.hdf5", subdir, basename, number_digits,
            snap_number);
    sprintf(xmf_filename, "%s/%s.xmf", subdir, basename);
  } else {
    sprintf(filename, "%s_%0*d.hdf5", basename, number_digits, snap_number);
    sprintf(xmf_filename, "%s.xmf", basename);
  }
}<|MERGE_RESOLUTION|>--- conflicted
+++ resolved
@@ -2415,45 +2415,7 @@
     char section_name[FIELD_BUFFER_SIZE];
     sprintf(section_name, "%s", params->section[section_id].name);
 
-<<<<<<< HEAD
-      case swift_type_dark_matter_background:
-        darkmatter_write_particles(NULL, list, &num_fields);
-        num_fields += fof_write_gparts(NULL, list + num_fields);
-        num_fields += velociraptor_write_gparts(NULL, list + num_fields);
-        break;
-
-      case swift_type_neutrino:
-        darkmatter_write_particles(NULL, list, &num_fields);
-        num_fields += fof_write_gparts(NULL, list + num_fields);
-        num_fields += velociraptor_write_gparts(NULL, list + num_fields);
-        break;
-
-      case swift_type_stars:
-        stars_write_particles(NULL, list, &num_fields, /*with_cosmology=*/1);
-        num_fields += chemistry_write_sparticles(NULL, list + num_fields);
-        num_fields += tracers_write_sparticles(NULL, list + num_fields,
-                                               /*with_cosmology=*/1);
-        num_fields += star_formation_write_sparticles(NULL, list + num_fields);
-        num_fields += fof_write_sparts(NULL, list + num_fields);
-        num_fields += velociraptor_write_sparts(NULL, list + num_fields);
-        break;
-
-      case swift_type_black_hole:
-        black_holes_write_particles(NULL, list, &num_fields,
-                                    /*with_cosmology=*/1);
-        num_fields += chemistry_write_bparticles(NULL, list + num_fields);
-        num_fields += fof_write_bparts(NULL, list + num_fields);
-        num_fields += velociraptor_write_bparts(NULL, list + num_fields);
-        break;
-
-      default:
-        error("Particle Type %d not yet supported. Aborting", ptype);
-    }
-
-    /* loop over each parameter */
-=======
     /* Loop over each parameter */
->>>>>>> 7cbf85bd
     for (int param_id = 0; param_id < params->paramCount; param_id++) {
 
       const char* param_name = params->data[param_id].name;
@@ -2511,6 +2473,12 @@
             break;
 
           case swift_type_dark_matter_background:
+            darkmatter_write_particles(NULL, list, &num_fields);
+            num_fields += fof_write_gparts(NULL, list + num_fields);
+            num_fields += velociraptor_write_gparts(NULL, list + num_fields);
+            break;
+
+          case swift_type_neutrino:
             darkmatter_write_particles(NULL, list, &num_fields);
             num_fields += fof_write_gparts(NULL, list + num_fields);
             num_fields += velociraptor_write_gparts(NULL, list + num_fields);
