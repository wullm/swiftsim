--- conflicted
+++ resolved
@@ -302,17 +302,10 @@
         gparts[k].id_or_neg_offset == pid)
       break;
   if (k == N) error("Part not found.");
-<<<<<<< HEAD
   pi = gparts[k];
-  pi.a[0] = 0.0f;
-  pi.a[1] = 0.0f;
-  pi.a[2] = 0.0f;
-=======
-  pi = parts[k];
   pi.a_grav[0] = 0.0f;
   pi.a_grav[1] = 0.0f;
   pi.a_grav[2] = 0.0f;
->>>>>>> 1ebd9336
 
   /* Loop over all particle pairs. */
   for (k = 0; k < N; k++) {
