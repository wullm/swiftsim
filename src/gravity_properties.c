--- conflicted
+++ resolved
@@ -45,13 +45,8 @@
                         const struct cosmology *cosmo, const int with_cosmology,
                         const int with_external_potential,
                         const int has_baryons, const int has_DM,
-<<<<<<< HEAD
                         const int has_neutrinos, const int is_zoom_simulation,
-                        const int periodic) {
-=======
-                        const int is_zoom_simulation, const int periodic,
-                        const double dim[3]) {
->>>>>>> c1edeb60
+                        const int periodic, const double dim[3]) {
 
   /* Tree updates */
   p->rebuild_frequency =
