/*******************************************************************************
 * This file is part of SWIFT.
 * Copyright (c) 2012 Pedro Gonnet (pedro.gonnet@durham.ac.uk)
 *                    Matthieu Schaller (matthieu.schaller@durham.ac.uk)
 *               2016 Peter W. Draper (p.w.draper@durham.ac.uk)
 *
 * This program is free software: you can redistribute it and/or modify
 * it under the terms of the GNU Lesser General Public License as published
 * by the Free Software Foundation, either version 3 of the License, or
 * (at your option) any later version.
 *
 * This program is distributed in the hope that it will be useful,
 * but WITHOUT ANY WARRANTY; without even the implied warranty of
 * MERCHANTABILITY or FITNESS FOR A PARTICULAR PURPOSE.  See the
 * GNU General Public License for more details.
 *
 * You should have received a copy of the GNU Lesser General Public License
 * along with this program.  If not, see <http://www.gnu.org/licenses/>.
 *
 ******************************************************************************/

/* Config parameters. */
#include "../config.h"

/* Some standard headers. */
#include <limits.h>
#include <math.h>
#include <pthread.h>
#include <stdio.h>
#include <stdlib.h>
#include <string.h>

/* MPI headers. */
#ifdef WITH_MPI
#include <mpi.h>
#endif

/* This object's header. */
#include "scheduler.h"

/* Local headers. */
#include "atomic.h"
#include "const.h"
#include "cycle.h"
#include "engine.h"
#include "error.h"
#include "intrinsics.h"
#include "kernel_hydro.h"
#include "queue.h"
#include "space.h"
#include "task.h"
#include "timers.h"

/**
 * @brief Re-set the list of active tasks.
 */
void scheduler_clear_active(struct scheduler *s) { s->active_count = 0; }

/**
 * @brief Add an unlock_task to the given task.
 *
 * @param s The #scheduler.
 * @param ta The unlocking #task.
 * @param tb The #task that will be unlocked.
 */
void scheduler_addunlock(struct scheduler *s, struct task *ta,
                         struct task *tb) {
  /* Get an index at which to store this unlock. */
  const int ind = atomic_inc(&s->nr_unlocks);

  /* Does the buffer need to be grown? */
  if (ind == s->size_unlocks) {
    /* Allocate the new buffer. */
    struct task **unlocks_new;
    int *unlock_ind_new;
    const int size_unlocks_new = s->size_unlocks * 2;
    if ((unlocks_new = (struct task **)malloc(
             sizeof(struct task *) *size_unlocks_new)) == NULL ||
        (unlock_ind_new = (int *)malloc(sizeof(int) * size_unlocks_new)) ==
            NULL)
      error("Failed to re-allocate unlocks.");

    /* Wait for all writes to the old buffer to complete. */
    while (s->completed_unlock_writes < ind)
      ;

    /* Copy the buffers. */
    memcpy(unlocks_new, s->unlocks, sizeof(struct task *) * ind);
    memcpy(unlock_ind_new, s->unlock_ind, sizeof(int) * ind);
    free(s->unlocks);
    free(s->unlock_ind);
    s->unlocks = unlocks_new;
    s->unlock_ind = unlock_ind_new;

    /* Publish the new buffer size. */
    s->size_unlocks = size_unlocks_new;
  }

  /* Wait for there to actually be space at my index. */
  while (ind > s->size_unlocks)
    ;

  /* Write the unlock to the scheduler. */
  s->unlocks[ind] = tb;
  s->unlock_ind[ind] = ta - s->tasks;
  atomic_inc(&s->completed_unlock_writes);
}

/**
 * @brief Split a task if too large.
 *
 * @param t The #task
 * @param s The #scheduler we are working in.
 */
static void scheduler_splittask(struct task *t, struct scheduler *s) {

  /* Static constants. */
  static const int pts[7][8] = {{-1, 12, 10, 9, 4, 3, 1, 0},
                                {-1, -1, 11, 10, 5, 4, 2, 1},
                                {-1, -1, -1, 12, 7, 6, 4, 3},
                                {-1, -1, -1, -1, 8, 7, 5, 4},
                                {-1, -1, -1, -1, -1, 12, 10, 9},
                                {-1, -1, -1, -1, -1, -1, 11, 10},
                                {-1, -1, -1, -1, -1, -1, -1, 12}};
  static const float sid_scale[13] = {
      0.1897f, 0.4025f, 0.1897f, 0.4025f, 0.5788f, 0.4025f, 0.1897f,
      0.4025f, 0.1897f, 0.4025f, 0.5788f, 0.4025f, 0.5788f};

  /* Iterate on this task until we're done with it. */
  int redo = 1;
  while (redo) {

    /* Reset the redo flag. */
    redo = 0;

    /* Non-splittable task? */
    if ((t->ci == NULL || (t->type == task_type_pair && t->cj == NULL)) ||
        ((t->type == task_type_kick) && t->ci->nodeID != s->nodeID) ||
        ((t->type == task_type_init) && t->ci->nodeID != s->nodeID)) {
      t->type = task_type_none;
      t->skip = 1;
      break;
    }

    /* Self-interaction? */
    if (t->type == task_type_self) {

      /* Get a handle on the cell involved. */
      struct cell *ci = t->ci;
      const double hi = ci->dmin;

      /* Foreign task? */
      if (ci->nodeID != s->nodeID) {
        t->skip = 1;
        break;
      }

      /* Is this cell even split? */
      if (ci->split && ci->h_max * kernel_gamma * space_stretch < hi / 2) {

        /* Make a sub? */
        if (scheduler_dosub &&
            ((ci->count > 0 && ci->count < space_subsize / ci->count) ||
             (ci->gcount > 0 && ci->gcount < space_subsize / ci->gcount))) {

          /* convert to a self-subtask. */
          t->type = task_type_sub_self;

          /* Otherwise, make tasks explicitly. */
        } else {

          /* Take a step back (we're going to recycle the current task)... */
          redo = 1;

          /* Add the self tasks. */
          int first_child = 0;
          while (ci->progeny[first_child] == NULL) first_child++;
          t->ci = ci->progeny[first_child];
          for (int k = first_child + 1; k < 8; k++)
            if (ci->progeny[k] != NULL)
              scheduler_splittask(
                  scheduler_addtask(s, task_type_self, t->subtype, 0, 0,
                                    ci->progeny[k], NULL, 0),
                  s);

          /* Make a task for each pair of progeny unless it's ext. gravity. */
          if (t->subtype != task_subtype_external_grav) {

            for (int j = 0; j < 8; j++)
              if (ci->progeny[j] != NULL)
                for (int k = j + 1; k < 8; k++)
                  if (ci->progeny[k] != NULL)
                    scheduler_splittask(
                        scheduler_addtask(s, task_type_pair, t->subtype,
                                          pts[j][k], 0, ci->progeny[j],
                                          ci->progeny[k], 0),
                        s);
          }
        }
      }

      /* Pair interaction? */
    } else if (t->type == task_type_pair && t->subtype != task_subtype_grav) {

      /* Get a handle on the cells involved. */
      struct cell *ci = t->ci;
      struct cell *cj = t->cj;
      const double hi = ci->dmin;
      const double hj = cj->dmin;

      /* Foreign task? */
      if (ci->nodeID != s->nodeID && cj->nodeID != s->nodeID) {
        t->skip = 1;
        break;
      }

      /* Get the sort ID, use space_getsid and not t->flags
         to make sure we get ci and cj swapped if needed. */
      double shift[3];
      int sid = space_getsid(s->space, &ci, &cj, shift);

      /* Should this task be split-up? */
      if (ci->split && cj->split &&
          ci->h_max * kernel_gamma * space_stretch < hi / 2 &&
          cj->h_max * kernel_gamma * space_stretch < hj / 2) {

        /* Replace by a single sub-task? */
        if (scheduler_dosub &&
            ci->count * sid_scale[sid] < space_subsize / cj->count &&
            sid != 0 && sid != 2 && sid != 6 && sid != 8) {

          /* Make this task a sub task. */
          t->type = task_type_sub_pair;

          /* Otherwise, split it. */
        } else {

          /* Take a step back (we're going to recycle the current task)... */
          redo = 1;

          /* For each different sorting type... */
          switch (sid) {

            case 0: /* (  1 ,  1 ,  1 ) */
              t->ci = ci->progeny[7];
              t->cj = cj->progeny[0];
              t->flags = 0;
              break;

            case 1: /* (  1 ,  1 ,  0 ) */
              t->ci = ci->progeny[6];
              t->cj = cj->progeny[0];
              t->flags = 1;
              t->tight = 1;
              scheduler_splittask(
                  scheduler_addtask(s, task_type_pair, t->subtype, 1, 0,
                                    ci->progeny[7], cj->progeny[1], 1),
                  s);
              scheduler_splittask(
                  scheduler_addtask(s, task_type_pair, t->subtype, 0, 0,
                                    ci->progeny[6], cj->progeny[1], 1),
                  s);
              scheduler_splittask(
                  scheduler_addtask(s, task_type_pair, t->subtype, 2, 0,
                                    ci->progeny[7], cj->progeny[0], 1),
                  s);
              break;

            case 2: /* (  1 ,  1 , -1 ) */
              t->ci = ci->progeny[6];
              t->cj = cj->progeny[1];
              t->flags = 2;
              t->tight = 1;
              break;

            case 3: /* (  1 ,  0 ,  1 ) */
              t->ci = ci->progeny[5];
              t->cj = cj->progeny[0];
              t->flags = 3;
              t->tight = 1;
              scheduler_splittask(
                  scheduler_addtask(s, task_type_pair, t->subtype, 3, 0,
                                    ci->progeny[7], cj->progeny[2], 1),
                  s);
              scheduler_splittask(
                  scheduler_addtask(s, task_type_pair, t->subtype, 0, 0,
                                    ci->progeny[5], cj->progeny[2], 1),
                  s);
              scheduler_splittask(
                  scheduler_addtask(s, task_type_pair, t->subtype, 6, 0,
                                    ci->progeny[7], cj->progeny[0], 1),
                  s);
              break;

            case 4: /* (  1 ,  0 ,  0 ) */
              t->ci = ci->progeny[4];
              t->cj = cj->progeny[0];
              t->flags = 4;
              t->tight = 1;
              scheduler_splittask(
                  scheduler_addtask(s, task_type_pair, t->subtype, 5, 0,
                                    ci->progeny[5], cj->progeny[0], 1),
                  s);
              scheduler_splittask(
                  scheduler_addtask(s, task_type_pair, t->subtype, 7, 0,
                                    ci->progeny[6], cj->progeny[0], 1),
                  s);
              scheduler_splittask(
                  scheduler_addtask(s, task_type_pair, t->subtype, 8, 0,
                                    ci->progeny[7], cj->progeny[0], 1),
                  s);
              scheduler_splittask(
                  scheduler_addtask(s, task_type_pair, t->subtype, 3, 0,
                                    ci->progeny[4], cj->progeny[1], 1),
                  s);
              scheduler_splittask(
                  scheduler_addtask(s, task_type_pair, t->subtype, 4, 0,
                                    ci->progeny[5], cj->progeny[1], 1),
                  s);
              scheduler_splittask(
                  scheduler_addtask(s, task_type_pair, t->subtype, 6, 0,
                                    ci->progeny[6], cj->progeny[1], 1),
                  s);
              scheduler_splittask(
                  scheduler_addtask(s, task_type_pair, t->subtype, 7, 0,
                                    ci->progeny[7], cj->progeny[1], 1),
                  s);
              scheduler_splittask(
                  scheduler_addtask(s, task_type_pair, t->subtype, 1, 0,
                                    ci->progeny[4], cj->progeny[2], 1),
                  s);
              scheduler_splittask(
                  scheduler_addtask(s, task_type_pair, t->subtype, 2, 0,
                                    ci->progeny[5], cj->progeny[2], 1),
                  s);
              scheduler_splittask(
                  scheduler_addtask(s, task_type_pair, t->subtype, 4, 0,
                                    ci->progeny[6], cj->progeny[2], 1),
                  s);
              scheduler_splittask(
                  scheduler_addtask(s, task_type_pair, t->subtype, 5, 0,
                                    ci->progeny[7], cj->progeny[2], 1),
                  s);
              scheduler_splittask(
                  scheduler_addtask(s, task_type_pair, t->subtype, 0, 0,
                                    ci->progeny[4], cj->progeny[3], 1),
                  s);
              scheduler_splittask(
                  scheduler_addtask(s, task_type_pair, t->subtype, 1, 0,
                                    ci->progeny[5], cj->progeny[3], 1),
                  s);
              scheduler_splittask(
                  scheduler_addtask(s, task_type_pair, t->subtype, 3, 0,
                                    ci->progeny[6], cj->progeny[3], 1),
                  s);
              scheduler_splittask(
                  scheduler_addtask(s, task_type_pair, t->subtype, 4, 0,
                                    ci->progeny[7], cj->progeny[3], 1),
                  s);
              break;

            case 5: /* (  1 ,  0 , -1 ) */
              t->ci = ci->progeny[4];
              t->cj = cj->progeny[1];
              t->flags = 5;
              t->tight = 1;
              scheduler_splittask(
                  scheduler_addtask(s, task_type_pair, t->subtype, 5, 0,
                                    ci->progeny[6], cj->progeny[3], 1),
                  s);
              scheduler_splittask(
                  scheduler_addtask(s, task_type_pair, t->subtype, 2, 0,
                                    ci->progeny[4], cj->progeny[3], 1),
                  s);
              scheduler_splittask(
                  scheduler_addtask(s, task_type_pair, t->subtype, 8, 0,
                                    ci->progeny[6], cj->progeny[1], 1),
                  s);
              break;

            case 6: /* (  1 , -1 ,  1 ) */
              t->ci = ci->progeny[5];
              t->cj = cj->progeny[2];
              t->flags = 6;
              t->tight = 1;
              break;

            case 7: /* (  1 , -1 ,  0 ) */
              t->ci = ci->progeny[4];
              t->cj = cj->progeny[3];
              t->flags = 6;
              t->tight = 1;
              scheduler_splittask(
                  scheduler_addtask(s, task_type_pair, t->subtype, 8, 0,
                                    ci->progeny[5], cj->progeny[2], 1),
                  s);
              scheduler_splittask(
                  scheduler_addtask(s, task_type_pair, t->subtype, 7, 0,
                                    ci->progeny[4], cj->progeny[2], 1),
                  s);
              scheduler_splittask(
                  scheduler_addtask(s, task_type_pair, t->subtype, 7, 0,
                                    ci->progeny[5], cj->progeny[3], 1),
                  s);
              break;

            case 8: /* (  1 , -1 , -1 ) */
              t->ci = ci->progeny[4];
              t->cj = cj->progeny[3];
              t->flags = 8;
              t->tight = 1;
              break;

            case 9: /* (  0 ,  1 ,  1 ) */
              t->ci = ci->progeny[3];
              t->cj = cj->progeny[0];
              t->flags = 9;
              t->tight = 1;
              scheduler_splittask(
                  scheduler_addtask(s, task_type_pair, t->subtype, 9, 0,
                                    ci->progeny[7], cj->progeny[4], 1),
                  s);
              scheduler_splittask(
                  scheduler_addtask(s, task_type_pair, t->subtype, 0, 0,
                                    ci->progeny[3], cj->progeny[4], 1),
                  s);
              scheduler_splittask(
                  scheduler_addtask(s, task_type_pair, t->subtype, 8, 0,
                                    ci->progeny[7], cj->progeny[0], 1),
                  s);
              break;

            case 10: /* (  0 ,  1 ,  0 ) */
              t->ci = ci->progeny[2];
              t->cj = cj->progeny[0];
              t->flags = 10;
              t->tight = 1;
              scheduler_splittask(
                  scheduler_addtask(s, task_type_pair, t->subtype, 11, 0,
                                    ci->progeny[3], cj->progeny[0], 1),
                  s);
              scheduler_splittask(
                  scheduler_addtask(s, task_type_pair, t->subtype, 7, 0,
                                    ci->progeny[6], cj->progeny[0], 1),
                  s);
              scheduler_splittask(
                  scheduler_addtask(s, task_type_pair, t->subtype, 6, 0,
                                    ci->progeny[7], cj->progeny[0], 1),
                  s);
              scheduler_splittask(
                  scheduler_addtask(s, task_type_pair, t->subtype, 9, 0,
                                    ci->progeny[2], cj->progeny[1], 1),
                  s);
              scheduler_splittask(
                  scheduler_addtask(s, task_type_pair, t->subtype, 10, 0,
                                    ci->progeny[3], cj->progeny[1], 1),
                  s);
              scheduler_splittask(
                  scheduler_addtask(s, task_type_pair, t->subtype, 8, 0,
                                    ci->progeny[6], cj->progeny[1], 1),
                  s);
              scheduler_splittask(
                  scheduler_addtask(s, task_type_pair, t->subtype, 7, 0,
                                    ci->progeny[7], cj->progeny[1], 1),
                  s);
              scheduler_splittask(
                  scheduler_addtask(s, task_type_pair, t->subtype, 1, 0,
                                    ci->progeny[2], cj->progeny[4], 1),
                  s);
              scheduler_splittask(
                  scheduler_addtask(s, task_type_pair, t->subtype, 2, 0,
                                    ci->progeny[3], cj->progeny[4], 1),
                  s);
              scheduler_splittask(
                  scheduler_addtask(s, task_type_pair, t->subtype, 10, 0,
                                    ci->progeny[6], cj->progeny[4], 1),
                  s);
              scheduler_splittask(
                  scheduler_addtask(s, task_type_pair, t->subtype, 11, 0,
                                    ci->progeny[7], cj->progeny[4], 1),
                  s);
              scheduler_splittask(
                  scheduler_addtask(s, task_type_pair, t->subtype, 0, 0,
                                    ci->progeny[2], cj->progeny[5], 1),
                  s);
              scheduler_splittask(
                  scheduler_addtask(s, task_type_pair, t->subtype, 1, 0,
                                    ci->progeny[3], cj->progeny[5], 1),
                  s);
              scheduler_splittask(
                  scheduler_addtask(s, task_type_pair, t->subtype, 9, 0,
                                    ci->progeny[6], cj->progeny[5], 1),
                  s);
              scheduler_splittask(
                  scheduler_addtask(s, task_type_pair, t->subtype, 10, 0,
                                    ci->progeny[7], cj->progeny[5], 1),
                  s);
              break;

            case 11: /* (  0 ,  1 , -1 ) */
              t->ci = ci->progeny[2];
              t->cj = cj->progeny[1];
              t->flags = 11;
              t->tight = 1;
              scheduler_splittask(
                  scheduler_addtask(s, task_type_pair, t->subtype, 11, 0,
                                    ci->progeny[6], cj->progeny[5], 1),
                  s);
              scheduler_splittask(
                  scheduler_addtask(s, task_type_pair, t->subtype, 2, 0,
                                    ci->progeny[2], cj->progeny[5], 1),
                  s);
              scheduler_splittask(
                  scheduler_addtask(s, task_type_pair, t->subtype, 6, 0,
                                    ci->progeny[6], cj->progeny[1], 1),
                  s);
              break;

            case 12: /* (  0 ,  0 ,  1 ) */
              t->ci = ci->progeny[1];
              t->cj = cj->progeny[0];
              t->flags = 12;
              t->tight = 1;
              scheduler_splittask(
                  scheduler_addtask(s, task_type_pair, t->subtype, 11, 0,
                                    ci->progeny[3], cj->progeny[0], 1),
                  s);
              scheduler_splittask(
                  scheduler_addtask(s, task_type_pair, t->subtype, 5, 0,
                                    ci->progeny[5], cj->progeny[0], 1),
                  s);
              scheduler_splittask(
                  scheduler_addtask(s, task_type_pair, t->subtype, 2, 0,
                                    ci->progeny[7], cj->progeny[0], 1),
                  s);
              scheduler_splittask(
                  scheduler_addtask(s, task_type_pair, t->subtype, 9, 0,
                                    ci->progeny[1], cj->progeny[2], 1),
                  s);
              scheduler_splittask(
                  scheduler_addtask(s, task_type_pair, t->subtype, 12, 0,
                                    ci->progeny[3], cj->progeny[2], 1),
                  s);
              scheduler_splittask(
                  scheduler_addtask(s, task_type_pair, t->subtype, 8, 0,
                                    ci->progeny[5], cj->progeny[2], 1),
                  s);
              scheduler_splittask(
                  scheduler_addtask(s, task_type_pair, t->subtype, 5, 0,
                                    ci->progeny[7], cj->progeny[2], 1),
                  s);
              scheduler_splittask(
                  scheduler_addtask(s, task_type_pair, t->subtype, 3, 0,
                                    ci->progeny[1], cj->progeny[4], 1),
                  s);
              scheduler_splittask(
                  scheduler_addtask(s, task_type_pair, t->subtype, 6, 0,
                                    ci->progeny[3], cj->progeny[4], 1),
                  s);
              scheduler_splittask(
                  scheduler_addtask(s, task_type_pair, t->subtype, 12, 0,
                                    ci->progeny[5], cj->progeny[4], 1),
                  s);
              scheduler_splittask(
                  scheduler_addtask(s, task_type_pair, t->subtype, 11, 0,
                                    ci->progeny[7], cj->progeny[4], 1),
                  s);
              scheduler_splittask(
                  scheduler_addtask(s, task_type_pair, t->subtype, 0, 0,
                                    ci->progeny[1], cj->progeny[6], 1),
                  s);
              scheduler_splittask(
                  scheduler_addtask(s, task_type_pair, t->subtype, 3, 0,
                                    ci->progeny[3], cj->progeny[6], 1),
                  s);
              scheduler_splittask(
                  scheduler_addtask(s, task_type_pair, t->subtype, 9, 0,
                                    ci->progeny[5], cj->progeny[6], 1),
                  s);
              scheduler_splittask(
                  scheduler_addtask(s, task_type_pair, t->subtype, 12, 0,
                                    ci->progeny[7], cj->progeny[6], 1),
                  s);
              break;
          } /* switch(sid) */
        }

        /* Otherwise, break it up if it is too large? */
      } else if (scheduler_doforcesplit && ci->split && cj->split &&
                 (ci->count > space_maxsize / cj->count)) {

        // message( "force splitting pair with %i and %i parts." , ci->count ,
        // cj->count );

        /* Replace the current task. */
        t->type = task_type_none;

        for (int j = 0; j < 8; j++)
          if (ci->progeny[j] != NULL)
            for (int k = 0; k < 8; k++)
              if (cj->progeny[k] != NULL) {
                struct task *tl =
                    scheduler_addtask(s, task_type_pair, t->subtype, 0, 0,
                                      ci->progeny[j], cj->progeny[k], 0);
                scheduler_splittask(tl, s);
                tl->flags = space_getsid(s->space, &t->ci, &t->cj, shift);
              }

        /* Otherwise, if not spilt, stitch-up the sorting. */
      } else {

        /* Create the sort for ci. */
        lock_lock(&ci->lock);
        if (ci->sorts == NULL)
          ci->sorts = scheduler_addtask(s, task_type_sort, task_subtype_none,
                                        1 << sid, 0, ci, NULL, 0);
        else
          ci->sorts->flags |= (1 << sid);
        lock_unlock_blind(&ci->lock);
        scheduler_addunlock(s, ci->sorts, t);

        /* Create the sort for cj. */
        lock_lock(&cj->lock);
        if (cj->sorts == NULL)
          cj->sorts = scheduler_addtask(s, task_type_sort, task_subtype_none,
                                        1 << sid, 0, cj, NULL, 0);
        else
          cj->sorts->flags |= (1 << sid);
        lock_unlock_blind(&cj->lock);
        scheduler_addunlock(s, cj->sorts, t);
      }

    } /* pair interaction? */

    /* Long-range gravity interaction ? */
    else if (t->type == task_type_grav_mm) {

      /* Get a handle on the cells involved. */
      struct cell *ci = t->ci;

      /* Safety thing */
      if (ci->gcount == 0) t->type = task_type_none;

    } /* gravity interaction? */
  }   /* iterate over the current task. */
}

/**
 * @brief Mapper function to split tasks that may be too large.
 *
 * @param map_data the tasks to process
 * @param num_elements the number of tasks.
 * @param extra_data The #scheduler we are working in.
 */
void scheduler_splittasks_mapper(void *map_data, int num_elements,
                                 void *extra_data) {

  /* Extract the parameters. */
  struct scheduler *s = (struct scheduler *)extra_data;
  struct task *tasks = (struct task *)map_data;

  for (int ind = 0; ind < num_elements; ind++) {
    struct task *t = &tasks[ind];
    scheduler_splittask(t, s);
  }
}

/**
 * @brief Splits all the tasks in the scheduler that are too large.
 *
 * @param s The #scheduler.
 */
void scheduler_splittasks(struct scheduler *s) {

  /* Call the mapper on each current task. */
  threadpool_map(s->threadpool, scheduler_splittasks_mapper, s->tasks,
                 s->nr_tasks, sizeof(struct task), 1000, s);
}

/**
 * @brief Add a #task to the #scheduler.
 *
 * @param s The #scheduler we are working in.
 * @param type The type of the task.
 * @param subtype The sub-type of the task.
 * @param flags The flags of the task.
 * @param wait The number of unsatisfied dependencies of this task.
 * @param ci The first cell to interact.
 * @param cj The second cell to interact.
 * @param tight
 */
struct task *scheduler_addtask(struct scheduler *s, enum task_types type,
                               enum task_subtypes subtype, int flags, int wait,
                               struct cell *ci, struct cell *cj, int tight) {

  /* Get the next free task. */
  const int ind = atomic_inc(&s->tasks_next);

  /* Overflow? */
  if (ind >= s->size) error("Task list overflow.");

  /* Get a pointer to the new task. */
  struct task *t = &s->tasks[ind];

  /* Copy the data. */
  t->type = type;
  t->subtype = subtype;
  t->flags = flags;
  t->wait = wait;
  t->ci = ci;
  t->cj = cj;
  t->skip = 1; /* Mark tasks as skip by default. */
  t->tight = tight;
  t->implicit = 0;
  t->weight = 0;
  t->rank = 0;
  t->nr_unlock_tasks = 0;
<<<<<<< HEAD
#ifdef SWIFT_TASK_DUMP
  t->rid = -1;
=======
#ifdef SWIFT_DEBUG_TASKS
  t->rid = -1;
  t->tic = 0;
  t->toc = 0;
>>>>>>> ae123a6e
#endif

  /* Add an index for it. */
  // lock_lock( &s->lock );
  s->tasks_ind[atomic_inc(&s->nr_tasks)] = ind;
  // lock_unlock_blind( &s->lock );

  /* Return a pointer to the new task. */
  return t;
}

/**
 * @brief Set the unlock pointers in each task.
 *
 * @param s The #scheduler.
 */
void scheduler_set_unlocks(struct scheduler *s) {

  /* Store the counts for each task. */
  int *counts;
  if ((counts = (int *)malloc(sizeof(int) * s->nr_tasks)) == NULL)
    error("Failed to allocate temporary counts array.");
  bzero(counts, sizeof(int) * s->nr_tasks);
  for (int k = 0; k < s->nr_unlocks; k++) counts[s->unlock_ind[k]] += 1;

  /* Compute the offset for each unlock block. */
  int *offsets;
  if ((offsets = (int *)malloc(sizeof(int) * (s->nr_tasks + 1))) == NULL)
    error("Failed to allocate temporary offsets array.");
  offsets[0] = 0;
  for (int k = 0; k < s->nr_tasks; k++) offsets[k + 1] = offsets[k] + counts[k];

  /* Create and fill a temporary array with the sorted unlocks. */
  struct task **unlocks;
  if ((unlocks = (struct task **)malloc(sizeof(struct task *) *
                                        s->size_unlocks)) == NULL)
    error("Failed to allocate temporary unlocks array.");
  for (int k = 0; k < s->nr_unlocks; k++) {
    const int ind = s->unlock_ind[k];
    unlocks[offsets[ind]] = s->unlocks[k];
    offsets[ind] += 1;
  }

  /* Swap the unlocks. */
  free(s->unlocks);
  s->unlocks = unlocks;

  /* Re-set the offsets. */
  offsets[0] = 0;
  for (int k = 1; k < s->nr_tasks; k++)
    offsets[k] = offsets[k - 1] + counts[k - 1];

  /* Set the unlocks in the tasks. */
  for (int k = 0; k < s->nr_tasks; k++) {
    struct task *t = &s->tasks[k];
    t->nr_unlock_tasks = counts[k];
    t->unlock_tasks = &s->unlocks[offsets[k]];
  }

#ifdef SWIFT_DEBUG_CHECKS
  /* Verify that there are no duplicate unlocks. */
  for (int k = 0; k < s->nr_tasks; k++) {
    struct task *t = &s->tasks[k];
    for (int i = 0; i < t->nr_unlock_tasks; i++) {
      for (int j = i + 1; j < t->nr_unlock_tasks; j++) {
        if (t->unlock_tasks[i] == t->unlock_tasks[j])
          error("duplicate unlock!");
      }
    }
  }
#endif

  /* Clean up. */
  free(counts);
  free(offsets);
}

/**
 * @brief Sort the tasks in topological order over all queues.
 *
 * @param s The #scheduler.
 */
void scheduler_ranktasks(struct scheduler *s) {

  struct task *tasks = s->tasks;
  int *tid = s->tasks_ind;
  const int nr_tasks = s->nr_tasks;

  /* Run through the tasks and get all the waits right. */
  for (int i = 0; i < nr_tasks; i++) {
    struct task *t = &tasks[i];

    // Increment the waits of the dependances
    for (int k = 0; k < t->nr_unlock_tasks; k++) {
      t->unlock_tasks[k]->wait++;
    }
  }

  /* Load the tids of tasks with no waits. */
  int left = 0;
  for (int k = 0; k < nr_tasks; k++)
    if (tasks[k].wait == 0) {
      tid[left] = k;
      left += 1;
    }

  /* Main loop. */
  for (int j = 0, rank = 0; left < nr_tasks; rank++) {

    /* Did we get anything? */
    if (j == left) error("Unsatisfiable task dependencies detected.");
    const int left_old = left;

    /* Unlock the next layer of tasks. */
    for (; j < left_old; j++) {
      struct task *t = &tasks[tid[j]];
      t->rank = rank;
      /* message( "task %i of type %s has rank %i." , i ,
          (t->type == task_type_self) ? "self" : (t->type == task_type_pair) ?
         "pair" : "sort" , rank ); */
      for (int k = 0; k < t->nr_unlock_tasks; k++) {
        struct task *u = t->unlock_tasks[k];
        if (--u->wait == 0) {
          tid[left] = u - tasks;
          left += 1;
        }
      }
    }

    /* Move back to the old left (like Sanders). */
    j = left_old;
  }

#ifdef SWIFT_DEBUG_CHECKS
  /* Verify that the tasks were ranked correctly. */
  for (int k = 1; k < s->nr_tasks; k++)
    if (tasks[tid[k - 1]].rank > tasks[tid[k - 1]].rank)
      error("Task ranking failed.");
#endif
}

/**
 * @brief (Re)allocate the task arrays.
 *
 * @param s The #scheduler.
 * @param size The maximum number of tasks in the #scheduler.
 */
void scheduler_reset(struct scheduler *s, int size) {

  /* Do we need to re-allocate? */
  if (size > s->size) {

    /* Free existing task lists if necessary. */
    if (s->tasks != NULL) free(s->tasks);
    if (s->tasks_ind != NULL) free(s->tasks_ind);
    if (s->tid_active != NULL) free(s->tid_active);

    /* Allocate the new lists. */
    if (posix_memalign((void *)&s->tasks, task_align,
                       size * sizeof(struct task)) != 0)
      error("Failed to allocate task array.");

    if ((s->tasks_ind = (int *)malloc(sizeof(int) * size)) == NULL)
      error("Failed to allocate task lists.");

    if ((s->tid_active = (int *)malloc(sizeof(int) * size)) == NULL)
      error("Failed to allocate aactive task lists.");
  }

  /* Reset the counters. */
  s->size = size;
  s->nr_tasks = 0;
  s->tasks_next = 0;
  s->waiting = 0;
  s->nr_unlocks = 0;
  s->completed_unlock_writes = 0;
  s->active_count = 0;

  /* Set the task pointers in the queues. */
  for (int k = 0; k < s->nr_queues; k++) s->queues[k].tasks = s->tasks;
}

/**
 * @brief Compute the task weights
 *
 * @param s The #scheduler.
 * @param verbose Are we talkative?
 */
void scheduler_reweight(struct scheduler *s, int verbose) {

  const int nr_tasks = s->nr_tasks;
  int *tid = s->tasks_ind;
  struct task *tasks = s->tasks;
  const int nodeID = s->nodeID;
  const float sid_scale[13] = {0.1897, 0.4025, 0.1897, 0.4025, 0.5788,
                               0.4025, 0.1897, 0.4025, 0.1897, 0.4025,
                               0.5788, 0.4025, 0.5788};
  const float wscale = 0.001;
  const ticks tic = getticks();

  /* Run through the tasks backwards and set their weights. */
  for (int k = nr_tasks - 1; k >= 0; k--) {
    struct task *t = &tasks[tid[k]];
    t->weight = 0;
    for (int j = 0; j < t->nr_unlock_tasks; j++)
      if (t->unlock_tasks[j]->weight > t->weight)
        t->weight = t->unlock_tasks[j]->weight;
    int cost = 0;
    switch (t->type) {
      case task_type_sort:
        cost = wscale * intrinsics_popcount(t->flags) * t->ci->count *
               (sizeof(int) * 8 - intrinsics_clz(t->ci->count));
        break;
      case task_type_self:
        cost = 1 * wscale * t->ci->count * t->ci->count;
        break;
      case task_type_pair:
        if (t->ci->nodeID != nodeID || t->cj->nodeID != nodeID)
          cost = 3 * wscale * t->ci->count * t->cj->count * sid_scale[t->flags];
        else
          cost = 2 * wscale * t->ci->count * t->cj->count * sid_scale[t->flags];
        break;
      case task_type_sub_pair:
        if (t->ci->nodeID != nodeID || t->cj->nodeID != nodeID) {
          if (t->flags < 0)
            cost = 3 * wscale * t->ci->count * t->cj->count;
          else
            cost =
                3 * wscale * t->ci->count * t->cj->count * sid_scale[t->flags];
        } else {
          if (t->flags < 0)
            cost = 2 * wscale * t->ci->count * t->cj->count;
          else
            cost =
                2 * wscale * t->ci->count * t->cj->count * sid_scale[t->flags];
        }
        break;
      case task_type_sub_self:
        cost = 1 * wscale * t->ci->count * t->ci->count;
        break;
      case task_type_ghost:
        if (t->ci == t->ci->super) cost = wscale * t->ci->count;
        break;
      case task_type_kick:
        cost = wscale * t->ci->count;
        break;
      case task_type_init:
        cost = wscale * t->ci->count;
        break;
      default:
        cost = 0;
        break;
    }
#if defined(WITH_MPI) && defined(HAVE_METIS)
    t->cost = cost;
#endif
    t->weight += cost;
  }

  if (verbose)
    message("took %.3f %s.", clocks_from_ticks(getticks() - tic),
            clocks_getunit());

  /* int min = tasks[0].weight, max = tasks[0].weight;
  for ( int k = 1 ; k < nr_tasks ; k++ )
      if ( tasks[k].weight < min )
          min = tasks[k].weight;
      else if ( tasks[k].weight > max )
          max = tasks[k].weight;
  message( "task weights are in [ %i , %i ]." , min , max ); */
}

/**
 * @brief #threadpool_map function which runs through the task
 *        graph and re-computes the task wait counters.
 */
void scheduler_rewait_mapper(void *map_data, int num_elements,
                             void *extra_data) {

  struct task *tasks = (struct task *)map_data;

  for (int ind = 0; ind < num_elements; ind++) {
    struct task *t = &tasks[ind];

    if (t->skip) continue;

    /* Skip sort tasks that have already been performed */
    if (t->type == task_type_sort && t->flags == 0) {
      error("Empty sort task encountered.");
    }

    /* Sets the waits of the dependances */
    for (int k = 0; k < t->nr_unlock_tasks; k++) {
      struct task *u = t->unlock_tasks[k];
      atomic_inc(&u->wait);
    }
  }
}

void scheduler_rewait_active_mapper(void *map_data, int num_elements,
                                    void *extra_data) {

  struct scheduler *s = (struct scheduler *)extra_data;
  const int *tid = (int *)map_data;
  const unsigned int mask = s->mask;
  const unsigned int submask = s->submask;

  for (int ind = 0; ind < num_elements; ind++) {
    struct task *t = &s->tasks[tid[ind]];

    /* Ignore masked-out tasks. */
    if (t->skip || !((1 << t->type) & mask) || !((1 << t->subtype) & submask)) {
      t->skip = 1;
      continue;
    }
      
    /* Increment the task's own wait counter for the enqueueing. */
    atomic_inc(&t->wait);
    t->tic = t->toc = 0;

    /* Skip sort tasks that have already been performed */
    if (t->type == task_type_sort && t->flags == 0) {
      error("Empty sort task encountered.");
    }

    /* Sets the waits of the dependances */
    for (int k = 0; k < t->nr_unlock_tasks; k++) {
      struct task *u = t->unlock_tasks[k];
      atomic_inc(&u->wait);
    }
  }
}

void scheduler_enqueue_mapper(void *map_data, int num_elements,
                              void *extra_data) {
  struct scheduler *s = (struct scheduler *)extra_data;
  const int *tid = (int *)map_data;
  struct task *tasks = s->tasks;
  const unsigned int mask = s->mask;
  const unsigned int submask = s->submask;
  for (int ind = 0; ind < num_elements; ind++) {
    struct task *t = &tasks[tid[ind]];
<<<<<<< HEAD
    if (atomic_dec(&t->wait) == 1 && !t->skip && ((1 << t->type) & mask) &&
        ((1 << t->subtype) & submask)) {
=======
    if (atomic_dec(&t->wait) == 1 && !t->skip) {
>>>>>>> ae123a6e
      scheduler_enqueue(s, t);
    }
  }
  pthread_cond_broadcast(&s->sleep_cond);
}

/**
 * @brief Start the scheduler, i.e. fill the queues with ready tasks.
 *
 * @param s The #scheduler.
 */
void scheduler_start(struct scheduler *s) {

<<<<<<< HEAD
void scheduler_start(struct scheduler *s, unsigned int mask,
                     unsigned int submask) {
  const ticks tic = getticks();

  /* Store the masks */
  s->mask = mask;
  s->submask = submask |= (1 << task_subtype_none);

  /* Re-wait the tasks. */
  if (s->active_count > 1000) {
    threadpool_map(s->threadpool, scheduler_rewait_active_mapper, s->tid_active,
                   s->active_count, sizeof(int), 1000, s);
  } else {
    scheduler_rewait_active_mapper(s->tid_active, s->active_count, s);
  }
  /* message("rewait took %.3f %s.", clocks_from_ticks(getticks() - tic),
          clocks_getunit()); */
=======
  /* Clear all the waits. */
  for (int k = 0; k < s->nr_tasks; k++) s->tasks[k].wait = 1;

  /* Re-wait the tasks. */
  threadpool_map(s->threadpool, scheduler_rewait_mapper, s->tasks, s->nr_tasks,
                 sizeof(struct task), 1000, NULL);
>>>>>>> ae123a6e

/* Check we have not missed an active task */
#ifdef SWIFT_DEBUG_CHECKS

  const int ti_current = s->space->e->ti_current;

<<<<<<< HEAD
    struct task *t = &s->tasks[k];
    struct cell *ci = t->ci;
    struct cell *cj = t->cj;

    if (cj == NULL) {/* self */

      if (ci->ti_end_min == ti_current && t->skip && t->type != task_type_sort)
        error(
            "Task (type='%s/%s') should not have been skipped ti_current=%d "
            "c->ti_end_min=%d",
            taskID_names[t->type], subtaskID_names[t->subtype], ti_current,
            ci->ti_end_min);

      /* Special treatment for sort tasks */
      if (ci->ti_end_min == ti_current && t->skip &&
          t->type == task_type_sort && t->flags == 0)
        error(
            "Task (type='%s/%s') should not have been skipped ti_current=%d "
            "c->ti_end_min=%d t->flags=%d",
            taskID_names[t->type], subtaskID_names[t->subtype], ti_current,
            ci->ti_end_min, t->flags);

    } else {/* pair */

      if ((ci->ti_end_min == ti_current || cj->ti_end_min == ti_current) &&
          t->skip)
        error(
            "Task (type='%s/%s') should not have been skipped ti_current=%d "
            "ci->ti_end_min=%d cj->ti_end_min=%d",
            taskID_names[t->type], subtaskID_names[t->subtype], ti_current,
            ci->ti_end_min, cj->ti_end_min);
=======
  if (ti_current > 0) {

    for (int k = 0; k < s->nr_tasks; k++) {

      struct task *t = &s->tasks[k];
      struct cell *ci = t->ci;
      struct cell *cj = t->cj;

      if (cj == NULL) { /* self */

        if (ci->ti_end_min == ti_current && t->skip &&
            t->type != task_type_sort)
          error(
              "Task (type='%s/%s') should not have been skipped ti_current=%d "
              "c->ti_end_min=%d",
              taskID_names[t->type], subtaskID_names[t->subtype], ti_current,
              ci->ti_end_min);

        /* Special treatment for sort tasks */
        if (ci->ti_end_min == ti_current && t->skip &&
            t->type == task_type_sort && t->flags == 0)
          error(
              "Task (type='%s/%s') should not have been skipped ti_current=%d "
              "c->ti_end_min=%d t->flags=%d",
              taskID_names[t->type], subtaskID_names[t->subtype], ti_current,
              ci->ti_end_min, t->flags);

      } else { /* pair */

        if ((ci->ti_end_min == ti_current || cj->ti_end_min == ti_current) &&
            t->skip)
          error(
              "Task (type='%s/%s') should not have been skipped ti_current=%d "
              "ci->ti_end_min=%d cj->ti_end_min=%d",
              taskID_names[t->type], subtaskID_names[t->subtype], ti_current,
              ci->ti_end_min, cj->ti_end_min);
      }
>>>>>>> ae123a6e
    }
  }
#endif

  /* Loop over the tasks and enqueue whoever is ready. */
<<<<<<< HEAD
  if (s->active_count > 1000) {
    threadpool_map(s->threadpool, scheduler_enqueue_mapper, s->tid_active,
                   s->active_count, sizeof(int), 1000, s);
  } else {
    scheduler_enqueue_mapper(s->tid_active, s->active_count, s);
=======
  for (int k = 0; k < s->active_count; k++) {
    struct task *t = &s->tasks[s->tid_active[k]];
    if (atomic_dec(&t->wait) == 1 && !t->skip) {
      scheduler_enqueue(s, t);
      pthread_cond_signal(&s->sleep_cond);
    }
>>>>>>> ae123a6e
  }

  /* Clear the list of active tasks. */
  s->active_count = 0;

  /* To be safe, fire of one last sleep_cond in a safe way. */
  pthread_mutex_lock(&s->sleep_mutex);
  pthread_cond_broadcast(&s->sleep_cond);
  pthread_mutex_unlock(&s->sleep_mutex);
  
  message("took %.3f %s.", clocks_from_ticks(getticks() - tic),
          clocks_getunit());
}

/**
 * @brief Put a task on one of the queues.
 *
 * @param s The #scheduler.
 * @param t The #task.
 */
void scheduler_enqueue(struct scheduler *s, struct task *t) {

  /* The target queue for this task. */
  int qid = -1;

<<<<<<< HEAD
  /* Ignore skipped tasks and tasks not in the masks. */
  if (t->skip || (1 << t->type) & ~(s->mask) ||
      (1 << t->subtype) & ~(s->submask)) {
    return;
  }
=======
  /* Ignore skipped tasks */
  if (t->skip) return;
>>>>>>> ae123a6e

  /* If this is an implicit task, just pretend it's done. */
  if (t->implicit) {
    for (int j = 0; j < t->nr_unlock_tasks; j++) {
      struct task *t2 = t->unlock_tasks[j];
      if (atomic_dec(&t2->wait) == 1) scheduler_enqueue(s, t2);
    }
  }

  /* Otherwise, look for a suitable queue. */
  else {
#ifdef WITH_MPI
    int err;
#endif

    /* Find the previous owner for each task type, and do
       any pre-processing needed. */
    switch (t->type) {
      case task_type_self:
      case task_type_sub_self:
      case task_type_sort:
      case task_type_ghost:
      case task_type_kick:
      case task_type_init:
        qid = t->ci->super->owner;
        break;
      case task_type_pair:
      case task_type_sub_pair:
        qid = t->ci->super->owner;
        if (qid < 0 ||
            s->queues[qid].count > s->queues[t->cj->super->owner].count)
          qid = t->cj->super->owner;
        break;
      case task_type_recv:
#ifdef WITH_MPI
        if (t->subtype == task_subtype_tend) {
          t->buff = malloc(sizeof(int) * t->ci->pcell_size);
          err = MPI_Irecv(t->buff, t->ci->pcell_size, MPI_INT, t->ci->nodeID,
                          t->flags, MPI_COMM_WORLD, &t->req);
        } else {
          err = MPI_Irecv(t->ci->parts, t->ci->count, part_mpi_type,
                          t->ci->nodeID, t->flags, MPI_COMM_WORLD, &t->req);
        }
        if (err != MPI_SUCCESS) {
          mpi_error(err, "Failed to emit irecv for particle data.");
        }
        // message( "receiving %i parts with tag=%i from %i to %i." ,
        //     t->ci->count , t->flags , t->ci->nodeID , s->nodeID );
        // fflush(stdout);
        qid = 1 % s->nr_queues;
#else
        error("SWIFT was not compiled with MPI support.");
#endif
        break;
      case task_type_send:
#ifdef WITH_MPI
        if (t->subtype == task_subtype_tend) {
          t->buff = malloc(sizeof(int) * t->ci->pcell_size);
          cell_pack_ti_ends(t->ci, t->buff);
          err = MPI_Isend(t->buff, t->ci->pcell_size, MPI_INT, t->cj->nodeID,
                          t->flags, MPI_COMM_WORLD, &t->req);
        } else {
          err = MPI_Isend(t->ci->parts, t->ci->count, part_mpi_type,
                          t->cj->nodeID, t->flags, MPI_COMM_WORLD, &t->req);
        }
        if (err != MPI_SUCCESS) {
          mpi_error(err, "Failed to emit isend for particle data.");
        }
        // message( "sending %i parts with tag=%i from %i to %i." ,
        //     t->ci->count , t->flags , s->nodeID , t->cj->nodeID );
        // fflush(stdout);
        qid = 0;
#else
        error("SWIFT was not compiled with MPI support.");
#endif
        break;
      default:
        qid = -1;
    }

    if (qid >= s->nr_queues) error("Bad computed qid.");

    /* If no previous owner, pick a random queue. */
    if (qid < 0) qid = rand() % s->nr_queues;

    /* Increase the waiting counter. */
    atomic_inc(&s->waiting);

    /* Insert the task into that queue. */
    queue_insert(&s->queues[qid], t);
  }
}

/**
 * @brief Take care of a tasks dependencies.
 *
 * @param s The #scheduler.
 * @param t The finished #task.
 *
 * @return A pointer to the next task, if a suitable one has
 *         been identified.
 */
struct task *scheduler_done(struct scheduler *s, struct task *t) {

  /* Release whatever locks this task held. */
  if (!t->implicit) task_unlock(t);

  /* Loop through the dependencies and add them to a queue if
     they are ready. */
  for (int k = 0; k < t->nr_unlock_tasks; k++) {
    struct task *t2 = t->unlock_tasks[k];
    if (t2->skip || !((1 << t2->type) & s->mask) || !((1 << t2->subtype) & s->submask))
      continue;

    const int res = atomic_dec(&t2->wait);
    if (res < 1) {
      error("Negative wait!");
    } else if (res == 1) {
      scheduler_enqueue(s, t2);
    }
  }

  /* Task definitely done, signal any sleeping runners. */
  if (!t->implicit) {
#ifdef SWIFT_DEBUG_TASKS
    t->toc = getticks();
#endif
    pthread_mutex_lock(&s->sleep_mutex);
    atomic_dec(&s->waiting);
    pthread_cond_broadcast(&s->sleep_cond);
    pthread_mutex_unlock(&s->sleep_mutex);
  }

  /* Mark the task as skip. */
  t->skip = 1;

  /* Return the next best task. Note that we currently do not
     implement anything that does this, as getting it to respect
     priorities is too tricky and currently unnecessary. */
  return NULL;
}

/**
 * @brief Resolve a single dependency by hand.
 *
 * @param s The #scheduler.
 * @param t The dependent #task.
 *
 * @return A pointer to the next task, if a suitable one has
 *         been identified.
 */
struct task *scheduler_unlock(struct scheduler *s, struct task *t) {

  /* Loop through the dependencies and add them to a queue if
     they are ready. */
  for (int k = 0; k < t->nr_unlock_tasks; k++) {
    struct task *t2 = t->unlock_tasks[k];
    const int res = atomic_dec(&t2->wait);
    if (res < 1) {
      error("Negative wait!");
    } else if (res == 1) {
      scheduler_enqueue(s, t2);
    }
  }

  /* Task definitely done. */
  if (!t->implicit) {
#ifdef SWIFT_DEBUG_TASKS
    t->toc = getticks();
#endif
    pthread_mutex_lock(&s->sleep_mutex);
    atomic_dec(&s->waiting);
    pthread_cond_broadcast(&s->sleep_cond);
    pthread_mutex_unlock(&s->sleep_mutex);
  }

  /* Return the next best task. Note that we currently do not
     implement anything that does this, as getting it to respect
     priorities is too tricky and currently unnecessary. */
  return NULL;
}

/**
 * @brief Get a task, preferably from the given queue.
 *
 * @param s The #scheduler.
 * @param qid The ID of the preferred #queue.
 * @param prev the previous task that was run.
 *
 * @return A pointer to a #task or @c NULL if there are no available tasks.
 */
struct task *scheduler_gettask(struct scheduler *s, int qid,
                               const struct task *prev) {

  struct task *res = NULL;
  const int nr_queues = s->nr_queues;
  unsigned int seed = qid;

  /* Check qid. */
  if (qid >= nr_queues || qid < 0) error("Bad queue ID.");

  /* Loop as long as there are tasks... */
  while (s->waiting > 0 && res == NULL) {

    /* Try more than once before sleeping. */
    for (int tries = 0; res == NULL && s->waiting && tries < scheduler_maxtries;
         tries++) {

      /* Try to get a task from the suggested queue. */
      if (s->queues[qid].count > 0 || s->queues[qid].count_incoming > 0) {
        TIMER_TIC
        res = queue_gettask(&s->queues[qid], prev, 0);
        TIMER_TOC(timer_qget);
        if (res != NULL) break;
      }

      /* If unsuccessful, try stealing from the other queues. */
      if (s->flags & scheduler_flag_steal) {
        int count = 0, qids[nr_queues];
        for (int k = 0; k < nr_queues; k++)
          if (s->queues[k].count > 0 || s->queues[k].count_incoming > 0) {
            qids[count++] = k;
          }
        for (int k = 0; k < scheduler_maxsteal && count > 0; k++) {
          const int ind = rand_r(&seed) % count;
          TIMER_TIC
          res = queue_gettask(&s->queues[qids[ind]], prev, 0);
          TIMER_TOC(timer_qsteal);
          if (res != NULL)
            break;
          else
            qids[ind] = qids[--count];
        }
        if (res != NULL) break;
      }
    }

/* If we failed, take a short nap. */
#ifdef WITH_MPI
    if (res == NULL && qid > 1) {
#else
    if (res == NULL) {
#endif
      pthread_mutex_lock(&s->sleep_mutex);
      res = queue_gettask(&s->queues[qid], prev, 1);
      if (res == NULL && s->waiting > 0) {
        pthread_cond_wait(&s->sleep_cond, &s->sleep_mutex);
      }
      pthread_mutex_unlock(&s->sleep_mutex);
    }
  }

#ifdef SWIFT_DEBUG_TASKS
  /* Start the timer on this task, if we got one. */
  if (res != NULL) {
    res->tic = getticks();
  }
#endif

  /* No milk today. */
  return res;
}

/**
 * @brief Initialize the #scheduler.
 *
 * @param s The #scheduler.
 * @param space The #space we are working with
 * @param nr_tasks The number of tasks to allocate initially.
 * @param nr_queues The number of queues in this scheduler.
 * @param flags The #scheduler flags.
 * @param nodeID The MPI rank
 * @param tp Parallel processing threadpool.
 */
void scheduler_init(struct scheduler *s, struct space *space, int nr_tasks,
                    int nr_queues, unsigned int flags, int nodeID,
                    struct threadpool *tp) {

  /* Init the lock. */
  lock_init(&s->lock);

  /* Allocate the queues. */
  if ((s->queues = (struct queue *)malloc(sizeof(struct queue) * nr_queues)) ==
      NULL)
    error("Failed to allocate queues.");

  /* Initialize each queue. */
  for (int k = 0; k < nr_queues; k++) queue_init(&s->queues[k], NULL);

  /* Init the sleep mutex and cond. */
  if (pthread_cond_init(&s->sleep_cond, NULL) != 0 ||
      pthread_mutex_init(&s->sleep_mutex, NULL) != 0)
    error("Failed to initialize sleep barrier.");

  /* Init the unlocks. */
  if ((s->unlocks = (struct task **)malloc(
           sizeof(struct task *) *scheduler_init_nr_unlocks)) == NULL ||
      (s->unlock_ind =
           (int *)malloc(sizeof(int) * scheduler_init_nr_unlocks)) == NULL)
    error("Failed to allocate unlocks.");
  s->nr_unlocks = 0;
  s->size_unlocks = scheduler_init_nr_unlocks;

  /* Set the scheduler variables. */
  s->nr_queues = nr_queues;
  s->flags = flags;
  s->space = space;
  s->nodeID = nodeID;
  s->threadpool = tp;

  /* Init the tasks array. */
  s->size = 0;
  s->tasks = NULL;
  s->tasks_ind = NULL;
  scheduler_reset(s, nr_tasks);
}

/**
 * @brief Prints the list of tasks to a file
 *
 * @param s The #scheduler
 * @param fileName Name of the file to write to
 */
void scheduler_print_tasks(const struct scheduler *s, const char *fileName) {

  const int nr_tasks = s->nr_tasks, *tid = s->tasks_ind;
  struct task *t, *tasks = s->tasks;

  FILE *file = fopen(fileName, "w");

  fprintf(file, "# Rank  Name  Subname  unlocks  waits\n");

  for (int k = nr_tasks - 1; k >= 0; k--) {
    t = &tasks[tid[k]];
    if (!((1 << t->type)) || t->skip) continue;
    fprintf(file, "%d %s %s %d %d\n", k, taskID_names[t->type],
            subtaskID_names[t->subtype], t->nr_unlock_tasks, t->wait);
  }

  fclose(file);
}

/**
 * @brief Frees up the memory allocated for this #scheduler
 */
void scheduler_clean(struct scheduler *s) {

  free(s->tasks);
  free(s->tasks_ind);
  free(s->unlocks);
  free(s->unlock_ind);
  free(s->tid_active);
  for (int i = 0; i < s->nr_queues; ++i) queue_clean(&s->queues[i]);
  free(s->queues);
}<|MERGE_RESOLUTION|>--- conflicted
+++ resolved
@@ -74,8 +74,8 @@
     struct task **unlocks_new;
     int *unlock_ind_new;
     const int size_unlocks_new = s->size_unlocks * 2;
-    if ((unlocks_new = (struct task **)malloc(
-             sizeof(struct task *) *size_unlocks_new)) == NULL ||
+    if ((unlocks_new = (struct task **)malloc(sizeof(struct task *) *
+                                              size_unlocks_new)) == NULL ||
         (unlock_ind_new = (int *)malloc(sizeof(int) * size_unlocks_new)) ==
             NULL)
       error("Failed to re-allocate unlocks.");
@@ -115,13 +115,11 @@
 static void scheduler_splittask(struct task *t, struct scheduler *s) {
 
   /* Static constants. */
-  static const int pts[7][8] = {{-1, 12, 10, 9, 4, 3, 1, 0},
-                                {-1, -1, 11, 10, 5, 4, 2, 1},
-                                {-1, -1, -1, 12, 7, 6, 4, 3},
-                                {-1, -1, -1, -1, 8, 7, 5, 4},
-                                {-1, -1, -1, -1, -1, 12, 10, 9},
-                                {-1, -1, -1, -1, -1, -1, 11, 10},
-                                {-1, -1, -1, -1, -1, -1, -1, 12}};
+  static const int pts[7][8] = {
+      {-1, 12, 10, 9, 4, 3, 1, 0},     {-1, -1, 11, 10, 5, 4, 2, 1},
+      {-1, -1, -1, 12, 7, 6, 4, 3},    {-1, -1, -1, -1, 8, 7, 5, 4},
+      {-1, -1, -1, -1, -1, 12, 10, 9}, {-1, -1, -1, -1, -1, -1, 11, 10},
+      {-1, -1, -1, -1, -1, -1, -1, 12}};
   static const float sid_scale[13] = {
       0.1897f, 0.4025f, 0.1897f, 0.4025f, 0.5788f, 0.4025f, 0.1897f,
       0.4025f, 0.1897f, 0.4025f, 0.5788f, 0.4025f, 0.5788f};
@@ -715,15 +713,10 @@
   t->weight = 0;
   t->rank = 0;
   t->nr_unlock_tasks = 0;
-<<<<<<< HEAD
-#ifdef SWIFT_TASK_DUMP
-  t->rid = -1;
-=======
 #ifdef SWIFT_DEBUG_TASKS
   t->rid = -1;
   t->tic = 0;
   t->toc = 0;
->>>>>>> ae123a6e
 #endif
 
   /* Add an index for it. */
@@ -1028,21 +1021,15 @@
 
   struct scheduler *s = (struct scheduler *)extra_data;
   const int *tid = (int *)map_data;
-  const unsigned int mask = s->mask;
-  const unsigned int submask = s->submask;
 
   for (int ind = 0; ind < num_elements; ind++) {
     struct task *t = &s->tasks[tid[ind]];
 
-    /* Ignore masked-out tasks. */
-    if (t->skip || !((1 << t->type) & mask) || !((1 << t->subtype) & submask)) {
-      t->skip = 1;
-      continue;
-    }
-      
+    /* Ignore skipped tasks. */
+    if (t->skip) continue;
+
     /* Increment the task's own wait counter for the enqueueing. */
     atomic_inc(&t->wait);
-    t->tic = t->toc = 0;
 
     /* Skip sort tasks that have already been performed */
     if (t->type == task_type_sort && t->flags == 0) {
@@ -1062,16 +1049,9 @@
   struct scheduler *s = (struct scheduler *)extra_data;
   const int *tid = (int *)map_data;
   struct task *tasks = s->tasks;
-  const unsigned int mask = s->mask;
-  const unsigned int submask = s->submask;
   for (int ind = 0; ind < num_elements; ind++) {
     struct task *t = &tasks[tid[ind]];
-<<<<<<< HEAD
-    if (atomic_dec(&t->wait) == 1 && !t->skip && ((1 << t->type) & mask) &&
-        ((1 << t->subtype) & submask)) {
-=======
     if (atomic_dec(&t->wait) == 1 && !t->skip) {
->>>>>>> ae123a6e
       scheduler_enqueue(s, t);
     }
   }
@@ -1084,15 +1064,6 @@
  * @param s The #scheduler.
  */
 void scheduler_start(struct scheduler *s) {
-
-<<<<<<< HEAD
-void scheduler_start(struct scheduler *s, unsigned int mask,
-                     unsigned int submask) {
-  const ticks tic = getticks();
-
-  /* Store the masks */
-  s->mask = mask;
-  s->submask = submask |= (1 << task_subtype_none);
 
   /* Re-wait the tasks. */
   if (s->active_count > 1000) {
@@ -1101,55 +1072,14 @@
   } else {
     scheduler_rewait_active_mapper(s->tid_active, s->active_count, s);
   }
-  /* message("rewait took %.3f %s.", clocks_from_ticks(getticks() - tic),
-          clocks_getunit()); */
-=======
-  /* Clear all the waits. */
-  for (int k = 0; k < s->nr_tasks; k++) s->tasks[k].wait = 1;
-
-  /* Re-wait the tasks. */
-  threadpool_map(s->threadpool, scheduler_rewait_mapper, s->tasks, s->nr_tasks,
-                 sizeof(struct task), 1000, NULL);
->>>>>>> ae123a6e
+/* message("rewait took %.3f %s.", clocks_from_ticks(getticks() - tic),
+        clocks_getunit()); */
 
 /* Check we have not missed an active task */
 #ifdef SWIFT_DEBUG_CHECKS
 
   const int ti_current = s->space->e->ti_current;
 
-<<<<<<< HEAD
-    struct task *t = &s->tasks[k];
-    struct cell *ci = t->ci;
-    struct cell *cj = t->cj;
-
-    if (cj == NULL) {/* self */
-
-      if (ci->ti_end_min == ti_current && t->skip && t->type != task_type_sort)
-        error(
-            "Task (type='%s/%s') should not have been skipped ti_current=%d "
-            "c->ti_end_min=%d",
-            taskID_names[t->type], subtaskID_names[t->subtype], ti_current,
-            ci->ti_end_min);
-
-      /* Special treatment for sort tasks */
-      if (ci->ti_end_min == ti_current && t->skip &&
-          t->type == task_type_sort && t->flags == 0)
-        error(
-            "Task (type='%s/%s') should not have been skipped ti_current=%d "
-            "c->ti_end_min=%d t->flags=%d",
-            taskID_names[t->type], subtaskID_names[t->subtype], ti_current,
-            ci->ti_end_min, t->flags);
-
-    } else {/* pair */
-
-      if ((ci->ti_end_min == ti_current || cj->ti_end_min == ti_current) &&
-          t->skip)
-        error(
-            "Task (type='%s/%s') should not have been skipped ti_current=%d "
-            "ci->ti_end_min=%d cj->ti_end_min=%d",
-            taskID_names[t->type], subtaskID_names[t->subtype], ti_current,
-            ci->ti_end_min, cj->ti_end_min);
-=======
   if (ti_current > 0) {
 
     for (int k = 0; k < s->nr_tasks; k++) {
@@ -1187,26 +1117,16 @@
               taskID_names[t->type], subtaskID_names[t->subtype], ti_current,
               ci->ti_end_min, cj->ti_end_min);
       }
->>>>>>> ae123a6e
     }
   }
 #endif
 
   /* Loop over the tasks and enqueue whoever is ready. */
-<<<<<<< HEAD
   if (s->active_count > 1000) {
     threadpool_map(s->threadpool, scheduler_enqueue_mapper, s->tid_active,
                    s->active_count, sizeof(int), 1000, s);
   } else {
     scheduler_enqueue_mapper(s->tid_active, s->active_count, s);
-=======
-  for (int k = 0; k < s->active_count; k++) {
-    struct task *t = &s->tasks[s->tid_active[k]];
-    if (atomic_dec(&t->wait) == 1 && !t->skip) {
-      scheduler_enqueue(s, t);
-      pthread_cond_signal(&s->sleep_cond);
-    }
->>>>>>> ae123a6e
   }
 
   /* Clear the list of active tasks. */
@@ -1216,9 +1136,6 @@
   pthread_mutex_lock(&s->sleep_mutex);
   pthread_cond_broadcast(&s->sleep_cond);
   pthread_mutex_unlock(&s->sleep_mutex);
-  
-  message("took %.3f %s.", clocks_from_ticks(getticks() - tic),
-          clocks_getunit());
 }
 
 /**
@@ -1232,16 +1149,8 @@
   /* The target queue for this task. */
   int qid = -1;
 
-<<<<<<< HEAD
-  /* Ignore skipped tasks and tasks not in the masks. */
-  if (t->skip || (1 << t->type) & ~(s->mask) ||
-      (1 << t->subtype) & ~(s->submask)) {
-    return;
-  }
-=======
   /* Ignore skipped tasks */
   if (t->skip) return;
->>>>>>> ae123a6e
 
   /* If this is an implicit task, just pretend it's done. */
   if (t->implicit) {
@@ -1353,8 +1262,7 @@
      they are ready. */
   for (int k = 0; k < t->nr_unlock_tasks; k++) {
     struct task *t2 = t->unlock_tasks[k];
-    if (t2->skip || !((1 << t2->type) & s->mask) || !((1 << t2->subtype) & s->submask))
-      continue;
+    if (t2->skip) continue;
 
     const int res = atomic_dec(&t2->wait);
     if (res < 1) {
@@ -1498,6 +1406,7 @@
   /* Start the timer on this task, if we got one. */
   if (res != NULL) {
     res->tic = getticks();
+    res->rid = qid;
   }
 #endif
 
@@ -1538,7 +1447,7 @@
 
   /* Init the unlocks. */
   if ((s->unlocks = (struct task **)malloc(
-           sizeof(struct task *) *scheduler_init_nr_unlocks)) == NULL ||
+           sizeof(struct task *) * scheduler_init_nr_unlocks)) == NULL ||
       (s->unlock_ind =
            (int *)malloc(sizeof(int) * scheduler_init_nr_unlocks)) == NULL)
     error("Failed to allocate unlocks.");
