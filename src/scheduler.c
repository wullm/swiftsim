/*******************************************************************************
 * This file is part of SWIFT.
 * Copyright (c) 2012 Pedro Gonnet (pedro.gonnet@durham.ac.uk)
 *                    Matthieu Schaller (matthieu.schaller@durham.ac.uk)
 *               2016 Peter W. Draper (p.w.draper@durham.ac.uk)
 *
 * This program is free software: you can redistribute it and/or modify
 * it under the terms of the GNU Lesser General Public License as published
 * by the Free Software Foundation, either version 3 of the License, or
 * (at your option) any later version.
 *
 * This program is distributed in the hope that it will be useful,
 * but WITHOUT ANY WARRANTY; without even the implied warranty of
 * MERCHANTABILITY or FITNESS FOR A PARTICULAR PURPOSE.  See the
 * GNU General Public License for more details.
 *
 * You should have received a copy of the GNU Lesser General Public License
 * along with this program.  If not, see <http://www.gnu.org/licenses/>.
 *
 ******************************************************************************/

/* Config parameters. */
#include "../config.h"

/* Some standard headers. */
#include <limits.h>
#include <math.h>
#include <pthread.h>
#include <stdio.h>
#include <stdlib.h>
#include <string.h>

/* MPI headers. */
#ifdef WITH_MPI
#include <mpi.h>
#endif

/* This object's header. */
#include "scheduler.h"

/* Local headers. */
#include "atomic.h"
#include "cycle.h"
#include "engine.h"
#include "error.h"
#include "intrinsics.h"
#include "kernel_hydro.h"
#include "queue.h"
#include "sort_part.h"
#include "space.h"
#include "space_getsid.h"
#include "task.h"
#include "timers.h"
#include "version.h"

/**
 * @brief Re-set the list of active tasks.
 */
void scheduler_clear_active(struct scheduler *s) { s->active_count = 0; }

/**
 * @brief Add an unlock_task to the given task.
 *
 * @param s The #scheduler.
 * @param ta The unlocking #task.
 * @param tb The #task that will be unlocked.
 */
void scheduler_addunlock(struct scheduler *s, struct task *ta,
                         struct task *tb) {
#ifdef SWIFT_DEBUG_CHECKS
  if (ta == NULL) error("Unlocking task is NULL.");
  if (tb == NULL) error("Unlocked task is NULL.");
#endif

  /* Get an index at which to store this unlock. */
  const int ind = atomic_inc(&s->nr_unlocks);

  /* Does the buffer need to be grown? */
  if (ind == s->size_unlocks) {
    /* Allocate the new buffer. */
    struct task **unlocks_new;
    int *unlock_ind_new;
    const int size_unlocks_new = s->size_unlocks * 2;
    if ((unlocks_new = (struct task **)malloc(sizeof(struct task *) *
                                              size_unlocks_new)) == NULL ||
        (unlock_ind_new = (int *)malloc(sizeof(int) * size_unlocks_new)) ==
            NULL)
      error("Failed to re-allocate unlocks.");

    /* Wait for all writes to the old buffer to complete. */
    while (s->completed_unlock_writes < ind)
      ;

    /* Copy the buffers. */
    memcpy(unlocks_new, s->unlocks, sizeof(struct task *) * ind);
    memcpy(unlock_ind_new, s->unlock_ind, sizeof(int) * ind);
    free(s->unlocks);
    free(s->unlock_ind);
    s->unlocks = unlocks_new;
    s->unlock_ind = unlock_ind_new;

    /* Publish the new buffer size. */
    s->size_unlocks = size_unlocks_new;
  }

  /* Wait for there to actually be space at my index. */
  while (ind > s->size_unlocks)
    ;

  /* Write the unlock to the scheduler. */
  s->unlocks[ind] = tb;
  s->unlock_ind[ind] = ta - s->tasks;
  atomic_inc(&s->completed_unlock_writes);
}

/**
 * @brief generate the dependency name for the tasks
 *
 * @param ta_type The #task type.
 * @param ta_subtype The #task type.
 * @param ta_name (return) The formatted string
 */
void scheduler_task_dependency_name(int ta_type, int ta_subtype,
                                    char *ta_name) {

  /* Check input */
  if ((ta_type < 0) || (ta_type >= task_type_count))
    error("Unknown task type %i", ta_type);

  if ((ta_subtype < 0) || (ta_subtype >= task_subtype_count))
    error("Unknown task subtype %i with type %s", ta_subtype,
          taskID_names[ta_type]);

  /* construct line */
  if (ta_subtype == task_subtype_none)
    sprintf(ta_name, "%s", taskID_names[ta_type]);
  else
    sprintf(ta_name, "\"%s %s\"", taskID_names[ta_type],
            subtaskID_names[ta_subtype]);
}

/**
 * @brief Write a dot file with the task dependencies.
 *
 * Run plot_task_dependencies.sh for an example of how to use it
 * to generate the figure.
 *
 * @param s The #scheduler we are working in.
 * @param verbose Are we verbose about this?
 */
void scheduler_write_dependencies(struct scheduler *s, int verbose) {

  const ticks tic = getticks();

  /* Conservative number of dependencies per task type */
  const int max_nber_dep = 128;

  /* Number of possible relations between tasks */
  const int nber_relation =
      2 * task_type_count * task_subtype_count * max_nber_dep;

  /* To get the table of max_nber_dep for a task:
   * ind = (ta * task_subtype_count + sa) * max_nber_dep * 2
   * where ta is the value of task_type and sa is the value of
   * task_subtype  */
  int *table = (int *)malloc(nber_relation * sizeof(int));
  if (table == NULL)
    error("Error allocating memory for task-dependency graph (table).");

  int *count_rel = (int *)malloc(nber_relation * sizeof(int) / 2);
  if (count_rel == NULL)
    error("Error allocating memory for task-dependency graph (count_rel).");

  /* Reset everything */
  for (int i = 0; i < nber_relation; i++) table[i] = -1;
  for (int i = 0; i < nber_relation / 2; i++) count_rel[i] = 0;

  /* Create file */
  char filename[200] = "dependency_graph.dot";
  FILE *f = fopen(filename, "w");
  if (f == NULL) error("Error opening dependency graph file.");

  /* Write header */
  fprintf(f, "digraph task_dep {\n");
  fprintf(f, "label=\"Task dependencies for SWIFT %s\";\n", git_revision());
  fprintf(f, "\t compound=true;\n");
  fprintf(f, "\t ratio=0.66;\n");
  fprintf(f, "\t node[nodesep=0.15];\n");

  /* loop over all tasks */
  for (int i = 0; i < s->nr_tasks; i++) {
    const struct task *ta = &s->tasks[i];

    /* and their dependencies */
    for (int j = 0; j < ta->nr_unlock_tasks; j++) {
      const struct task *tb = ta->unlock_tasks[j];

      /* check if dependency already written */
      int written = 0;

      /* Current index */
      int ind = ta->type * task_subtype_count + ta->subtype;
      ind *= 2 * max_nber_dep;

      int k = 0;
      int *cur = &table[ind];
      while (k < max_nber_dep) {

        /* not written yet */
        if (cur[0] == -1) {
          cur[0] = tb->type;
          cur[1] = tb->subtype;
          break;
        }

        /* already written */
        if (cur[0] == tb->type && cur[1] == tb->subtype) {
          written = 1;
          break;
        }

        k += 1;
        cur = &cur[2];
      }

      /* max_nber_dep is too small */
      if (k == max_nber_dep)
        error("Not enough memory, please increase max_nber_dep");

      /* Increase counter of relation */
      count_rel[ind / 2 + k] += 1;

      /* Not written yet => write it */
      if (!written) {

        /* text to write */
        char ta_name[200];
        char tb_name[200];

        /* construct line */
        scheduler_task_dependency_name(ta->type, ta->subtype, ta_name);
        scheduler_task_dependency_name(tb->type, tb->subtype, tb_name);

        /* Change colour of implicit tasks */
        if (ta->implicit)
          fprintf(f, "\t %s [style = filled];\n\t %s [color = lightgrey];\n",
                  ta_name, ta_name);
        if (tb->implicit)
          fprintf(f, "\t %s [style = filled];\n\t %s [color = lightgrey];\n",
                  tb_name, tb_name);

        /* Change shape of MPI communications */
        if (ta->type == task_type_send || ta->type == task_type_recv)
          fprintf(f, "\t \"%s %s\" [shape = diamond];\n",
                  taskID_names[ta->type], subtaskID_names[ta->subtype]);
        if (tb->type == task_type_send || tb->type == task_type_recv)
          fprintf(f, "\t \"%s %s\" [shape = diamond];\n",
                  taskID_names[tb->type], subtaskID_names[tb->subtype]);
      }
    }
  }

  int density_cluster[4] = {0};
  int gradient_cluster[4] = {0};
  int force_cluster[4] = {0};
  int gravity_cluster[5] = {0};
  int stars_density_cluster[4] = {0};

  /* Check whether we need to construct a group of tasks */
  for (int type = 0; type < task_type_count; ++type) {

    for (int subtype = 0; subtype < task_subtype_count; ++subtype) {

      const int ind = 2 * (type * task_subtype_count + subtype) * max_nber_dep;

      /* Does this task/sub-task exist? */
      if (table[ind] != -1) {

        for (int k = 0; k < 4; ++k) {
          if (type == task_type_self + k && subtype == task_subtype_density)
            density_cluster[k] = 1;
          if (type == task_type_self + k && subtype == task_subtype_gradient)
            gradient_cluster[k] = 1;
          if (type == task_type_self + k && subtype == task_subtype_force)
            force_cluster[k] = 1;
          if (type == task_type_self + k && subtype == task_subtype_grav)
            gravity_cluster[k] = 1;
          if (type == task_type_self + k &&
              subtype == task_subtype_stars_density)
            stars_density_cluster[k] = 1;
        }
        if (type == task_type_grav_mesh) gravity_cluster[2] = 1;
        if (type == task_type_grav_long_range) gravity_cluster[3] = 1;
        if (type == task_type_grav_mm) gravity_cluster[4] = 1;
      }
    }
  }

  /* Make a cluster for the density tasks */
  fprintf(f, "\t subgraph cluster0{\n");
  fprintf(f, "\t\t label=\"\";\n");
  for (int k = 0; k < 4; ++k)
    if (density_cluster[k])
      fprintf(f, "\t\t \"%s %s\";\n", taskID_names[task_type_self + k],
              subtaskID_names[task_subtype_density]);
  fprintf(f, "\t};\n");

  /* Make a cluster for the force tasks */
  fprintf(f, "\t subgraph cluster1{\n");
  fprintf(f, "\t\t label=\"\";\n");
  for (int k = 0; k < 4; ++k)
    if (force_cluster[k])
      fprintf(f, "\t\t \"%s %s\";\n", taskID_names[task_type_self + k],
              subtaskID_names[task_subtype_force]);
  fprintf(f, "\t};\n");

  /* Make a cluster for the gradient tasks */
  fprintf(f, "\t subgraph cluster2{\n");
  fprintf(f, "\t\t label=\"\";\n");
  for (int k = 0; k < 4; ++k)
    if (gradient_cluster[k])
      fprintf(f, "\t\t \"%s %s\";\n", taskID_names[task_type_self + k],
              subtaskID_names[task_subtype_gradient]);
  fprintf(f, "\t};\n");

  /* Make a cluster for the gravity tasks */
  fprintf(f, "\t subgraph cluster3{\n");
  fprintf(f, "\t\t label=\"\";\n");
  for (int k = 0; k < 2; ++k)
    if (gravity_cluster[k])
      fprintf(f, "\t\t \"%s %s\";\n", taskID_names[task_type_self + k],
              subtaskID_names[task_subtype_grav]);
  if (gravity_cluster[2])
    fprintf(f, "\t\t %s;\n", taskID_names[task_type_grav_mesh]);
  if (gravity_cluster[3])
    fprintf(f, "\t\t %s;\n", taskID_names[task_type_grav_long_range]);
  if (gravity_cluster[4])
    fprintf(f, "\t\t %s;\n", taskID_names[task_type_grav_mm]);
  fprintf(f, "\t};\n");

  /* Make a cluster for the density tasks */
  fprintf(f, "\t subgraph cluster4{\n");
  fprintf(f, "\t\t label=\"\";\n");
  for (int k = 0; k < 4; ++k)
    if (stars_density_cluster[k])
      fprintf(f, "\t\t \"%s %s\";\n", taskID_names[task_type_self + k],
              subtaskID_names[task_subtype_stars_density]);
  fprintf(f, "\t};\n");

  /* Write down the number of relation */
  for (int ta_type = 0; ta_type < task_type_count; ta_type++) {

    for (int ta_subtype = 0; ta_subtype < task_subtype_count; ta_subtype++) {

      /* Get task indice */
      const int ind =
          (ta_type * task_subtype_count + ta_subtype) * max_nber_dep;

      /* Loop over dependencies */
      for (int k = 0; k < max_nber_dep; k++) {

        if (count_rel[ind + k] == 0) continue;

        /* Get task type */
        const int i = 2 * (ind + k);
        int tb_type = table[i];
        int tb_subtype = table[i + 1];

        /* Get names */
        char ta_name[200];
        char tb_name[200];

        scheduler_task_dependency_name(ta_type, ta_subtype, ta_name);
        scheduler_task_dependency_name(tb_type, tb_subtype, tb_name);

        /* Write to the fle */
        fprintf(f, "\t %s->%s[label=%i];\n", ta_name, tb_name,
                count_rel[ind + k]);
      }
    }
  }

  /* Close the file */
  fprintf(f, "}");
  fclose(f);

  /* Be clean */
  free(table);
  free(count_rel);

  if (verbose)
    message("Printing task graph took %.3f %s.",
            clocks_from_ticks(getticks() - tic), clocks_getunit());
}

/**
 * @brief Split a hydrodynamic task if too large.
 *
 * @param t The #task
 * @param s The #scheduler we are working in.
 */
static void scheduler_splittask_hydro(struct task *t, struct scheduler *s) {

  /* Iterate on this task until we're done with it. */
  int redo = 1;
  while (redo) {

    /* Reset the redo flag. */
    redo = 0;

    /* Empty task? */
    if ((t->ci == NULL) || (t->type == task_type_pair && t->cj == NULL) ||
        t->ci->hydro.count == 0 || (t->cj != NULL && t->cj->hydro.count == 0)) {
      t->type = task_type_none;
      t->subtype = task_subtype_none;
      t->cj = NULL;
      t->skip = 1;
      break;
    }

    /* Self-interaction? */
    if (t->type == task_type_self) {

      /* Get a handle on the cell involved. */
      struct cell *ci = t->ci;

      /* Foreign task? */
      if (ci->nodeID != s->nodeID) {
        t->skip = 1;
        break;
      }

      /* Is this cell even split and the task does not violate h ? */
      if (cell_can_split_self_hydro_task(ci)) {

        /* Make a sub? */
        if (scheduler_dosub && ci->hydro.count < space_subsize_self_hydro) {

          /* convert to a self-subtask. */
          t->type = task_type_sub_self;

          /* Otherwise, make tasks explicitly. */
        } else {

          /* Take a step back (we're going to recycle the current task)... */
          redo = 1;

          /* Add the self tasks. */
          int first_child = 0;
          while (ci->progeny[first_child] == NULL) first_child++;
          t->ci = ci->progeny[first_child];
          for (int k = first_child + 1; k < 8; k++)
            if (ci->progeny[k] != NULL && ci->progeny[k]->hydro.count)
              scheduler_splittask_hydro(
                  scheduler_addtask(s, task_type_self, t->subtype, 0, 0,
                                    ci->progeny[k], NULL),
                  s);

          /* Make a task for each pair of progeny */
          for (int j = 0; j < 8; j++)
            if (ci->progeny[j] != NULL && ci->progeny[j]->hydro.count)
              for (int k = j + 1; k < 8; k++)
                if (ci->progeny[k] != NULL && ci->progeny[k]->hydro.count)
                  scheduler_splittask_hydro(
                      scheduler_addtask(s, task_type_pair, t->subtype,
                                        sub_sid_flag[j][k], 0, ci->progeny[j],
                                        ci->progeny[k]),
                      s);
        }
      } /* Cell is split */

    } /* Self interaction */

    /* Pair interaction? */
    else if (t->type == task_type_pair) {

      /* Get a handle on the cells involved. */
      struct cell *ci = t->ci;
      struct cell *cj = t->cj;

      /* Foreign task? */
      if (ci->nodeID != s->nodeID && cj->nodeID != s->nodeID) {
        t->skip = 1;
        break;
      }

      /* Get the sort ID, use space_getsid and not t->flags
         to make sure we get ci and cj swapped if needed. */
      double shift[3];
      const int sid = space_getsid(s->space, &ci, &cj, shift);

#ifdef SWIFT_DEBUG_CHECKS
      if (sid != t->flags)
        error("Got pair task with incorrect flags: sid=%d flags=%lld", sid,
              t->flags);
#endif

      /* Should this task be split-up? */
      if (cell_can_split_pair_hydro_task(ci) &&
          cell_can_split_pair_hydro_task(cj)) {

        /* Replace by a single sub-task? */
        if (scheduler_dosub && /* Use division to avoid integer overflow. */
            ci->hydro.count * sid_scale[sid] <
                space_subsize_pair_hydro / cj->hydro.count &&
            !sort_is_corner(sid)) {

          /* Make this task a sub task. */
          t->type = task_type_sub_pair;

          /* Otherwise, split it. */
        } else {

          /* Take a step back (we're going to recycle the current task)... */
          redo = 1;

          /* For each different sorting type... */
          switch (sid) {

            case 0: /* (  1 ,  1 ,  1 ) */
              t->ci = ci->progeny[7];
              t->cj = cj->progeny[0];
              t->flags = 0;
              break;

            case 1: /* (  1 ,  1 ,  0 ) */
              t->ci = ci->progeny[6];
              t->cj = cj->progeny[0];
              t->flags = 1;
              scheduler_splittask_hydro(
                  scheduler_addtask(s, task_type_pair, t->subtype, 1, 0,
                                    ci->progeny[7], cj->progeny[1]),
                  s);
              scheduler_splittask_hydro(
                  scheduler_addtask(s, task_type_pair, t->subtype, 0, 0,
                                    ci->progeny[6], cj->progeny[1]),
                  s);
              scheduler_splittask_hydro(
                  scheduler_addtask(s, task_type_pair, t->subtype, 2, 0,
                                    ci->progeny[7], cj->progeny[0]),
                  s);
              break;

            case 2: /* (  1 ,  1 , -1 ) */
              t->ci = ci->progeny[6];
              t->cj = cj->progeny[1];
              t->flags = 2;
              break;

            case 3: /* (  1 ,  0 ,  1 ) */
              t->ci = ci->progeny[5];
              t->cj = cj->progeny[0];
              t->flags = 3;
              scheduler_splittask_hydro(
                  scheduler_addtask(s, task_type_pair, t->subtype, 3, 0,
                                    ci->progeny[7], cj->progeny[2]),
                  s);
              scheduler_splittask_hydro(
                  scheduler_addtask(s, task_type_pair, t->subtype, 0, 0,
                                    ci->progeny[5], cj->progeny[2]),
                  s);
              scheduler_splittask_hydro(
                  scheduler_addtask(s, task_type_pair, t->subtype, 6, 0,
                                    ci->progeny[7], cj->progeny[0]),
                  s);
              break;

            case 4: /* (  1 ,  0 ,  0 ) */
              t->ci = ci->progeny[4];
              t->cj = cj->progeny[0];
              t->flags = 4;
              scheduler_splittask_hydro(
                  scheduler_addtask(s, task_type_pair, t->subtype, 5, 0,
                                    ci->progeny[5], cj->progeny[0]),
                  s);
              scheduler_splittask_hydro(
                  scheduler_addtask(s, task_type_pair, t->subtype, 7, 0,
                                    ci->progeny[6], cj->progeny[0]),
                  s);
              scheduler_splittask_hydro(
                  scheduler_addtask(s, task_type_pair, t->subtype, 8, 0,
                                    ci->progeny[7], cj->progeny[0]),
                  s);
              scheduler_splittask_hydro(
                  scheduler_addtask(s, task_type_pair, t->subtype, 3, 0,
                                    ci->progeny[4], cj->progeny[1]),
                  s);
              scheduler_splittask_hydro(
                  scheduler_addtask(s, task_type_pair, t->subtype, 4, 0,
                                    ci->progeny[5], cj->progeny[1]),
                  s);
              scheduler_splittask_hydro(
                  scheduler_addtask(s, task_type_pair, t->subtype, 6, 0,
                                    ci->progeny[6], cj->progeny[1]),
                  s);
              scheduler_splittask_hydro(
                  scheduler_addtask(s, task_type_pair, t->subtype, 7, 0,
                                    ci->progeny[7], cj->progeny[1]),
                  s);
              scheduler_splittask_hydro(
                  scheduler_addtask(s, task_type_pair, t->subtype, 1, 0,
                                    ci->progeny[4], cj->progeny[2]),
                  s);
              scheduler_splittask_hydro(
                  scheduler_addtask(s, task_type_pair, t->subtype, 2, 0,
                                    ci->progeny[5], cj->progeny[2]),
                  s);
              scheduler_splittask_hydro(
                  scheduler_addtask(s, task_type_pair, t->subtype, 4, 0,
                                    ci->progeny[6], cj->progeny[2]),
                  s);
              scheduler_splittask_hydro(
                  scheduler_addtask(s, task_type_pair, t->subtype, 5, 0,
                                    ci->progeny[7], cj->progeny[2]),
                  s);
              scheduler_splittask_hydro(
                  scheduler_addtask(s, task_type_pair, t->subtype, 0, 0,
                                    ci->progeny[4], cj->progeny[3]),
                  s);
              scheduler_splittask_hydro(
                  scheduler_addtask(s, task_type_pair, t->subtype, 1, 0,
                                    ci->progeny[5], cj->progeny[3]),
                  s);
              scheduler_splittask_hydro(
                  scheduler_addtask(s, task_type_pair, t->subtype, 3, 0,
                                    ci->progeny[6], cj->progeny[3]),
                  s);
              scheduler_splittask_hydro(
                  scheduler_addtask(s, task_type_pair, t->subtype, 4, 0,
                                    ci->progeny[7], cj->progeny[3]),
                  s);
              break;

            case 5: /* (  1 ,  0 , -1 ) */
              t->ci = ci->progeny[4];
              t->cj = cj->progeny[1];
              t->flags = 5;
              scheduler_splittask_hydro(
                  scheduler_addtask(s, task_type_pair, t->subtype, 5, 0,
                                    ci->progeny[6], cj->progeny[3]),
                  s);
              scheduler_splittask_hydro(
                  scheduler_addtask(s, task_type_pair, t->subtype, 2, 0,
                                    ci->progeny[4], cj->progeny[3]),
                  s);
              scheduler_splittask_hydro(
                  scheduler_addtask(s, task_type_pair, t->subtype, 8, 0,
                                    ci->progeny[6], cj->progeny[1]),
                  s);
              break;

            case 6: /* (  1 , -1 ,  1 ) */
              t->ci = ci->progeny[5];
              t->cj = cj->progeny[2];
              t->flags = 6;
              break;

            case 7: /* (  1 , -1 ,  0 ) */
              t->ci = ci->progeny[4];
              t->cj = cj->progeny[3];
              t->flags = 6;
              scheduler_splittask_hydro(
                  scheduler_addtask(s, task_type_pair, t->subtype, 8, 0,
                                    ci->progeny[5], cj->progeny[2]),
                  s);
              scheduler_splittask_hydro(
                  scheduler_addtask(s, task_type_pair, t->subtype, 7, 0,
                                    ci->progeny[4], cj->progeny[2]),
                  s);
              scheduler_splittask_hydro(
                  scheduler_addtask(s, task_type_pair, t->subtype, 7, 0,
                                    ci->progeny[5], cj->progeny[3]),
                  s);
              break;

            case 8: /* (  1 , -1 , -1 ) */
              t->ci = ci->progeny[4];
              t->cj = cj->progeny[3];
              t->flags = 8;
              break;

            case 9: /* (  0 ,  1 ,  1 ) */
              t->ci = ci->progeny[3];
              t->cj = cj->progeny[0];
              t->flags = 9;
              scheduler_splittask_hydro(
                  scheduler_addtask(s, task_type_pair, t->subtype, 9, 0,
                                    ci->progeny[7], cj->progeny[4]),
                  s);
              scheduler_splittask_hydro(
                  scheduler_addtask(s, task_type_pair, t->subtype, 0, 0,
                                    ci->progeny[3], cj->progeny[4]),
                  s);
              scheduler_splittask_hydro(
                  scheduler_addtask(s, task_type_pair, t->subtype, 8, 0,
                                    ci->progeny[7], cj->progeny[0]),
                  s);
              break;

            case 10: /* (  0 ,  1 ,  0 ) */
              t->ci = ci->progeny[2];
              t->cj = cj->progeny[0];
              t->flags = 10;
              scheduler_splittask_hydro(
                  scheduler_addtask(s, task_type_pair, t->subtype, 11, 0,
                                    ci->progeny[3], cj->progeny[0]),
                  s);
              scheduler_splittask_hydro(
                  scheduler_addtask(s, task_type_pair, t->subtype, 7, 0,
                                    ci->progeny[6], cj->progeny[0]),
                  s);
              scheduler_splittask_hydro(
                  scheduler_addtask(s, task_type_pair, t->subtype, 6, 0,
                                    ci->progeny[7], cj->progeny[0]),
                  s);
              scheduler_splittask_hydro(
                  scheduler_addtask(s, task_type_pair, t->subtype, 9, 0,
                                    ci->progeny[2], cj->progeny[1]),
                  s);
              scheduler_splittask_hydro(
                  scheduler_addtask(s, task_type_pair, t->subtype, 10, 0,
                                    ci->progeny[3], cj->progeny[1]),
                  s);
              scheduler_splittask_hydro(
                  scheduler_addtask(s, task_type_pair, t->subtype, 8, 0,
                                    ci->progeny[6], cj->progeny[1]),
                  s);
              scheduler_splittask_hydro(
                  scheduler_addtask(s, task_type_pair, t->subtype, 7, 0,
                                    ci->progeny[7], cj->progeny[1]),
                  s);
              scheduler_splittask_hydro(
                  scheduler_addtask(s, task_type_pair, t->subtype, 1, 0,
                                    ci->progeny[2], cj->progeny[4]),
                  s);
              scheduler_splittask_hydro(
                  scheduler_addtask(s, task_type_pair, t->subtype, 2, 0,
                                    ci->progeny[3], cj->progeny[4]),
                  s);
              scheduler_splittask_hydro(
                  scheduler_addtask(s, task_type_pair, t->subtype, 10, 0,
                                    ci->progeny[6], cj->progeny[4]),
                  s);
              scheduler_splittask_hydro(
                  scheduler_addtask(s, task_type_pair, t->subtype, 11, 0,
                                    ci->progeny[7], cj->progeny[4]),
                  s);
              scheduler_splittask_hydro(
                  scheduler_addtask(s, task_type_pair, t->subtype, 0, 0,
                                    ci->progeny[2], cj->progeny[5]),
                  s);
              scheduler_splittask_hydro(
                  scheduler_addtask(s, task_type_pair, t->subtype, 1, 0,
                                    ci->progeny[3], cj->progeny[5]),
                  s);
              scheduler_splittask_hydro(
                  scheduler_addtask(s, task_type_pair, t->subtype, 9, 0,
                                    ci->progeny[6], cj->progeny[5]),
                  s);
              scheduler_splittask_hydro(
                  scheduler_addtask(s, task_type_pair, t->subtype, 10, 0,
                                    ci->progeny[7], cj->progeny[5]),
                  s);
              break;

            case 11: /* (  0 ,  1 , -1 ) */
              t->ci = ci->progeny[2];
              t->cj = cj->progeny[1];
              t->flags = 11;
              scheduler_splittask_hydro(
                  scheduler_addtask(s, task_type_pair, t->subtype, 11, 0,
                                    ci->progeny[6], cj->progeny[5]),
                  s);
              scheduler_splittask_hydro(
                  scheduler_addtask(s, task_type_pair, t->subtype, 2, 0,
                                    ci->progeny[2], cj->progeny[5]),
                  s);
              scheduler_splittask_hydro(
                  scheduler_addtask(s, task_type_pair, t->subtype, 6, 0,
                                    ci->progeny[6], cj->progeny[1]),
                  s);
              break;

            case 12: /* (  0 ,  0 ,  1 ) */
              t->ci = ci->progeny[1];
              t->cj = cj->progeny[0];
              t->flags = 12;
              scheduler_splittask_hydro(
                  scheduler_addtask(s, task_type_pair, t->subtype, 11, 0,
                                    ci->progeny[3], cj->progeny[0]),
                  s);
              scheduler_splittask_hydro(
                  scheduler_addtask(s, task_type_pair, t->subtype, 5, 0,
                                    ci->progeny[5], cj->progeny[0]),
                  s);
              scheduler_splittask_hydro(
                  scheduler_addtask(s, task_type_pair, t->subtype, 2, 0,
                                    ci->progeny[7], cj->progeny[0]),
                  s);
              scheduler_splittask_hydro(
                  scheduler_addtask(s, task_type_pair, t->subtype, 9, 0,
                                    ci->progeny[1], cj->progeny[2]),
                  s);
              scheduler_splittask_hydro(
                  scheduler_addtask(s, task_type_pair, t->subtype, 12, 0,
                                    ci->progeny[3], cj->progeny[2]),
                  s);
              scheduler_splittask_hydro(
                  scheduler_addtask(s, task_type_pair, t->subtype, 8, 0,
                                    ci->progeny[5], cj->progeny[2]),
                  s);
              scheduler_splittask_hydro(
                  scheduler_addtask(s, task_type_pair, t->subtype, 5, 0,
                                    ci->progeny[7], cj->progeny[2]),
                  s);
              scheduler_splittask_hydro(
                  scheduler_addtask(s, task_type_pair, t->subtype, 3, 0,
                                    ci->progeny[1], cj->progeny[4]),
                  s);
              scheduler_splittask_hydro(
                  scheduler_addtask(s, task_type_pair, t->subtype, 6, 0,
                                    ci->progeny[3], cj->progeny[4]),
                  s);
              scheduler_splittask_hydro(
                  scheduler_addtask(s, task_type_pair, t->subtype, 12, 0,
                                    ci->progeny[5], cj->progeny[4]),
                  s);
              scheduler_splittask_hydro(
                  scheduler_addtask(s, task_type_pair, t->subtype, 11, 0,
                                    ci->progeny[7], cj->progeny[4]),
                  s);
              scheduler_splittask_hydro(
                  scheduler_addtask(s, task_type_pair, t->subtype, 0, 0,
                                    ci->progeny[1], cj->progeny[6]),
                  s);
              scheduler_splittask_hydro(
                  scheduler_addtask(s, task_type_pair, t->subtype, 3, 0,
                                    ci->progeny[3], cj->progeny[6]),
                  s);
              scheduler_splittask_hydro(
                  scheduler_addtask(s, task_type_pair, t->subtype, 9, 0,
                                    ci->progeny[5], cj->progeny[6]),
                  s);
              scheduler_splittask_hydro(
                  scheduler_addtask(s, task_type_pair, t->subtype, 12, 0,
                                    ci->progeny[7], cj->progeny[6]),
                  s);
              break;
          } /* switch(sid) */
        }

        /* Otherwise, break it up if it is too large? */
      } else if (scheduler_doforcesplit && ci->split && cj->split &&
                 (ci->hydro.count > space_maxsize / cj->hydro.count)) {

        // message( "force splitting pair with %i and %i parts." ,
        // ci->hydro.count , cj->hydro.count );

        /* Replace the current task. */
        t->type = task_type_none;

        for (int j = 0; j < 8; j++)
          if (ci->progeny[j] != NULL && ci->progeny[j]->hydro.count)
            for (int k = 0; k < 8; k++)
              if (cj->progeny[k] != NULL && cj->progeny[k]->hydro.count) {
                struct task *tl =
                    scheduler_addtask(s, task_type_pair, t->subtype, 0, 0,
                                      ci->progeny[j], cj->progeny[k]);
                scheduler_splittask_hydro(tl, s);
                tl->flags = space_getsid(s->space, &t->ci, &t->cj, shift);
              }
      }
    } /* pair interaction? */
  }   /* iterate over the current task. */
}

/**
 * @brief Split a stars task if too large.
 *
 * @param t The #task
 * @param s The #scheduler we are working in.
 */
static void scheduler_splittask_stars(struct task *t, struct scheduler *s) {

  /* Iterate on this task until we're done with it. */
  int redo = 1;
  while (redo) {

    /* Reset the redo flag. */
    redo = 0;

    /* Empty task? */
    if ((t->ci == NULL) || (t->type == task_type_pair && t->cj == NULL) ||
        t->ci->stars.count == 0 || (t->cj != NULL && t->cj->stars.count == 0)) {
      t->type = task_type_none;
      t->subtype = task_subtype_none;
      t->cj = NULL;
      t->skip = 1;
      break;
    }

    /* Self-interaction? */
    if (t->type == task_type_self) {

      /* Get a handle on the cell involved. */
      struct cell *ci = t->ci;

      /* Foreign task? */
      if (ci->nodeID != s->nodeID) {
        t->skip = 1;
        break;
      }

      /* Is this cell even split and the task does not violate h ? */
      if (cell_can_split_self_stars_task(ci)) {

        /* Make a sub? */
        if (scheduler_dosub && ci->stars.count < space_subsize_self_stars) {

          /* convert to a self-subtask. */
          t->type = task_type_sub_self;

          /* Otherwise, make tasks explicitly. */
        } else {

          /* Take a step back (we're going to recycle the current task)... */
          redo = 1;

          /* Add the self tasks. */
          int first_child = 0;
          while (ci->progeny[first_child] == NULL) first_child++;
          t->ci = ci->progeny[first_child];
          for (int k = first_child + 1; k < 8; k++)
            if (ci->progeny[k] != NULL && ci->progeny[k]->stars.count)
              scheduler_splittask_stars(
                  scheduler_addtask(s, task_type_self, t->subtype, 0, 0,
                                    ci->progeny[k], NULL),
                  s);

          /* Make a task for each pair of progeny */
          for (int j = 0; j < 8; j++)
            if (ci->progeny[j] != NULL && ci->progeny[j]->stars.count)
              for (int k = j + 1; k < 8; k++)
                if (ci->progeny[k] != NULL && ci->progeny[k]->stars.count)
                  scheduler_splittask_stars(
                      scheduler_addtask(s, task_type_pair, t->subtype,
                                        sub_sid_flag[j][k], 0, ci->progeny[j],
                                        ci->progeny[k]),
                      s);
        }
      } /* Cell is split */

    } /* Self interaction */

    /* Pair interaction? */
    else if (t->type == task_type_pair) {

      /* Get a handle on the cells involved. */
      struct cell *ci = t->ci;
      struct cell *cj = t->cj;

      /* Foreign task? */
      if (ci->nodeID != s->nodeID && cj->nodeID != s->nodeID) {
        t->skip = 1;
        break;
      }

      /* Get the sort ID, use space_getsid and not t->flags
         to make sure we get ci and cj swapped if needed. */
      double shift[3];
      const int sid = space_getsid(s->space, &ci, &cj, shift);

      /* Should this task be split-up? */
      if (cell_can_split_pair_stars_task(ci) &&
          cell_can_split_pair_stars_task(cj)) {

        /* Replace by a single sub-task? */
        if (scheduler_dosub && /* Use division to avoid integer overflow. */
            ci->stars.count * sid_scale[sid] <
                space_subsize_pair_stars / cj->stars.count &&
            !sort_is_corner(sid)) {

          /* Make this task a sub task. */
          t->type = task_type_sub_pair;

          /* Otherwise, split it. */
        } else {

          /* Take a step back (we're going to recycle the current task)... */
          redo = 1;

          /* For each different sorting type... */
          switch (sid) {

            case 0: /* (  1 ,  1 ,  1 ) */
              t->ci = ci->progeny[7];
              t->cj = cj->progeny[0];
              t->flags = 0;
              break;

            case 1: /* (  1 ,  1 ,  0 ) */
              t->ci = ci->progeny[6];
              t->cj = cj->progeny[0];
              t->flags = 1;
              scheduler_splittask_stars(
                  scheduler_addtask(s, task_type_pair, t->subtype, 1, 0,
                                    ci->progeny[7], cj->progeny[1]),
                  s);
              scheduler_splittask_stars(
                  scheduler_addtask(s, task_type_pair, t->subtype, 0, 0,
                                    ci->progeny[6], cj->progeny[1]),
                  s);
              scheduler_splittask_stars(
                  scheduler_addtask(s, task_type_pair, t->subtype, 2, 0,
                                    ci->progeny[7], cj->progeny[0]),
                  s);
              break;

            case 2: /* (  1 ,  1 , -1 ) */
              t->ci = ci->progeny[6];
              t->cj = cj->progeny[1];
              t->flags = 2;
              break;

            case 3: /* (  1 ,  0 ,  1 ) */
              t->ci = ci->progeny[5];
              t->cj = cj->progeny[0];
              t->flags = 3;
              scheduler_splittask_stars(
                  scheduler_addtask(s, task_type_pair, t->subtype, 3, 0,
                                    ci->progeny[7], cj->progeny[2]),
                  s);
              scheduler_splittask_stars(
                  scheduler_addtask(s, task_type_pair, t->subtype, 0, 0,
                                    ci->progeny[5], cj->progeny[2]),
                  s);
              scheduler_splittask_stars(
                  scheduler_addtask(s, task_type_pair, t->subtype, 6, 0,
                                    ci->progeny[7], cj->progeny[0]),
                  s);
              break;

            case 4: /* (  1 ,  0 ,  0 ) */
              t->ci = ci->progeny[4];
              t->cj = cj->progeny[0];
              t->flags = 4;
              scheduler_splittask_stars(
                  scheduler_addtask(s, task_type_pair, t->subtype, 5, 0,
                                    ci->progeny[5], cj->progeny[0]),
                  s);
              scheduler_splittask_stars(
                  scheduler_addtask(s, task_type_pair, t->subtype, 7, 0,
                                    ci->progeny[6], cj->progeny[0]),
                  s);
              scheduler_splittask_stars(
                  scheduler_addtask(s, task_type_pair, t->subtype, 8, 0,
                                    ci->progeny[7], cj->progeny[0]),
                  s);
              scheduler_splittask_stars(
                  scheduler_addtask(s, task_type_pair, t->subtype, 3, 0,
                                    ci->progeny[4], cj->progeny[1]),
                  s);
              scheduler_splittask_stars(
                  scheduler_addtask(s, task_type_pair, t->subtype, 4, 0,
                                    ci->progeny[5], cj->progeny[1]),
                  s);
              scheduler_splittask_stars(
                  scheduler_addtask(s, task_type_pair, t->subtype, 6, 0,
                                    ci->progeny[6], cj->progeny[1]),
                  s);
              scheduler_splittask_stars(
                  scheduler_addtask(s, task_type_pair, t->subtype, 7, 0,
                                    ci->progeny[7], cj->progeny[1]),
                  s);
              scheduler_splittask_stars(
                  scheduler_addtask(s, task_type_pair, t->subtype, 1, 0,
                                    ci->progeny[4], cj->progeny[2]),
                  s);
              scheduler_splittask_stars(
                  scheduler_addtask(s, task_type_pair, t->subtype, 2, 0,
                                    ci->progeny[5], cj->progeny[2]),
                  s);
              scheduler_splittask_stars(
                  scheduler_addtask(s, task_type_pair, t->subtype, 4, 0,
                                    ci->progeny[6], cj->progeny[2]),
                  s);
              scheduler_splittask_stars(
                  scheduler_addtask(s, task_type_pair, t->subtype, 5, 0,
                                    ci->progeny[7], cj->progeny[2]),
                  s);
              scheduler_splittask_stars(
                  scheduler_addtask(s, task_type_pair, t->subtype, 0, 0,
                                    ci->progeny[4], cj->progeny[3]),
                  s);
              scheduler_splittask_stars(
                  scheduler_addtask(s, task_type_pair, t->subtype, 1, 0,
                                    ci->progeny[5], cj->progeny[3]),
                  s);
              scheduler_splittask_stars(
                  scheduler_addtask(s, task_type_pair, t->subtype, 3, 0,
                                    ci->progeny[6], cj->progeny[3]),
                  s);
              scheduler_splittask_stars(
                  scheduler_addtask(s, task_type_pair, t->subtype, 4, 0,
                                    ci->progeny[7], cj->progeny[3]),
                  s);
              break;

            case 5: /* (  1 ,  0 , -1 ) */
              t->ci = ci->progeny[4];
              t->cj = cj->progeny[1];
              t->flags = 5;
              scheduler_splittask_stars(
                  scheduler_addtask(s, task_type_pair, t->subtype, 5, 0,
                                    ci->progeny[6], cj->progeny[3]),
                  s);
              scheduler_splittask_stars(
                  scheduler_addtask(s, task_type_pair, t->subtype, 2, 0,
                                    ci->progeny[4], cj->progeny[3]),
                  s);
              scheduler_splittask_stars(
                  scheduler_addtask(s, task_type_pair, t->subtype, 8, 0,
                                    ci->progeny[6], cj->progeny[1]),
                  s);
              break;

            case 6: /* (  1 , -1 ,  1 ) */
              t->ci = ci->progeny[5];
              t->cj = cj->progeny[2];
              t->flags = 6;
              break;

            case 7: /* (  1 , -1 ,  0 ) */
              t->ci = ci->progeny[4];
              t->cj = cj->progeny[3];
              t->flags = 6;
              scheduler_splittask_stars(
                  scheduler_addtask(s, task_type_pair, t->subtype, 8, 0,
                                    ci->progeny[5], cj->progeny[2]),
                  s);
              scheduler_splittask_stars(
                  scheduler_addtask(s, task_type_pair, t->subtype, 7, 0,
                                    ci->progeny[4], cj->progeny[2]),
                  s);
              scheduler_splittask_stars(
                  scheduler_addtask(s, task_type_pair, t->subtype, 7, 0,
                                    ci->progeny[5], cj->progeny[3]),
                  s);
              break;

            case 8: /* (  1 , -1 , -1 ) */
              t->ci = ci->progeny[4];
              t->cj = cj->progeny[3];
              t->flags = 8;
              break;

            case 9: /* (  0 ,  1 ,  1 ) */
              t->ci = ci->progeny[3];
              t->cj = cj->progeny[0];
              t->flags = 9;
              scheduler_splittask_stars(
                  scheduler_addtask(s, task_type_pair, t->subtype, 9, 0,
                                    ci->progeny[7], cj->progeny[4]),
                  s);
              scheduler_splittask_stars(
                  scheduler_addtask(s, task_type_pair, t->subtype, 0, 0,
                                    ci->progeny[3], cj->progeny[4]),
                  s);
              scheduler_splittask_stars(
                  scheduler_addtask(s, task_type_pair, t->subtype, 8, 0,
                                    ci->progeny[7], cj->progeny[0]),
                  s);
              break;

            case 10: /* (  0 ,  1 ,  0 ) */
              t->ci = ci->progeny[2];
              t->cj = cj->progeny[0];
              t->flags = 10;
              scheduler_splittask_stars(
                  scheduler_addtask(s, task_type_pair, t->subtype, 11, 0,
                                    ci->progeny[3], cj->progeny[0]),
                  s);
              scheduler_splittask_stars(
                  scheduler_addtask(s, task_type_pair, t->subtype, 7, 0,
                                    ci->progeny[6], cj->progeny[0]),
                  s);
              scheduler_splittask_stars(
                  scheduler_addtask(s, task_type_pair, t->subtype, 6, 0,
                                    ci->progeny[7], cj->progeny[0]),
                  s);
              scheduler_splittask_stars(
                  scheduler_addtask(s, task_type_pair, t->subtype, 9, 0,
                                    ci->progeny[2], cj->progeny[1]),
                  s);
              scheduler_splittask_stars(
                  scheduler_addtask(s, task_type_pair, t->subtype, 10, 0,
                                    ci->progeny[3], cj->progeny[1]),
                  s);
              scheduler_splittask_stars(
                  scheduler_addtask(s, task_type_pair, t->subtype, 8, 0,
                                    ci->progeny[6], cj->progeny[1]),
                  s);
              scheduler_splittask_stars(
                  scheduler_addtask(s, task_type_pair, t->subtype, 7, 0,
                                    ci->progeny[7], cj->progeny[1]),
                  s);
              scheduler_splittask_stars(
                  scheduler_addtask(s, task_type_pair, t->subtype, 1, 0,
                                    ci->progeny[2], cj->progeny[4]),
                  s);
              scheduler_splittask_stars(
                  scheduler_addtask(s, task_type_pair, t->subtype, 2, 0,
                                    ci->progeny[3], cj->progeny[4]),
                  s);
              scheduler_splittask_stars(
                  scheduler_addtask(s, task_type_pair, t->subtype, 10, 0,
                                    ci->progeny[6], cj->progeny[4]),
                  s);
              scheduler_splittask_stars(
                  scheduler_addtask(s, task_type_pair, t->subtype, 11, 0,
                                    ci->progeny[7], cj->progeny[4]),
                  s);
              scheduler_splittask_stars(
                  scheduler_addtask(s, task_type_pair, t->subtype, 0, 0,
                                    ci->progeny[2], cj->progeny[5]),
                  s);
              scheduler_splittask_stars(
                  scheduler_addtask(s, task_type_pair, t->subtype, 1, 0,
                                    ci->progeny[3], cj->progeny[5]),
                  s);
              scheduler_splittask_stars(
                  scheduler_addtask(s, task_type_pair, t->subtype, 9, 0,
                                    ci->progeny[6], cj->progeny[5]),
                  s);
              scheduler_splittask_stars(
                  scheduler_addtask(s, task_type_pair, t->subtype, 10, 0,
                                    ci->progeny[7], cj->progeny[5]),
                  s);
              break;

            case 11: /* (  0 ,  1 , -1 ) */
              t->ci = ci->progeny[2];
              t->cj = cj->progeny[1];
              t->flags = 11;
              scheduler_splittask_stars(
                  scheduler_addtask(s, task_type_pair, t->subtype, 11, 0,
                                    ci->progeny[6], cj->progeny[5]),
                  s);
              scheduler_splittask_stars(
                  scheduler_addtask(s, task_type_pair, t->subtype, 2, 0,
                                    ci->progeny[2], cj->progeny[5]),
                  s);
              scheduler_splittask_stars(
                  scheduler_addtask(s, task_type_pair, t->subtype, 6, 0,
                                    ci->progeny[6], cj->progeny[1]),
                  s);
              break;

            case 12: /* (  0 ,  0 ,  1 ) */
              t->ci = ci->progeny[1];
              t->cj = cj->progeny[0];
              t->flags = 12;
              scheduler_splittask_stars(
                  scheduler_addtask(s, task_type_pair, t->subtype, 11, 0,
                                    ci->progeny[3], cj->progeny[0]),
                  s);
              scheduler_splittask_stars(
                  scheduler_addtask(s, task_type_pair, t->subtype, 5, 0,
                                    ci->progeny[5], cj->progeny[0]),
                  s);
              scheduler_splittask_stars(
                  scheduler_addtask(s, task_type_pair, t->subtype, 2, 0,
                                    ci->progeny[7], cj->progeny[0]),
                  s);
              scheduler_splittask_stars(
                  scheduler_addtask(s, task_type_pair, t->subtype, 9, 0,
                                    ci->progeny[1], cj->progeny[2]),
                  s);
              scheduler_splittask_stars(
                  scheduler_addtask(s, task_type_pair, t->subtype, 12, 0,
                                    ci->progeny[3], cj->progeny[2]),
                  s);
              scheduler_splittask_stars(
                  scheduler_addtask(s, task_type_pair, t->subtype, 8, 0,
                                    ci->progeny[5], cj->progeny[2]),
                  s);
              scheduler_splittask_stars(
                  scheduler_addtask(s, task_type_pair, t->subtype, 5, 0,
                                    ci->progeny[7], cj->progeny[2]),
                  s);
              scheduler_splittask_stars(
                  scheduler_addtask(s, task_type_pair, t->subtype, 3, 0,
                                    ci->progeny[1], cj->progeny[4]),
                  s);
              scheduler_splittask_stars(
                  scheduler_addtask(s, task_type_pair, t->subtype, 6, 0,
                                    ci->progeny[3], cj->progeny[4]),
                  s);
              scheduler_splittask_stars(
                  scheduler_addtask(s, task_type_pair, t->subtype, 12, 0,
                                    ci->progeny[5], cj->progeny[4]),
                  s);
              scheduler_splittask_stars(
                  scheduler_addtask(s, task_type_pair, t->subtype, 11, 0,
                                    ci->progeny[7], cj->progeny[4]),
                  s);
              scheduler_splittask_stars(
                  scheduler_addtask(s, task_type_pair, t->subtype, 0, 0,
                                    ci->progeny[1], cj->progeny[6]),
                  s);
              scheduler_splittask_stars(
                  scheduler_addtask(s, task_type_pair, t->subtype, 3, 0,
                                    ci->progeny[3], cj->progeny[6]),
                  s);
              scheduler_splittask_stars(
                  scheduler_addtask(s, task_type_pair, t->subtype, 9, 0,
                                    ci->progeny[5], cj->progeny[6]),
                  s);
              scheduler_splittask_stars(
                  scheduler_addtask(s, task_type_pair, t->subtype, 12, 0,
                                    ci->progeny[7], cj->progeny[6]),
                  s);
              break;
          } /* switch(sid) */
        }

        /* Otherwise, break it up if it is too large? */
      } else if (scheduler_doforcesplit && ci->split && cj->split &&
                 (ci->stars.count > space_maxsize / cj->stars.count)) {

        /* Replace the current task. */
        t->type = task_type_none;

        for (int j = 0; j < 8; j++)
          if (ci->progeny[j] != NULL && ci->progeny[j]->stars.count)
            for (int k = 0; k < 8; k++)
              if (cj->progeny[k] != NULL && cj->progeny[k]->stars.count) {
                struct task *tl =
                    scheduler_addtask(s, task_type_pair, t->subtype, 0, 0,
                                      ci->progeny[j], cj->progeny[k]);
                scheduler_splittask_stars(tl, s);
                tl->flags = space_getsid(s->space, &t->ci, &t->cj, shift);
              }
      }
    } /* pair interaction? */
  }   /* iterate over the current task. */
}

/**
 * @brief Split a gravity task if too large.
 *
 * @param t The #task
 * @param s The #scheduler we are working in.
 */
static void scheduler_splittask_gravity(struct task *t, struct scheduler *s) {

  const struct space *sp = s->space;
  struct engine *e = sp->e;

  /* Iterate on this task until we're done with it. */
  int redo = 1;
  while (redo) {

    /* Reset the redo flag. */
    redo = 0;

    /* Non-splittable task? */
    if ((t->ci == NULL) || (t->type == task_type_pair && t->cj == NULL)) {
      t->type = task_type_none;
      t->subtype = task_subtype_none;
      t->cj = NULL;
      t->skip = 1;
      break;
    }

    /* Self-interaction? */
    if (t->type == task_type_self) {

      /* Get a handle on the cell involved. */
      const struct cell *ci = t->ci;

      /* Foreign task? */
      if (ci->nodeID != s->nodeID) {
        t->skip = 1;
        break;
      }

      /* Should we split this task? */
      if (cell_can_split_self_gravity_task(ci)) {

        if (scheduler_dosub && ci->grav.count < space_subsize_self_grav) {

          /* Otherwise, split it. */
        } else {

          /* Take a step back (we're going to recycle the current task)... */
          redo = 1;

          /* Add the self tasks. */
          int first_child = 0;
          while (ci->progeny[first_child] == NULL) first_child++;
          t->ci = ci->progeny[first_child];

          for (int k = first_child + 1; k < 8; k++)
            if (ci->progeny[k] != NULL)
              scheduler_splittask_gravity(
                  scheduler_addtask(s, task_type_self, t->subtype, 0, 0,
                                    ci->progeny[k], NULL),
                  s);

          /* Make a task for each pair of progeny */
          if (t->subtype != task_subtype_external_grav) {
            for (int j = 0; j < 8; j++)
              if (ci->progeny[j] != NULL)
                for (int k = j + 1; k < 8; k++)
                  if (ci->progeny[k] != NULL)
                    scheduler_splittask_gravity(
                        scheduler_addtask(s, task_type_pair, t->subtype,
                                          sub_sid_flag[j][k], 0, ci->progeny[j],
                                          ci->progeny[k]),
                        s);

          } /* Self-gravity only */
        }   /* Make tasks explicitly */
      }     /* Cell is split */
    }       /* Self interaction */

    /* Pair interaction? */
    else if (t->type == task_type_pair) {

      /* Get a handle on the cells involved. */
      struct cell *ci = t->ci;
      struct cell *cj = t->cj;

      /* Foreign task? */
      if (ci->nodeID != s->nodeID && cj->nodeID != s->nodeID) {
        t->skip = 1;
        break;
      }

      /* Should this task be split-up? */
      if (cell_can_split_pair_gravity_task(ci) &&
          cell_can_split_pair_gravity_task(cj)) {

        const long long gcount_i = ci->grav.count;
        const long long gcount_j = cj->grav.count;

        /* Replace by a single sub-task? */
        if (scheduler_dosub &&
            gcount_i * gcount_j < ((long long)space_subsize_pair_grav)) {

          /* Otherwise, split it. */
        } else {

          /* Turn the task into a M-M task that will take care of all the
           * progeny pairs */
          t->type = task_type_grav_mm;
          t->subtype = task_subtype_none;
          t->flags = 0;

          /* Make a task for every other pair of progeny */
          for (int i = 0; i < 8; i++) {
            if (ci->progeny[i] != NULL) {
              for (int j = 0; j < 8; j++) {
                if (cj->progeny[j] != NULL) {

                  /* Can we use a M-M interaction here? */
                  if (cell_can_use_pair_mm_rebuild(ci->progeny[i],
                                                   cj->progeny[j], e, sp)) {

                    /* Flag this pair as being treated by the M-M task.
                     * We use the 64 bits in the task->flags field to store
                     * this information. The corresponding taks will unpack
                     * the information and operate according to the choices
                     * made here. */
                    const int flag = i * 8 + j;
                    t->flags |= (1ULL << flag);

                  } else {

                    /* Ok, we actually have to create a task */
                    scheduler_splittask_gravity(
                        scheduler_addtask(s, task_type_pair, task_subtype_grav,
                                          0, 0, ci->progeny[i], cj->progeny[j]),
                        s);
                  }
                }
              }
            }
          }

          /* Can none of the progenies use M-M calculations? */
          if (t->flags == 0) {
            t->type = task_type_none;
            t->subtype = task_subtype_none;
            t->ci = NULL;
            t->cj = NULL;
            t->skip = 1;
          }

        } /* Split the pair */
      }
    } /* pair interaction? */
  }   /* iterate over the current task. */
}

/**
 * @brief Mapper function to split tasks that may be too large.
 *
 * @param map_data the tasks to process
 * @param num_elements the number of tasks.
 * @param extra_data The #scheduler we are working in.
 */
void scheduler_splittasks_mapper(void *map_data, int num_elements,
                                 void *extra_data) {

  /* Extract the parameters. */
  struct scheduler *s = (struct scheduler *)extra_data;
  struct task *tasks = (struct task *)map_data;

  for (int ind = 0; ind < num_elements; ind++) {
    struct task *t = &tasks[ind];

    /* Invoke the correct splitting strategy */
    if (t->subtype == task_subtype_density) {
      scheduler_splittask_hydro(t, s);
    } else if (t->subtype == task_subtype_external_grav) {
      scheduler_splittask_gravity(t, s);
    } else if (t->subtype == task_subtype_grav) {
      scheduler_splittask_gravity(t, s);
    } else if (t->type == task_type_grav_mesh) {
      /* For future use */
    } else if (t->subtype == task_subtype_stars_density) {
      scheduler_splittask_stars(t, s);
    } else {
#ifdef SWIFT_DEBUG_CHECKS
      error("Unexpected task sub-type");
#endif
    }
  }
}

/**
 * @brief Splits all the tasks in the scheduler that are too large.
 *
 * @param s The #scheduler.
 */
void scheduler_splittasks(struct scheduler *s) {

  /* Call the mapper on each current task. */
  threadpool_map(s->threadpool, scheduler_splittasks_mapper, s->tasks,
                 s->nr_tasks, sizeof(struct task), 0, s);
}

/**
 * @brief Add a #task to the #scheduler.
 *
 * @param s The #scheduler we are working in.
 * @param type The type of the task.
 * @param subtype The sub-type of the task.
 * @param flags The flags of the task.
 * @param implicit If true, only use this task to unlock dependencies, i.e.
 *        this task is never enqueued.
 * @param ci The first cell to interact.
 * @param cj The second cell to interact.
 */
struct task *scheduler_addtask(struct scheduler *s, enum task_types type,
                               enum task_subtypes subtype, int flags,
                               int implicit, struct cell *ci, struct cell *cj) {

  /* Get the next free task. */
  const int ind = atomic_inc(&s->tasks_next);

  /* Overflow? */
  if (ind >= s->size)
    error(
        "Task list overflow (%d). Need to increase "
        "Scheduler:tasks_per_cell.",
        ind);

  /* Get a pointer to the new task. */
  struct task *t = &s->tasks[ind];

  /* Copy the data. */
  t->type = type;
  t->subtype = subtype;
  t->flags = flags;
  t->wait = 0;
  t->ci = ci;
  t->cj = cj;
  t->skip = 1; /* Mark tasks as skip by default. */
  t->implicit = implicit;
  t->weight = 0;
  t->rank = 0;
  t->nr_unlock_tasks = 0;
#ifdef SWIFT_DEBUG_TASKS
  t->rid = -1;
#endif
  t->tic = 0;
  t->toc = 0;

  /* Add an index for it. */
  // lock_lock( &s->lock );
  s->tasks_ind[atomic_inc(&s->nr_tasks)] = ind;
  // lock_unlock_blind( &s->lock );

  /* Return a pointer to the new task. */
  return t;
}

/**
 * @brief Set the unlock pointers in each task.
 *
 * @param s The #scheduler.
 */
void scheduler_set_unlocks(struct scheduler *s) {

  /* Store the counts for each task. */
  short int *counts;
  if ((counts = (short int *)malloc(sizeof(short int) * s->nr_tasks)) == NULL)
    error("Failed to allocate temporary counts array.");
  bzero(counts, sizeof(short int) * s->nr_tasks);
  for (int k = 0; k < s->nr_unlocks; k++) {
    counts[s->unlock_ind[k]] += 1;

#ifdef SWIFT_DEBUG_CHECKS
    /* Check that we are not overflowing */
    if (counts[s->unlock_ind[k]] < 0)
      error("Task (type=%s/%s) unlocking more than %lld other tasks!",
            taskID_names[s->tasks[s->unlock_ind[k]].type],
            subtaskID_names[s->tasks[s->unlock_ind[k]].subtype],
            (1LL << (8 * sizeof(short int) - 1)) - 1);
#endif
  }

  /* Compute the offset for each unlock block. */
  int *offsets;
  if ((offsets = (int *)malloc(sizeof(int) * (s->nr_tasks + 1))) == NULL)
    error("Failed to allocate temporary offsets array.");
  offsets[0] = 0;
  for (int k = 0; k < s->nr_tasks; k++) {
    offsets[k + 1] = offsets[k] + counts[k];

#ifdef SWIFT_DEBUG_CHECKS
    /* Check that we are not overflowing */
    if (offsets[k + 1] < 0) error("Task unlock offset array overflowing");
#endif
  }

  /* Create and fill a temporary array with the sorted unlocks. */
  struct task **unlocks;
  if ((unlocks = (struct task **)malloc(sizeof(struct task *) *
                                        s->size_unlocks)) == NULL)
    error("Failed to allocate temporary unlocks array.");
  for (int k = 0; k < s->nr_unlocks; k++) {
    const int ind = s->unlock_ind[k];
    unlocks[offsets[ind]] = s->unlocks[k];
    offsets[ind] += 1;
  }

  /* Swap the unlocks. */
  free(s->unlocks);
  s->unlocks = unlocks;

  /* Re-set the offsets. */
  offsets[0] = 0;
  for (int k = 1; k < s->nr_tasks; k++)
    offsets[k] = offsets[k - 1] + counts[k - 1];

  /* Set the unlocks in the tasks. */
  for (int k = 0; k < s->nr_tasks; k++) {
    struct task *t = &s->tasks[k];
    t->nr_unlock_tasks = counts[k];
    t->unlock_tasks = &s->unlocks[offsets[k]];
  }

#ifdef SWIFT_DEBUG_CHECKS
  /* Verify that there are no duplicate unlocks. */
  for (int k = 0; k < s->nr_tasks; k++) {
    struct task *t = &s->tasks[k];
    for (int i = 0; i < t->nr_unlock_tasks; i++) {
      for (int j = i + 1; j < t->nr_unlock_tasks; j++) {
        if (t->unlock_tasks[i] == t->unlock_tasks[j])
          error("duplicate unlock! t->type=%s/%s unlocking type=%s/%s",
                taskID_names[t->type], subtaskID_names[t->subtype],
                taskID_names[t->unlock_tasks[i]->type],
                subtaskID_names[t->unlock_tasks[i]->subtype]);
      }
    }
  }
#endif

  /* Clean up. */
  free(counts);
  free(offsets);
}

/**
 * @brief Sort the tasks in topological order over all queues.
 *
 * @param s The #scheduler.
 */
void scheduler_ranktasks(struct scheduler *s) {

  struct task *tasks = s->tasks;
  int *tid = s->tasks_ind;
  const int nr_tasks = s->nr_tasks;

  /* Run through the tasks and get all the waits right. */
  for (int i = 0; i < nr_tasks; i++) {
    struct task *t = &tasks[i];

    // Increment the waits of the dependances
    for (int k = 0; k < t->nr_unlock_tasks; k++) {
      t->unlock_tasks[k]->wait++;
    }
  }

  /* Load the tids of tasks with no waits. */
  int left = 0;
  for (int k = 0; k < nr_tasks; k++)
    if (tasks[k].wait == 0) {
      tid[left] = k;
      left += 1;
    }

  /* Main loop. */
  for (int j = 0, rank = 0; j < nr_tasks; rank++) {

    /* Did we get anything? */
    if (j == left) error("Unsatisfiable task dependencies detected.");

    /* Unlock the next layer of tasks. */
    const int left_old = left;
    for (; j < left_old; j++) {
      struct task *t = &tasks[tid[j]];
      t->rank = rank;
      /* message( "task %i of type %s has rank %i." , i ,
          (t->type == task_type_self) ? "self" : (t->type == task_type_pair) ?
         "pair" : "sort" , rank ); */
      for (int k = 0; k < t->nr_unlock_tasks; k++) {
        struct task *u = t->unlock_tasks[k];
        if (--u->wait == 0) {
          tid[left] = u - tasks;
          left += 1;
        }
      }
    }

    /* Move back to the old left (like Sanders!). */
    j = left_old;
  }

#ifdef SWIFT_DEBUG_CHECKS
  /* Verify that the tasks were ranked correctly. */
  for (int k = 1; k < s->nr_tasks; k++)
    if (tasks[tid[k - 1]].rank > tasks[tid[k]].rank)
      error("Task ranking failed.");
#endif
}

/**
 * @brief (Re)allocate the task arrays.
 *
 * @param s The #scheduler.
 * @param size The maximum number of tasks in the #scheduler.
 */
void scheduler_reset(struct scheduler *s, int size) {

  /* Do we need to re-allocate? */
  if (size > s->size) {

    /* Free existing task lists if necessary. */
    scheduler_free_tasks(s);

    /* Allocate the new lists. */
    if (posix_memalign((void **)&s->tasks, task_align,
                       size * sizeof(struct task)) != 0)
      error("Failed to allocate task array.");

    if ((s->tasks_ind = (int *)malloc(sizeof(int) * size)) == NULL)
      error("Failed to allocate task lists.");

    if ((s->tid_active = (int *)malloc(sizeof(int) * size)) == NULL)
      error("Failed to allocate aactive task lists.");
  }

  /* Reset the counters. */
  s->size = size;
  s->nr_tasks = 0;
  s->tasks_next = 0;
  s->waiting = 0;
  s->nr_unlocks = 0;
  s->completed_unlock_writes = 0;
  s->active_count = 0;

  /* Set the task pointers in the queues. */
  for (int k = 0; k < s->nr_queues; k++) s->queues[k].tasks = s->tasks;
}

/**
 * @brief Compute the task weights
 *
 * @param s The #scheduler.
 * @param verbose Are we talkative?
 */
void scheduler_reweight(struct scheduler *s, int verbose) {

  const int nr_tasks = s->nr_tasks;
  int *tid = s->tasks_ind;
  struct task *tasks = s->tasks;
  const int nodeID = s->nodeID;
  const float wscale = 0.001f;
  const ticks tic = getticks();

  /* Run through the tasks backwards and set their weights. */
  for (int k = nr_tasks - 1; k >= 0; k--) {
    struct task *t = &tasks[tid[k]];
    float cost;
    t->weight = 0.f;
<<<<<<< HEAD

    for (int j = 0; j < t->nr_unlock_tasks; j++)
      if (t->unlock_tasks[j]->weight > t->weight)
        t->weight = t->unlock_tasks[j]->weight;
    float cost = 0.f;
=======
    for (int j = 0; j < t->nr_unlock_tasks; j++)
      if (t->unlock_tasks[j]->weight > t->weight)
        t->weight = t->unlock_tasks[j]->weight;
>>>>>>> 5fe5e550

    const float count_i = (t->ci != NULL) ? t->ci->hydro.count : 0.f;
    const float count_j = (t->cj != NULL) ? t->cj->hydro.count : 0.f;
    const float gcount_i = (t->ci != NULL) ? t->ci->grav.count : 0.f;
    const float gcount_j = (t->cj != NULL) ? t->cj->grav.count : 0.f;
    const float scount_i = (t->ci != NULL) ? t->ci->stars.count : 0.f;
    const float scount_j = (t->cj != NULL) ? t->cj->stars.count : 0.f;

    switch (t->type) {
      case task_type_sort:
        cost = wscale * intrinsics_popcount(t->flags) * count_i *
               (sizeof(int) * 8 - intrinsics_clz(t->ci->hydro.count));
        break;

      case task_type_stars_sort:
        cost = wscale * intrinsics_popcount(t->flags) * scount_i *
               (sizeof(int) * 8 - intrinsics_clz(t->ci->stars.count));
        break;

      case task_type_self:
        if (t->subtype == task_subtype_grav) {
          cost = 1.f * (wscale * gcount_i) * gcount_i;
        } else if (t->subtype == task_subtype_external_grav)
          cost = 1.f * wscale * gcount_i;
        else if (t->subtype == task_subtype_stars_density)
          cost = 1.f * wscale * scount_i * count_i;
        else
          cost = 1.f * (wscale * count_i) * count_i;
        break;

      case task_type_pair:
        if (t->subtype == task_subtype_grav) {
          if (t->ci->nodeID != nodeID || t->cj->nodeID != nodeID)
            cost = 3.f * (wscale * gcount_i) * gcount_j;
          else
            cost = 2.f * (wscale * gcount_i) * gcount_j;
        } else if (t->subtype == task_subtype_stars_density) {
          if (t->ci->nodeID != nodeID)
            cost = 3.f * wscale * count_i * scount_j * sid_scale[t->flags];
          else if (t->cj->nodeID != nodeID)
            cost = 3.f * wscale * scount_i * count_j * sid_scale[t->flags];
          else
            cost = 2.f * wscale * (scount_i * count_j + scount_j * count_i) *
                   sid_scale[t->flags];
        } else {
          if (t->ci->nodeID != nodeID || t->cj->nodeID != nodeID)
            cost = 3.f * (wscale * count_i) * count_j * sid_scale[t->flags];
          else
            cost = 2.f * (wscale * count_i) * count_j * sid_scale[t->flags];
        }
        break;

      case task_type_sub_pair:
#ifdef SWIFT_DEBUG_CHECKS
        if (t->flags < 0) error("Negative flag value!");
#endif
        if (t->subtype == task_subtype_stars_density) {
          if (t->ci->nodeID != nodeID) {
            cost = 3.f * (wscale * count_i) * scount_j * sid_scale[t->flags];
          } else if (t->cj->nodeID != nodeID) {
            cost = 3.f * (wscale * scount_i) * count_j * sid_scale[t->flags];
          } else {
            cost = 2.f * wscale * (scount_i * count_j + scount_j * count_i) *
                   sid_scale[t->flags];
          }

        } else {
          if (t->ci->nodeID != nodeID || t->cj->nodeID != nodeID) {
            cost = 3.f * (wscale * count_i) * count_j * sid_scale[t->flags];
          } else {
            cost = 2.f * (wscale * count_i) * count_j * sid_scale[t->flags];
          }
        }
        break;

      case task_type_sub_self:
        if (t->subtype == task_subtype_stars_density) {
          cost = 1.f * (wscale * scount_i) * count_i;
        } else {
          cost = 1.f * (wscale * count_i) * count_i;
        }
        break;
      case task_type_ghost:
        if (t->ci == t->ci->hydro.super) cost = wscale * count_i;
        break;
      case task_type_extra_ghost:
        if (t->ci == t->ci->hydro.super) cost = wscale * count_i;
        break;
      case task_type_stars_ghost:
        if (t->ci == t->ci->hydro.super) cost = wscale * scount_i;
        break;
      case task_type_drift_part:
        cost = wscale * count_i;
        break;
      case task_type_drift_gpart:
        cost = wscale * gcount_i;
        break;
      case task_type_init_grav:
        cost = wscale * gcount_i;
        break;
      case task_type_grav_down:
        cost = wscale * gcount_i;
        break;
      case task_type_grav_long_range:
        cost = wscale * gcount_i;
        break;
      case task_type_grav_mm:
        cost = wscale * (gcount_i + gcount_j);
        break;
      case task_type_end_force:
        cost = wscale * count_i + wscale * gcount_i;
        break;
      case task_type_kick1:
        cost = wscale * count_i + wscale * gcount_i;
        break;
      case task_type_kick2:
        cost = wscale * count_i + wscale * gcount_i;
        break;
      case task_type_timestep:
        cost = wscale * count_i + wscale * gcount_i;
        break;
      case task_type_send:
        if (count_i < 1e5)
          cost = 10.f * (wscale * count_i) * count_i;
        else
          cost = 2e9;
        break;
      case task_type_recv:
        if (count_i < 1e5)
          cost = 5.f * (wscale * count_i) * count_i;
        else
          cost = 1e9;
        break;
      default:
        cost = 0;
        break;
    }
    t->weight += cost;
  }

  if (verbose)
    message("took %.3f %s.", clocks_from_ticks(getticks() - tic),
            clocks_getunit());

  /* int min = tasks[0].weight, max = tasks[0].weight;
  for ( int k = 1 ; k < nr_tasks ; k++ )
      if ( tasks[k].weight < min )
          min = tasks[k].weight;
      else if ( tasks[k].weight > max )
          max = tasks[k].weight;
  message( "task weights are in [ %i , %i ]." , min , max ); */
}

/**
 * @brief #threadpool_map function which runs through the task
 *        graph and re-computes the task wait counters.
 */
void scheduler_rewait_mapper(void *map_data, int num_elements,
                             void *extra_data) {

  struct scheduler *s = (struct scheduler *)extra_data;
  const int *tid = (int *)map_data;

  for (int ind = 0; ind < num_elements; ind++) {
    struct task *t = &s->tasks[tid[ind]];

    /* Ignore skipped tasks. */
    if (t->skip) continue;

    /* Increment the task's own wait counter for the enqueueing. */
    atomic_inc(&t->wait);

#ifdef SWIFT_DEBUG_CHECKS
    /* Check that we don't have more waits that what can be stored. */
    if (t->wait < 0)
      error("Task (type=%s/%s) unlocked by more than %lld tasks!",
            taskID_names[t->type], subtaskID_names[t->subtype],
            (1LL << (8 * sizeof(t->wait) - 1)) - 1);
#endif

    /* Sets the waits of the dependances */
    for (int k = 0; k < t->nr_unlock_tasks; k++) {
      struct task *u = t->unlock_tasks[k];
      atomic_inc(&u->wait);
    }
  }
}

void scheduler_enqueue_mapper(void *map_data, int num_elements,
                              void *extra_data) {
  struct scheduler *s = (struct scheduler *)extra_data;
  const int *tid = (int *)map_data;
  struct task *tasks = s->tasks;
  for (int ind = 0; ind < num_elements; ind++) {
    struct task *t = &tasks[tid[ind]];
    if (atomic_dec(&t->wait) == 1 && !t->skip) {
      scheduler_enqueue(s, t);
    }
  }
  pthread_cond_broadcast(&s->sleep_cond);
}

/**
 * @brief Start the scheduler, i.e. fill the queues with ready tasks.
 *
 * @param s The #scheduler.
 */
void scheduler_start(struct scheduler *s) {

/* Reset all task timers. */
  for (int i = 0; i < s->nr_tasks; ++i) {
    s->tasks[i].tic = 0;
    s->tasks[i].toc = 0;
#ifdef SWIFT_DEBUG_TASKS
    s->tasks[i].rid = -1;
#endif
  }

  /* Re-wait the tasks. */
  if (s->active_count > 1000) {
    threadpool_map(s->threadpool, scheduler_rewait_mapper, s->tid_active,
                   s->active_count, sizeof(int), 0, s);
  } else {
    scheduler_rewait_mapper(s->tid_active, s->active_count, s);
  }

  /* Loop over the tasks and enqueue whoever is ready. */
  if (s->active_count > 1000) {
    threadpool_map(s->threadpool, scheduler_enqueue_mapper, s->tid_active,
                   s->active_count, sizeof(int), 0, s);
  } else {
    scheduler_enqueue_mapper(s->tid_active, s->active_count, s);
  }

  /* Clear the list of active tasks. */
  s->active_count = 0;

  /* To be safe, fire of one last sleep_cond in a safe way. */
  pthread_mutex_lock(&s->sleep_mutex);
  pthread_cond_broadcast(&s->sleep_cond);
  pthread_mutex_unlock(&s->sleep_mutex);
}

/**
 * @brief Put a task on one of the queues.
 *
 * @param s The #scheduler.
 * @param t The #task.
 */
void scheduler_enqueue(struct scheduler *s, struct task *t) {

  /* The target queue for this task. */
  int qid = -1;

  /* Ignore skipped tasks */
  if (t->skip) return;

  /* If this is an implicit task, just pretend it's done. */
  if (t->implicit) {
#ifdef SWIFT_DEBUG_CHECKS
    t->ti_run = s->space->e->ti_current;
#endif
    t->skip = 1;
    for (int j = 0; j < t->nr_unlock_tasks; j++) {
      struct task *t2 = t->unlock_tasks[j];
      if (atomic_dec(&t2->wait) == 1) scheduler_enqueue(s, t2);
    }
  }

  /* Otherwise, look for a suitable queue. */
  else {
#ifdef WITH_MPI
    int err = MPI_SUCCESS;
#endif

    /* Find the previous owner for each task type, and do
       any pre-processing needed. */
    switch (t->type) {
      case task_type_self:
      case task_type_sub_self:
        if (t->subtype == task_subtype_grav ||
            t->subtype == task_subtype_external_grav)
          qid = t->ci->grav.super->owner;
        else
          qid = t->ci->hydro.super->owner;
        break;
      case task_type_sort:
      case task_type_ghost:
      case task_type_drift_part:
        qid = t->ci->hydro.super->owner;
        break;
      case task_type_drift_gpart:
        qid = t->ci->grav.super->owner;
        break;
      case task_type_kick1:
      case task_type_kick2:
      case task_type_stars_ghost:
      case task_type_logger:
      case task_type_stars_sort:
      case task_type_timestep:
        qid = t->ci->super->owner;
        break;
      case task_type_pair:
      case task_type_sub_pair:
        qid = t->ci->super->owner;
        if (qid < 0 ||
            s->queues[qid].count > s->queues[t->cj->super->owner].count)
          qid = t->cj->super->owner;
        break;
      case task_type_recv:
#ifdef WITH_MPI
        if (t->subtype == task_subtype_tend) {
          t->buff = (struct pcell_step *)malloc(sizeof(struct pcell_step) *
                                                t->ci->mpi.pcell_size);
          err = MPI_Irecv(t->buff,
                          t->ci->mpi.pcell_size * sizeof(struct pcell_step),
                          MPI_BYTE, t->ci->nodeID, t->flags,
                          subtaskMPI_comms[t->subtype], &t->req);
        } else if (t->subtype == task_subtype_xv ||
                   t->subtype == task_subtype_rho ||
                   t->subtype == task_subtype_gradient) {
          err = MPI_Irecv(t->ci->hydro.parts, t->ci->hydro.count, part_mpi_type,
                          t->ci->nodeID, t->flags, subtaskMPI_comms[t->subtype],
                          &t->req);
          // message( "receiving %i parts with tag=%i from %i to %i." ,
          //     t->ci->hydro.count , t->flags , t->ci->nodeID , s->nodeID );
          // fflush(stdout);
        } else if (t->subtype == task_subtype_gpart) {
          err = MPI_Irecv(t->ci->grav.parts, t->ci->grav.count, gpart_mpi_type,
                          t->ci->nodeID, t->flags, subtaskMPI_comms[t->subtype],
                          &t->req);
        } else if (t->subtype == task_subtype_spart) {
          err = MPI_Irecv(t->ci->stars.parts, t->ci->stars.count,
                          spart_mpi_type, t->ci->nodeID, t->flags,
                          subtaskMPI_comms[t->subtype], &t->req);
        } else if (t->subtype == task_subtype_multipole) {
          t->buff = (struct gravity_tensors *)malloc(
              sizeof(struct gravity_tensors) * t->ci->mpi.pcell_size);
          err = MPI_Irecv(t->buff, t->ci->mpi.pcell_size, multipole_mpi_type,
                          t->ci->nodeID, t->flags, subtaskMPI_comms[t->subtype],
                          &t->req);
        } else {
          error("Unknown communication sub-type");
        }
        if (err != MPI_SUCCESS) {
          mpi_error(err, "Failed to emit irecv for particle data.");
        }
        qid = 1 % s->nr_queues;
#else
        error("SWIFT was not compiled with MPI support.");
#endif
        break;
      case task_type_send:
#ifdef WITH_MPI
        if (t->subtype == task_subtype_tend) {
          t->buff = (struct pcell_step *)malloc(sizeof(struct pcell_step) *
                                                t->ci->mpi.pcell_size);
          cell_pack_end_step(t->ci, (struct pcell_step *)t->buff);
          if ((t->ci->mpi.pcell_size * sizeof(struct pcell_step)) >
              s->mpi_message_limit)
            err = MPI_Isend(t->buff,
                            t->ci->mpi.pcell_size * sizeof(struct pcell_step),
                            MPI_BYTE, t->cj->nodeID, t->flags,
                            subtaskMPI_comms[t->subtype], &t->req);
          else
            err = MPI_Issend(t->buff,
                             t->ci->mpi.pcell_size * sizeof(struct pcell_step),
                             MPI_BYTE, t->cj->nodeID, t->flags,
                             subtaskMPI_comms[t->subtype], &t->req);
        } else if (t->subtype == task_subtype_xv ||
                   t->subtype == task_subtype_rho ||
                   t->subtype == task_subtype_gradient) {
          if ((t->ci->hydro.count * sizeof(struct part)) > s->mpi_message_limit)
            err = MPI_Isend(t->ci->hydro.parts, t->ci->hydro.count,
                            part_mpi_type, t->cj->nodeID, t->flags,
                            subtaskMPI_comms[t->subtype], &t->req);
          else
            err = MPI_Issend(t->ci->hydro.parts, t->ci->hydro.count,
                             part_mpi_type, t->cj->nodeID, t->flags,
                             subtaskMPI_comms[t->subtype], &t->req);
          // message( "sending %i parts with tag=%i from %i to %i." ,
          //     t->ci->hydro.count , t->flags , s->nodeID , t->cj->nodeID );
          // fflush(stdout);
        } else if (t->subtype == task_subtype_gpart) {
          if ((t->ci->grav.count * sizeof(struct gpart)) > s->mpi_message_limit)
            err = MPI_Isend(t->ci->grav.parts, t->ci->grav.count,
                            gpart_mpi_type, t->cj->nodeID, t->flags,
                            subtaskMPI_comms[t->subtype], &t->req);
          else
            err = MPI_Issend(t->ci->grav.parts, t->ci->grav.count,
                             gpart_mpi_type, t->cj->nodeID, t->flags,
                             subtaskMPI_comms[t->subtype], &t->req);
        } else if (t->subtype == task_subtype_spart) {
          if ((t->ci->stars.count * sizeof(struct spart)) >
              s->mpi_message_limit)
            err = MPI_Isend(t->ci->stars.parts, t->ci->stars.count,
                            spart_mpi_type, t->cj->nodeID, t->flags,
                            subtaskMPI_comms[t->subtype], &t->req);
          else
            err = MPI_Issend(t->ci->stars.parts, t->ci->stars.count,
                             spart_mpi_type, t->cj->nodeID, t->flags,
                             subtaskMPI_comms[t->subtype], &t->req);
        } else if (t->subtype == task_subtype_multipole) {
          t->buff = (struct gravity_tensors *)malloc(
              sizeof(struct gravity_tensors) * t->ci->mpi.pcell_size);
          cell_pack_multipoles(t->ci, (struct gravity_tensors *)t->buff);
          err = MPI_Isend(t->buff, t->ci->mpi.pcell_size, multipole_mpi_type,
                          t->cj->nodeID, t->flags, subtaskMPI_comms[t->subtype],
                          &t->req);
        } else {
          error("Unknown communication sub-type");
        }
        if (err != MPI_SUCCESS) {
          mpi_error(err, "Failed to emit isend for particle data.");
        }
        qid = 0;
#else
        error("SWIFT was not compiled with MPI support.");
#endif
        break;
      default:
        qid = -1;
    }

    if (qid >= s->nr_queues) error("Bad computed qid.");

    /* If no previous owner, pick a random queue. */
    /* Note that getticks() is random enough */
    if (qid < 0) qid = getticks() % s->nr_queues;

    /* Increase the waiting counter. */
    atomic_inc(&s->waiting);

    /* Insert the task into that queue. */
    queue_insert(&s->queues[qid], t);
  }
}

/**
 * @brief Take care of a tasks dependencies.
 *
 * @param s The #scheduler.
 * @param t The finished #task.
 *
 * @return A pointer to the next task, if a suitable one has
 *         been identified.
 */
struct task *scheduler_done(struct scheduler *s, struct task *t) {

  /* Release whatever locks this task held. */
  if (!t->implicit) task_unlock(t);

  /* Loop through the dependencies and add them to a queue if
     they are ready. */
  for (int k = 0; k < t->nr_unlock_tasks; k++) {
    struct task *t2 = t->unlock_tasks[k];
    if (t2->skip) continue;

    const int res = atomic_dec(&t2->wait);
    if (res < 1) {
      error("Negative wait!");
    } else if (res == 1) {
      scheduler_enqueue(s, t2);
    }
  }

  /* Task definitely done, signal any sleeping runners. */
  if (!t->implicit) {
    t->toc = getticks();
    pthread_mutex_lock(&s->sleep_mutex);
    atomic_dec(&s->waiting);
    pthread_cond_broadcast(&s->sleep_cond);
    pthread_mutex_unlock(&s->sleep_mutex);
  }

  /* Mark the task as skip. */
  t->skip = 1;

  /* Return the next best task. Note that we currently do not
     implement anything that does this, as getting it to respect
     priorities is too tricky and currently unnecessary. */
  return NULL;
}

/**
 * @brief Resolve a single dependency by hand.
 *
 * @param s The #scheduler.
 * @param t The dependent #task.
 *
 * @return A pointer to the next task, if a suitable one has
 *         been identified.
 */
struct task *scheduler_unlock(struct scheduler *s, struct task *t) {

  /* Loop through the dependencies and add them to a queue if
     they are ready. */
  for (int k = 0; k < t->nr_unlock_tasks; k++) {
    struct task *t2 = t->unlock_tasks[k];
    const int res = atomic_dec(&t2->wait);
    if (res < 1) {
      error("Negative wait!");
    } else if (res == 1) {
      scheduler_enqueue(s, t2);
    }
  }

  /* Task definitely done. */
  if (!t->implicit) {
    t->toc = getticks();
    pthread_mutex_lock(&s->sleep_mutex);
    atomic_dec(&s->waiting);
    pthread_cond_broadcast(&s->sleep_cond);
    pthread_mutex_unlock(&s->sleep_mutex);
  }

  /* Return the next best task. Note that we currently do not
     implement anything that does this, as getting it to respect
     priorities is too tricky and currently unnecessary. */
  return NULL;
}

/**
 * @brief Get a task, preferably from the given queue.
 *
 * @param s The #scheduler.
 * @param qid The ID of the preferred #queue.
 * @param prev the previous task that was run.
 *
 * @return A pointer to a #task or @c NULL if there are no available tasks.
 */
struct task *scheduler_gettask(struct scheduler *s, int qid,
                               const struct task *prev) {

  struct task *res = NULL;
  const int nr_queues = s->nr_queues;
  unsigned int seed = qid;

  /* Check qid. */
  if (qid >= nr_queues || qid < 0) error("Bad queue ID.");

  /* Loop as long as there are tasks... */
  while (s->waiting > 0 && res == NULL) {

    /* Try more than once before sleeping. */
    for (int tries = 0; res == NULL && s->waiting && tries < scheduler_maxtries;
         tries++) {

      /* Try to get a task from the suggested queue. */
      if (s->queues[qid].count > 0 || s->queues[qid].count_incoming > 0) {
        TIMER_TIC
        res = queue_gettask(&s->queues[qid], prev, 0);
        TIMER_TOC(timer_qget);
        if (res != NULL) break;
      }

      /* If unsuccessful, try stealing from the other queues. */
      if (s->flags & scheduler_flag_steal) {
        int count = 0, qids[nr_queues];
        for (int k = 0; k < nr_queues; k++)
          if (s->queues[k].count > 0 || s->queues[k].count_incoming > 0) {
            qids[count++] = k;
          }
        for (int k = 0; k < scheduler_maxsteal && count > 0; k++) {
          const int ind = rand_r(&seed) % count;
          TIMER_TIC
          res = queue_gettask(&s->queues[qids[ind]], prev, 0);
          TIMER_TOC(timer_qsteal);
          if (res != NULL)
            break;
          else
            qids[ind] = qids[--count];
        }
        if (res != NULL) break;
      }
    }

/* If we failed, take a short nap. */
#ifdef WITH_MPI
    if (res == NULL && qid > 1)
#else
    if (res == NULL)
#endif
    {
      pthread_mutex_lock(&s->sleep_mutex);
      res = queue_gettask(&s->queues[qid], prev, 1);
      if (res == NULL && s->waiting > 0) {
        pthread_cond_wait(&s->sleep_cond, &s->sleep_mutex);
      }
      pthread_mutex_unlock(&s->sleep_mutex);
    }
  }

  /* Start the timer on this task, if we got one. */
  if (res != NULL) {
    res->tic = getticks();
#ifdef SWIFT_DEBUG_TASKS
    res->rid = qid;
#endif
  }

  /* No milk today. */
  return res;
}

/**
 * @brief Initialize the #scheduler.
 *
 * @param s The #scheduler.
 * @param space The #space we are working with
 * @param nr_tasks The number of tasks to allocate initially.
 * @param nr_queues The number of queues in this scheduler.
 * @param flags The #scheduler flags.
 * @param nodeID The MPI rank
 * @param tp Parallel processing threadpool.
 */
void scheduler_init(struct scheduler *s, struct space *space, int nr_tasks,
                    int nr_queues, unsigned int flags, int nodeID,
                    struct threadpool *tp) {

  /* Init the lock. */
  lock_init(&s->lock);

  /* Allocate the queues. */
  if (posix_memalign((void **)&s->queues, queue_struct_align,
                     sizeof(struct queue) * nr_queues) != 0)
    error("Failed to allocate queues.");

  /* Initialize each queue. */
  for (int k = 0; k < nr_queues; k++) queue_init(&s->queues[k], NULL);

  /* Init the sleep mutex and cond. */
  if (pthread_cond_init(&s->sleep_cond, NULL) != 0 ||
      pthread_mutex_init(&s->sleep_mutex, NULL) != 0)
    error("Failed to initialize sleep barrier.");

  /* Init the unlocks. */
  if ((s->unlocks = (struct task **)malloc(
           sizeof(struct task *) * scheduler_init_nr_unlocks)) == NULL ||
      (s->unlock_ind =
           (int *)malloc(sizeof(int) * scheduler_init_nr_unlocks)) == NULL)
    error("Failed to allocate unlocks.");
  s->nr_unlocks = 0;
  s->size_unlocks = scheduler_init_nr_unlocks;

  /* Set the scheduler variables. */
  s->nr_queues = nr_queues;
  s->flags = flags;
  s->space = space;
  s->nodeID = nodeID;
  s->threadpool = tp;

  /* Init the tasks array. */
  s->size = 0;
  s->tasks = NULL;
  s->tasks_ind = NULL;
  pthread_key_create(&s->local_seed_pointer, NULL);
  scheduler_reset(s, nr_tasks);
}

/**
 * @brief Prints the list of tasks to a file
 *
 * @param s The #scheduler
 * @param fileName Name of the file to write to
 */
void scheduler_print_tasks(const struct scheduler *s, const char *fileName) {

  const int nr_tasks = s->nr_tasks, *tid = s->tasks_ind;
  struct task *t, *tasks = s->tasks;

  FILE *file = fopen(fileName, "w");

  fprintf(file, "# Rank  Name  Subname  unlocks  waits\n");

  for (int k = nr_tasks - 1; k >= 0; k--) {
    t = &tasks[tid[k]];
    if (t->skip) continue;
    fprintf(file, "%d %s %s %d %d\n", k, taskID_names[t->type],
            subtaskID_names[t->subtype], t->nr_unlock_tasks, t->wait);
  }

  fclose(file);
}

/**
 * @brief Frees up the memory allocated for this #scheduler
 */
void scheduler_clean(struct scheduler *s) {

  scheduler_free_tasks(s);
  free(s->unlocks);
  free(s->unlock_ind);
  for (int i = 0; i < s->nr_queues; ++i) queue_clean(&s->queues[i]);
  free(s->queues);
}

/**
 * @brief Free the task arrays allocated by this #scheduler.
 */
void scheduler_free_tasks(struct scheduler *s) {

  if (s->tasks != NULL) {
    free(s->tasks);
    s->tasks = NULL;
  }
  if (s->tasks_ind != NULL) {
    free(s->tasks_ind);
    s->tasks_ind = NULL;
  }
  if (s->tid_active != NULL) {
    free(s->tid_active);
    s->tid_active = NULL;
  }
  s->size = 0;
}

/**
 * @brief write down each task level
 */
void scheduler_write_task_level(const struct scheduler *s) {
  /* init */
  const int max_depth = 30;
  const struct task *tasks = s->tasks;
  int nr_tasks = s->nr_tasks;

  /* Init counter */
  int size = task_type_count * task_subtype_count * max_depth;
  int *count = (int *)malloc(size * sizeof(int));
  if (count == NULL) error("Failed to allocate memory");

  for (int i = 0; i < size; i++) count[i] = 0;

  /* Count tasks */
  for (int i = 0; i < nr_tasks; i++) {
    const struct task *t = &tasks[i];
    if (t->ci) {

      if ((int)t->ci->depth >= max_depth)
        error("Cell is too deep, you need to increase max_depth");

      int ind = t->type * task_subtype_count * max_depth;
      ind += t->subtype * max_depth;
      ind += (int)t->ci->depth;

      count[ind] += 1;
    }
  }

  /* Open file */
  char filename[200] = "task_level.txt";
  FILE *f = fopen(filename, "w");
  if (f == NULL) error("Error opening task level file.");

  /* Print header */
  fprintf(f, "# task_type, task_subtype, depth, count\n");

  /* Print tasks level */
  for (int i = 0; i < size; i++) {
    if (count[i] == 0) continue;

    int type = i / (task_subtype_count * max_depth);
    int subtype = i - task_subtype_count * max_depth * type;
    subtype /= max_depth;
    int depth = i - task_subtype_count * max_depth * type;
    depth -= subtype * max_depth;
    fprintf(f, "%s %s %i %i\n", taskID_names[type], subtaskID_names[subtype],
            depth, count[i]);
  }

  /* clean up */
  fclose(f);
  free(count);
}<|MERGE_RESOLUTION|>--- conflicted
+++ resolved
@@ -1818,17 +1818,11 @@
     struct task *t = &tasks[tid[k]];
     float cost;
     t->weight = 0.f;
-<<<<<<< HEAD
 
     for (int j = 0; j < t->nr_unlock_tasks; j++)
       if (t->unlock_tasks[j]->weight > t->weight)
         t->weight = t->unlock_tasks[j]->weight;
     float cost = 0.f;
-=======
-    for (int j = 0; j < t->nr_unlock_tasks; j++)
-      if (t->unlock_tasks[j]->weight > t->weight)
-        t->weight = t->unlock_tasks[j]->weight;
->>>>>>> 5fe5e550
 
     const float count_i = (t->ci != NULL) ? t->ci->hydro.count : 0.f;
     const float count_j = (t->cj != NULL) ? t->cj->hydro.count : 0.f;
