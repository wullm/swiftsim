/*******************************************************************************
 * This file is part of SWIFT.
 * Copyright (c) 2018 James Willis (james.s.willis@durham.ac.uk)
 *
 * This program is free software: you can redistribute it and/or modify
 * it under the terms of the GNU Lesser General Public License as published
 * by the Free Software Foundation, either version 3 of the License, or
 * (at your option) any later version.
 *
 * This program is distributed in the hope that it will be useful,
 * but WITHOUT ANY WARRANTY; without even the implied warranty of
 * MERCHANTABILITY or FITNESS FOR A PARTICULAR PURPOSE.  See the
 * GNU General Public License for more details.
 *
 * You should have received a copy of the GNU Lesser General Public License
 * along with this program.  If not, see <http://www.gnu.org/licenses/>.
 *
 ******************************************************************************/

/* Config parameters. */
#include "../config.h"

/* Some standard headers. */
#include <errno.h>
#include <libgen.h>
#include <unistd.h>

/* MPI headers. */
#ifdef WITH_MPI
#include <mpi.h>
#endif

/* This object's header. */
#include "fof.h"

/* Local headers. */
#include "black_holes.h"
#include "common_io.h"
#include "engine.h"
#include "hashmap.h"
#include "memuse.h"
#include "proxy.h"
#include "threadpool.h"

#define fof_props_default_group_id 2147483647
#define fof_props_default_group_id_offset 1
#define fof_props_default_group_link_size 20000

/* Constants. */
#define UNION_BY_SIZE_OVER_MPI (1)
#define FOF_COMPRESS_PATHS_MIN_LENGTH (2)

/* Are we timing the FOF? */
//#define WITH_FOF_TIMING

/**
 * @brief Properties of a group used for black hole seeding
 */
enum fof_halo_seeding_props {
  fof_halo_has_no_gas = -1LL,
  fof_halo_has_black_hole = -2LL,
  fof_halo_has_too_low_mass = -3LL
};

#ifdef WITH_MPI

/* MPI types used for communications */
MPI_Datatype fof_mpi_type;
MPI_Datatype group_length_mpi_type;
MPI_Datatype fof_final_index_type;
MPI_Datatype fof_final_mass_type;

/*! Offset between the first particle on this MPI rank and the first particle in
 * the global order */
size_t node_offset;
#endif

#ifdef SWIFT_DEBUG_CHECKS
static integertime_t ti_current;
#endif

/**
 * @brief Initialise the properties of the FOF code.
 *
 * @param props the #fof_props structure to fill.
 * @param params the parameter file parser.
 * @param phys_const The physical constants in internal units.
 * @param us The internal unit system.
 */
void fof_init(struct fof_props *props, struct swift_params *params,
              const struct phys_const *phys_const,
              const struct unit_system *us) {

  /* Base name for the FOF output file */
  parser_get_param_string(params, "FOF:basename", props->base_name);

  /* Check that we can write outputs by testing if the output
   * directory exists and is searchable and writable. */
  const char *dirp = dirname(props->base_name);
  if (access(dirp, W_OK | X_OK) != 0) {
    error("Cannot write FOF outputs in directory %s (%s)", dirp,
          strerror(errno));
  }

  /* Read the minimum group size. */
  props->min_group_size = parser_get_param_int(params, "FOF:min_group_size");

  /* Read the default group ID of particles in groups below the minimum group
   * size. */
  props->group_id_default = parser_get_opt_param_int(
      params, "FOF:group_id_default", fof_props_default_group_id);

  /* Read the starting group ID. */
  props->group_id_offset = parser_get_opt_param_int(
      params, "FOF:group_id_offset", fof_props_default_group_id_offset);

  /* Read the linking length ratio to the mean inter-particle separation. */
  props->l_x_ratio =
      parser_get_param_double(params, "FOF:linking_length_ratio");

  if (props->l_x_ratio <= 0.)
    error("The FOF linking length can't be negative!");

  /* Read value of absolute linking length aksed by the user */
  props->l_x_absolute =
      parser_get_opt_param_double(params, "FOF:absolute_linking_length", -1.);

  if (props->l_x_ratio <= 0. && props->l_x_ratio != -1.)
    error("The FOF linking length can't be negative!");

  /* Read the minimal halo mass for black hole seeding */
  props->seed_halo_mass =
      parser_get_param_double(params, "FOF:black_hole_seed_halo_mass_Msun");

  /* Convert to internal units */
  props->seed_halo_mass *= phys_const->const_solar_mass;

#if defined(WITH_MPI) && defined(UNION_BY_SIZE_OVER_MPI)
  if (engine_rank == 0)
    message(
        "Performing FOF over MPI using union by size and union by rank "
        "locally.");
#else
  message("Performing FOF using union by rank.");
#endif
}

/**
 * @brief Registers MPI types used by FOF.
 */
void fof_create_mpi_types() {

#ifdef WITH_MPI
  if (MPI_Type_contiguous(sizeof(struct fof_mpi) / sizeof(unsigned char),
                          MPI_BYTE, &fof_mpi_type) != MPI_SUCCESS ||
      MPI_Type_commit(&fof_mpi_type) != MPI_SUCCESS) {
    error("Failed to create MPI type for fof.");
  }
  if (MPI_Type_contiguous(sizeof(struct group_length) / sizeof(unsigned char),
                          MPI_BYTE, &group_length_mpi_type) != MPI_SUCCESS ||
      MPI_Type_commit(&group_length_mpi_type) != MPI_SUCCESS) {
    error("Failed to create MPI type for group_length.");
  }
  /* Define type for sending fof_final_index struct */
  if (MPI_Type_contiguous(sizeof(struct fof_final_index), MPI_BYTE,
                          &fof_final_index_type) != MPI_SUCCESS ||
      MPI_Type_commit(&fof_final_index_type) != MPI_SUCCESS) {
    error("Failed to create MPI type for fof_final_index.");
  }
  /* Define type for sending fof_final_mass struct */
  if (MPI_Type_contiguous(sizeof(struct fof_final_mass), MPI_BYTE,
                          &fof_final_mass_type) != MPI_SUCCESS ||
      MPI_Type_commit(&fof_final_mass_type) != MPI_SUCCESS) {
    error("Failed to create MPI type for fof_final_mass.");
  }
#else
  error("Calling an MPI function in non-MPI code.");
#endif
}

/**
 * @brief Allocate the memory and initialise the arrays for a FOF calculation.
 *
 * @param s The #space to act on.
 * @param total_nr_DM_particles The total number of DM particles in the
 * simulation.
 * @param props The properties of the FOF structure.
 */
void fof_allocate(const struct space *s, const long long total_nr_DM_particles,
                  struct fof_props *props) {

  /* Calculate the particle linking length based upon the mean inter-particle
   * spacing of the DM particles. */
  const double mean_inter_particle_sep =
      s->dim[0] / cbrt((double)total_nr_DM_particles);
  const double l_x = props->l_x_ratio * mean_inter_particle_sep;

  /* Are we using the aboslute value or the one derived from the mean
     inter-particle sepration? */
  if (props->l_x_absolute != -1.) {
    props->l_x2 = props->l_x_absolute * props->l_x_absolute;

    if (s->e->nodeID == 0) {
      message("Linking length is set to %e [internal units].",
              props->l_x_absolute);
    }
  } else {
    props->l_x2 = l_x * l_x;

    if (s->e->nodeID == 0) {
      message(
          "Linking length is set to %e [internal units] (%f of mean "
          "inter-DM-particle separation).",
          l_x, props->l_x_ratio);
    }
  }

#ifdef WITH_MPI
  /* Check size of linking length against the top-level cell dimensions. */
  if (props->l_x2 > s->width[0] * s->width[0])
    error(
        "Linking length greater than the width of a top-level cell. Need to "
        "check more than one layer of top-level cells for links.");
#endif

  const size_t nr_local_gparts = s->nr_gparts;
  struct gpart *gparts = s->gparts;

  /* Allocate and initialise a group index array. */
  if (swift_memalign("fof_group_index", (void **)&props->group_index, 64,
                     nr_local_gparts * sizeof(size_t)) != 0)
    error("Failed to allocate list of particle group indices for FOF search.");

  /* Allocate and initialise a group size array. */
  if (swift_memalign("fof_group_size", (void **)&props->group_size, 64,
                     nr_local_gparts * sizeof(size_t)) != 0)
    error("Failed to allocate list of group size for FOF search.");

  /* Set initial group ID of the gparts */
  const size_t group_id_default = props->group_id_default;
  for (size_t i = 0; i < nr_local_gparts; i++) {
    gparts[i].group_id = group_id_default;
  }

  /* Set initial group index and group size */
  size_t *group_index = props->group_index;
  size_t *group_size = props->group_size;
  for (size_t i = 0; i < nr_local_gparts; i++) {
    group_index[i] = i;
    group_size[i] = 1;
  }

#ifdef SWIFT_DEBUG_CHECKS
  ti_current = s->e->ti_current;
#endif
}

/**
 * @brief Comparison function for qsort call comparing group sizes.
 *
 * @param a The first #group_length object.
 * @param b The second #group_length object.
 * @return 1 if the size of the group b is larger than the size of group a, -1
 * if a is the largest and 0 if they are equal.
 */
int cmp_func_group_size(const void *a, const void *b) {
  struct group_length *a_group_size = (struct group_length *)a;
  struct group_length *b_group_size = (struct group_length *)b;
  if (b_group_size->size > a_group_size->size)
    return 1;
  else if (b_group_size->size < a_group_size->size)
    return -1;
  else
    return 0;
}

#ifdef WITH_MPI

/**
 * @brief Comparison function for qsort call comparing group global roots.
 *
 * @param a The first #fof_final_index object.
 * @param b The second #fof_final_index object.
 * @return 1 if the global of the group b is *smaller* than the global group of
 * group a, -1 if a is the smaller one and 0 if they are equal.
 */
int compare_fof_final_index_global_root(const void *a, const void *b) {
  struct fof_final_index *fof_final_index_a = (struct fof_final_index *)a;
  struct fof_final_index *fof_final_index_b = (struct fof_final_index *)b;
  if (fof_final_index_b->global_root < fof_final_index_a->global_root)
    return 1;
  else if (fof_final_index_b->global_root > fof_final_index_a->global_root)
    return -1;
  else
    return 0;
}

/**
 * @brief Comparison function for qsort call comparing group global roots
 *
 * @param a The first #fof_final_mass object.
 * @param b The second #fof_final_mass object.
 * @return 1 if the global of the group b is *smaller* than the global group of
 * group a, -1 if a is the smaller one and 0 if they are equal.
 */
int compare_fof_final_mass_global_root(const void *a, const void *b) {
  struct fof_final_mass *fof_final_mass_a = (struct fof_final_mass *)a;
  struct fof_final_mass *fof_final_mass_b = (struct fof_final_mass *)b;
  if (fof_final_mass_b->global_root < fof_final_mass_a->global_root)
    return 1;
  else if (fof_final_mass_b->global_root > fof_final_mass_a->global_root)
    return -1;
  else
    return 0;
}

/**
 * @brief Check whether a given group ID is on the local node.
 *
 * This function only makes sense in MPI mode.
 *
 * @param group_id The ID to check.
 * @param nr_gparts The number of gparts on this node.
 */
__attribute__((always_inline)) INLINE static int is_local(
    const size_t group_id, const size_t nr_gparts) {
#ifdef WITH_MPI
  return (group_id >= node_offset && group_id < node_offset + nr_gparts);
#else
  error("Calling MPI function in non-MPI mode");
  return 1;
#endif
}

/**
 * @brief Find the global root ID of a given particle
 *
 * This function only makes sense in MPI mode.
 *
 * @param i Index of the particle.
 * @param group_index Array of group root indices.
 * @param nr_gparts The number of g-particles on this node.
 */
__attribute__((always_inline)) INLINE static size_t fof_find_global(
    const size_t i, const size_t *group_index, const size_t nr_gparts) {

#ifdef WITH_MPI
  size_t root = node_offset + i;
  if (!is_local(root, nr_gparts)) {

    /* Non local --> This is the root */
    return root;
  } else {

    /* Local --> Follow the links until we find the root */
    while (root != group_index[root - node_offset]) {
      root = group_index[root - node_offset];
      if (!is_local(root, nr_gparts)) break;
    }
  }

  /* Perform path compression. */
  // int index = i;
  // while(index != root) {
  //  int next = group_index[index];
  //  group_index[index] = root;
  //  index = next;
  //}

  return root;
#else
  error("Calling MPI function in non-MPI mode");
  return -1;
#endif
}

#endif /* WITH_MPI */

/**
 * @brief   Finds the local root ID of the group a particle exists in
 * when group_index contains globally unique identifiers -
 * i.e. we stop *before* we advance to a foreign root.
 *
 * Here we assume that the input i is a local index and we
 * return the local index of the root.
 *
 * @param i Index of the particle.
 * @param nr_gparts The number of g-particles on this node.
 * @param group_index Array of group root indices.
 */
//__attribute__((always_inline)) INLINE static size_t fof_find_local(
//    const size_t i, const size_t nr_gparts, const size_t *group_index) {
//#ifdef WITH_MPI
//  size_t root = node_offset + i;
//
//  while ((group_index[root - node_offset] != root) &&
//         (group_index[root - node_offset] >= node_offset) &&
//         (group_index[root - node_offset] < node_offset + nr_gparts)) {
//    root = group_index[root - node_offset];
//  }
//
//  return root - node_offset;
//#else
//  size_t root = i;
//
//  while ((group_index[root] != root) && (group_index[root] < nr_gparts)) {
//    root = group_index[root];
//  }
//
//  return root;
//#endif
//}

/**
 * @brief Finds the local root ID of the group a particle exists in.
 *
 * We follow the group_index array until reaching the root of the group.
 *
 * Also performs path compression if the path is long.
 *
 * @param i The index of the particle.
 * @param group_index Array of group root indices.
 */
__attribute__((always_inline)) INLINE static size_t fof_find(
    const size_t i, size_t *group_index) {

  size_t root = i;
  int tree_depth = 0;

  while (root != group_index[root]) {
#ifdef PATH_HALVING
    atomic_cas(&group_index[root], group_index[root],
               group_index[group_index[root]]);
#endif
    root = group_index[root];
    tree_depth++;
  }

  /* Only perform path compression on trees with a depth of
   * FOF_COMPRESS_PATHS_MIN_LENGTH or higher. */
  if (tree_depth >= FOF_COMPRESS_PATHS_MIN_LENGTH)
    atomic_cas(&group_index[i], group_index[i], root);

  return root;
}

/**
 * @brief Atomically update the root of a group
 *
 * @param address The address of the value to update.
 * @param y The new value to write.
 *
 * @return 1 If successful, 0 otherwise.
 */
__attribute__((always_inline)) INLINE static int atomic_update_root(
    volatile size_t *address, const size_t y) {

  size_t *size_t_ptr = (size_t *)address;

  size_t old_val = *address;
  size_t test_val = old_val;
  size_t new_val = y;

  /* atomic_cas returns old_val if *size_t_ptr has not changed since being
   * read.*/
  old_val = atomic_cas(size_t_ptr, test_val, new_val);

  if (test_val == old_val)
    return 1;
  else
    return 0;
}

/**
 * @brief Unifies two groups by setting them to the same root.
 *
 * @param root_i The root of the first group. Will be updated.
 * @param root_j The root of the second group.
 * @param group_index The list of group roots.
 */
__attribute__((always_inline)) INLINE static void fof_union(
    size_t *root_i, const size_t root_j, size_t *group_index) {

  int result = 0;

  /* Loop until the root can be set to a new value. */
  do {
    size_t root_i_new = fof_find(*root_i, group_index);
    const size_t root_j_new = fof_find(root_j, group_index);

    /* Skip particles in the same group. */
    if (root_i_new == root_j_new) return;

    /* If the root ID of pj is lower than pi's root ID set pi's root to point to
     * pj's. Otherwise set pj's root to point to pi's.*/
    if (root_j_new < root_i_new) {

      /* Updates the root and checks that its value has not been changed since
       * being read. */
      result = atomic_update_root(&group_index[root_i_new], root_j_new);

      /* Update root_i on the fly. */
      *root_i = root_j_new;
    } else {

      /* Updates the root and checks that its value has not been changed since
       * being read. */
      result = atomic_update_root(&group_index[root_j_new], root_i_new);

      /* Update root_i on the fly. */
      *root_i = root_i_new;
    }
  } while (result != 1);
}

/**
 * @brief Compute th minimal distance between any two points in two cells.
 *
 * @param ci The first #cell.
 * @param cj The second #cell.
 * @param dim The size of the simulation domain.
 */
__attribute__((always_inline)) INLINE static double cell_min_dist(
    const struct cell *restrict ci, const struct cell *restrict cj,
    const double dim[3]) {

  /* Get cell locations. */
  const double cix_min = ci->loc[0];
  const double ciy_min = ci->loc[1];
  const double ciz_min = ci->loc[2];
  const double cjx_min = cj->loc[0];
  const double cjy_min = cj->loc[1];
  const double cjz_min = cj->loc[2];

  const double cix_max = ci->loc[0] + ci->width[0];
  const double ciy_max = ci->loc[1] + ci->width[1];
  const double ciz_max = ci->loc[2] + ci->width[2];
  const double cjx_max = cj->loc[0] + cj->width[0];
  const double cjy_max = cj->loc[1] + cj->width[1];
  const double cjz_max = cj->loc[2] + cj->width[2];

  double not_same_range[3];

  /* If two cells are in the same range of coordinates along
     any of the 3 axis, the distance along this axis is 0 */
  if (ci->width[0] > cj->width[0]) {
    if ((cix_min <= cjx_min) && (cjx_max <= cix_max))
      not_same_range[0] = 0.;
    else
      not_same_range[0] = 1.;
  } else {
    if ((cjx_min <= cix_min) && (cix_max <= cjx_max))
      not_same_range[0] = 0.;
    else
      not_same_range[0] = 1.;
  }
  if (ci->width[1] > cj->width[1]) {
    if ((ciy_min <= cjy_min) && (cjy_max <= ciy_max))
      not_same_range[1] = 0.;
    else
      not_same_range[1] = 1.;
  } else {
    if ((cjy_min <= ciy_min) && (ciy_max <= cjy_max))
      not_same_range[1] = 0.;
    else
      not_same_range[1] = 1.;
  }
  if (ci->width[2] > cj->width[2]) {
    if ((ciz_min <= cjz_min) && (cjz_max <= ciz_max))
      not_same_range[2] = 0.;
    else
      not_same_range[2] = 1.;
  } else {
    if ((cjz_min <= ciz_min) && (ciz_max <= cjz_max))
      not_same_range[2] = 0.;
    else
      not_same_range[2] = 1.;
  }

  /* Find the shortest distance between cells, remembering to account for
   * periodic boundary conditions. */
  double dx[3];
  dx[0] = min4(fabs(nearest(cix_min - cjx_min, dim[0])),
               fabs(nearest(cix_min - cjx_max, dim[0])),
               fabs(nearest(cix_max - cjx_min, dim[0])),
               fabs(nearest(cix_max - cjx_max, dim[0])));

  dx[1] = min4(fabs(nearest(ciy_min - cjy_min, dim[1])),
               fabs(nearest(ciy_min - cjy_max, dim[1])),
               fabs(nearest(ciy_max - cjy_min, dim[1])),
               fabs(nearest(ciy_max - cjy_max, dim[1])));

  dx[2] = min4(fabs(nearest(ciz_min - cjz_min, dim[2])),
               fabs(nearest(ciz_min - cjz_max, dim[2])),
               fabs(nearest(ciz_max - cjz_min, dim[2])),
               fabs(nearest(ciz_max - cjz_max, dim[2])));

  double r2 = 0.;
  for (int k = 0; k < 3; k++) r2 += dx[k] * dx[k] * not_same_range[k];

  return r2;
}

#ifdef WITH_MPI

/* Add a group to the hash table. */
__attribute__((always_inline)) INLINE static void hashmap_add_group(
    const size_t group_id, const size_t group_offset, hashmap_t *map) {

  int created_new_element = 0;
  hashmap_value_t *offset =
      hashmap_get_new(map, group_id, &created_new_element);

  if (offset != NULL) {

    /* If the element is a new entry set its value. */
    if (created_new_element) {
      (*offset).value_st = group_offset;
    }
  } else
    error("Couldn't find key (%zu) or create new one.", group_id);
}

/* Find a group in the hash table. */
__attribute__((always_inline)) INLINE static size_t hashmap_find_group_offset(
    const size_t group_id, hashmap_t *map) {

  hashmap_value_t *group_offset = hashmap_get(map, group_id);

  if (group_offset == NULL)
    error("Couldn't find key (%zu) or create new one.", group_id);

  return (size_t)(*group_offset).value_st;
}

/* Compute send/recv offsets for MPI communication. */
__attribute__((always_inline)) INLINE static void fof_compute_send_recv_offsets(
    const int nr_nodes, int *sendcount, int **recvcount, int **sendoffset,
    int **recvoffset, size_t *nrecv) {

  /* Determine number of entries to receive */
  *recvcount = (int *)malloc(nr_nodes * sizeof(int));
  MPI_Alltoall(sendcount, 1, MPI_INT, *recvcount, 1, MPI_INT, MPI_COMM_WORLD);

  /* Compute send/recv offsets */
  *sendoffset = (int *)malloc(nr_nodes * sizeof(int));

  (*sendoffset)[0] = 0;
  for (int i = 1; i < nr_nodes; i++)
    (*sendoffset)[i] = (*sendoffset)[i - 1] + sendcount[i - 1];

  *recvoffset = (int *)malloc(nr_nodes * sizeof(int));

  (*recvoffset)[0] = 0;
  for (int i = 1; i < nr_nodes; i++)
    (*recvoffset)[i] = (*recvoffset)[i - 1] + (*recvcount)[i - 1];

  /* Allocate receive buffer */
  *nrecv = 0;
  for (int i = 0; i < nr_nodes; i++) (*nrecv) += (*recvcount)[i];
}

#endif /* WITH_MPI */

/**
 * @brief Perform a FOF search using union-find on a given leaf-cell
 *
 * @param props The properties fof the FOF scheme.
 * @param l_x2 The square of the FOF linking length.
 * @param space_gparts The start of the #gpart array in the #space structure.
 * @param c The #cell in which to perform FOF.
 */
void fof_search_self_cell(const struct fof_props *props, const double l_x2,
                          const struct gpart *const space_gparts,
                          struct cell *c) {

#ifdef SWIFT_DEBUG_CHECKS
  if (c->split) error("Performing the FOF search at a non-leaf level!");
#endif

  const size_t count = c->grav.count;
  struct gpart *gparts = c->grav.parts;

  /* Index of particles in the global group list */
  size_t *group_index = props->group_index;

  /* Make a list of particle offsets into the global gparts array. */
  size_t *const offset = group_index + (ptrdiff_t)(gparts - space_gparts);

  if (c->nodeID != engine_rank)
    error("Performing self FOF search on foreign cell.");

  /* Loop over particles and find which particles belong in the same group. */
  for (size_t i = 0; i < count; i++) {

    struct gpart *pi = &gparts[i];

    /* Ignore inhibited particles */
    if (pi->time_bin >= time_bin_inhibited) continue;

#ifdef SWIFT_DEBUG_CHECKS
    if (pi->ti_drift != ti_current)
      error("Running FOF on an un-drifted particle!");
#endif

    const double pix = pi->x[0];
    const double piy = pi->x[1];
    const double piz = pi->x[2];

    /* Find the root of pi. */
    size_t root_i = fof_find(offset[i], group_index);

    for (size_t j = i + 1; j < count; j++) {

      struct gpart *pj = &gparts[j];

      /* Ignore inhibited particles */
      if (pj->time_bin >= time_bin_inhibited) continue;

#ifdef SWIFT_DEBUG_CHECKS
      if (pj->ti_drift != ti_current)
        error("Running FOF on an un-drifted particle!");
#endif

      const double pjx = pj->x[0];
      const double pjy = pj->x[1];
      const double pjz = pj->x[2];

      /* Find the root of pj. */
      const size_t root_j = fof_find(offset[j], group_index);

      /* Skip particles in the same group. */
      if (root_i == root_j) continue;

      /* Compute the pairwise distance */
      float dx[3], r2 = 0.0f;
      dx[0] = pix - pjx;
      dx[1] = piy - pjy;
      dx[2] = piz - pjz;

      for (int k = 0; k < 3; k++) r2 += dx[k] * dx[k];

      /* Hit or miss? */
      if (r2 < l_x2) {

        /* Merge the groups */
        fof_union(&root_i, root_j, group_index);
      }
    }
  }
}

/**
 * @brief Perform a FOF search using union-find between two cells
 *
 * @param props The properties fof the FOF scheme.
 * @param dim The dimension of the simulation volume.
 * @param l_x2 The square of the FOF linking length.
 * @param periodic Are we using periodic BCs?
 * @param space_gparts The start of the #gpart array in the #space structure.
 * @param ci The first #cell in which to perform FOF.
 * @param cj The second #cell in which to perform FOF.
 */
void fof_search_pair_cells(const struct fof_props *props, const double dim[3],
                           const double l_x2, const int periodic,
                           const struct gpart *const space_gparts,
                           struct cell *restrict ci, struct cell *restrict cj) {

  const size_t count_i = ci->grav.count;
  const size_t count_j = cj->grav.count;
  struct gpart *gparts_i = ci->grav.parts;
  struct gpart *gparts_j = cj->grav.parts;

  /* Index of particles in the global group list */
  size_t *group_index = props->group_index;

  /* Make a list of particle offsets into the global gparts array. */
  size_t *const offset_i = group_index + (ptrdiff_t)(gparts_i - space_gparts);
  size_t *const offset_j = group_index + (ptrdiff_t)(gparts_j - space_gparts);

#ifdef SWIFT_DEBUG_CHECKS
  if (offset_j > offset_i && (offset_j < offset_i + count_i))
    error("Overlapping cells");
  if (offset_i > offset_j && (offset_i < offset_j + count_j))
    error("Overlapping cells");
#endif

  /* Account for boundary conditions.*/
  double shift[3] = {0.0, 0.0, 0.0};

  /* Get the relative distance between the pairs, wrapping. */
  double diff[3];
  for (int k = 0; k < 3; k++) {
    diff[k] = cj->loc[k] - ci->loc[k];
    if (periodic && diff[k] < -dim[k] * 0.5)
      shift[k] = dim[k];
    else if (periodic && diff[k] > dim[k] * 0.5)
      shift[k] = -dim[k];
    else
      shift[k] = 0.0;
    diff[k] += shift[k];
  }

  /* Loop over particles and find which particles belong in the same group. */
  for (size_t i = 0; i < count_i; i++) {

    struct gpart *pi = &gparts_i[i];

    /* Ignore inhibited particles */
    if (pi->time_bin >= time_bin_inhibited) continue;

#ifdef SWIFT_DEBUG_CHECKS
    if (pi->ti_drift != ti_current)
      error("Running FOF on an un-drifted particle!");
#endif

    const double pix = pi->x[0] - shift[0];
    const double piy = pi->x[1] - shift[1];
    const double piz = pi->x[2] - shift[2];

    /* Find the root of pi. */
    size_t root_i = fof_find(offset_i[i], group_index);

    for (size_t j = 0; j < count_j; j++) {

      struct gpart *pj = &gparts_j[j];

      /* Ignore inhibited particles */
      if (pj->time_bin >= time_bin_inhibited) continue;

#ifdef SWIFT_DEBUG_CHECKS
      if (pj->ti_drift != ti_current)
        error("Running FOF on an un-drifted particle!");
#endif

      /* Find the root of pj. */
      const size_t root_j = fof_find(offset_j[j], group_index);

      /* Skip particles in the same group. */
      if (root_i == root_j) continue;

      const double pjx = pj->x[0];
      const double pjy = pj->x[1];
      const double pjz = pj->x[2];

      /* Compute pairwise distance, remembering to account for boundary
       * conditions. */
      float dx[3], r2 = 0.0f;
      dx[0] = pix - pjx;
      dx[1] = piy - pjy;
      dx[2] = piz - pjz;

      for (int k = 0; k < 3; k++) r2 += dx[k] * dx[k];

      /* Hit or miss? */
      if (r2 < l_x2) {

        /* Merge the groups */
        fof_union(&root_i, root_j, group_index);
      }
    }
  }
}

/* Perform a FOF search between a local and foreign cell using the Union-Find
 * algorithm. Store any links found between particles.*/
void fof_search_pair_cells_foreign(
    const struct fof_props *props, const double dim[3], const double l_x2,
    const int periodic, const struct gpart *const space_gparts,
    const size_t nr_gparts, const struct cell *restrict ci,
    const struct cell *restrict cj, int *restrict link_count,
    struct fof_mpi **group_links, int *restrict group_links_size) {

#ifdef WITH_MPI
  const size_t count_i = ci->grav.count;
  const size_t count_j = cj->grav.count;
  const struct gpart *gparts_i = ci->grav.parts;
  const struct gpart *gparts_j = cj->grav.parts;

  /* Get local pointers */
  size_t *group_index = props->group_index;
  size_t *group_size = props->group_size;

  /* Values local to this function to avoid dereferencing */
  struct fof_mpi *local_group_links = *group_links;
  int local_link_count = *link_count;

  /* Make a list of particle offsets into the global gparts array. */
  size_t *const offset_i = group_index + (ptrdiff_t)(gparts_i - space_gparts);

#ifdef SWIFT_DEBUG_CHECKS

  /* Check whether cells are local to the node. */
  const int ci_local = (ci->nodeID == engine_rank);
  const int cj_local = (cj->nodeID == engine_rank);

  if ((ci_local && cj_local) || (!ci_local && !cj_local))
    error(
        "FOF search of foreign cells called on two local cells or two foreign "
        "cells.");

  if (!ci_local) {
    error("Cell ci, is not local.");
  }
#endif

  double shift[3] = {0.0, 0.0, 0.0};

  /* Get the relative distance between the pairs, wrapping. */
  for (int k = 0; k < 3; k++) {
    const double diff = cj->loc[k] - ci->loc[k];
    if (periodic && diff < -dim[k] / 2)
      shift[k] = dim[k];
    else if (periodic && diff > dim[k] / 2)
      shift[k] = -dim[k];
    else
      shift[k] = 0.0;
  }

  /* Loop over particles and find which particles belong in the same group. */
  for (size_t i = 0; i < count_i; i++) {

    const struct gpart *pi = &gparts_i[i];

    /* Ignore inhibited particles */
    if (pi->time_bin >= time_bin_inhibited) continue;

#ifdef SWIFT_DEBUG_CHECKS
    if (pi->ti_drift != ti_current)
      error("Running FOF on an un-drifted particle!");
#endif

    const double pix = pi->x[0] - shift[0];
    const double piy = pi->x[1] - shift[1];
    const double piz = pi->x[2] - shift[2];

    /* Find the root of pi. */
    const size_t root_i =
        fof_find_global(offset_i[i] - node_offset, group_index, nr_gparts);

    for (size_t j = 0; j < count_j; j++) {

      const struct gpart *pj = &gparts_j[j];

      /* Ignore inhibited particles */
      if (pj->time_bin >= time_bin_inhibited) continue;

#ifdef SWIFT_DEBUG_CHECKS
      if (pj->ti_drift != ti_current)
        error("Running FOF on an un-drifted particle!");
#endif

      const double pjx = pj->x[0];
      const double pjy = pj->x[1];
      const double pjz = pj->x[2];

      /* Compute pairwise distance, remembering to account for boundary
       * conditions. */
      float dx[3], r2 = 0.0f;
      dx[0] = pix - pjx;
      dx[1] = piy - pjy;
      dx[2] = piz - pjz;

      for (int k = 0; k < 3; k++) r2 += dx[k] * dx[k];

      /* Hit or miss? */
      if (r2 < l_x2) {

        int found = 0;

        /* Check that the links have not already been added to the list. */
        for (int l = 0; l < local_link_count; l++) {
          if ((local_group_links)[l].group_i == root_i &&
              (local_group_links)[l].group_j == pj->group_id) {
            found = 1;
            break;
          }
        }

        if (!found) {

          /* If the group_links array is not big enough re-allocate it. */
          if (local_link_count + 1 > *group_links_size) {

            const int new_size = 2 * (*group_links_size);

            *group_links_size = new_size;

            (*group_links) = (struct fof_mpi *)realloc(
                *group_links, new_size * sizeof(struct fof_mpi));

            /* Reset the local pointer */
            local_group_links = *group_links;

            message("Re-allocating local group links from %d to %d elements.",
                    local_link_count, new_size);
          }

          /* Store the particle group properties for communication. */
          local_group_links[local_link_count].group_i = root_i;
          local_group_links[local_link_count].group_i_size =
              group_size[root_i - node_offset];

          local_group_links[local_link_count].group_j = pj->group_id;
          local_group_links[local_link_count].group_j_size = pj->group_size;

          local_link_count++;
        }
      }
    }
  }

  /* Update the returned values */
  *link_count = local_link_count;

#else
  error("Calling MPI function in non-MPI mode.");
#endif
}

/**
 * @brief Recursively perform a union-find FOF between two cells.
 *
 * If cells are more distant than the linking length, we abort early.
 *
 * @param props The properties fof the FOF scheme.
 * @param dim The dimension of the space.
 * @param search_r2 the square of the FOF linking length.
 * @param periodic Are we using periodic BCs?
 * @param space_gparts The start of the #gpart array in the #space structure.
 * @param ci The first #cell in which to perform FOF.
 * @param cj The second #cell in which to perform FOF.
 */
void rec_fof_search_pair(const struct fof_props *props, const double dim[3],
                         const double search_r2, const int periodic,
                         const struct gpart *const space_gparts,
                         struct cell *restrict ci, struct cell *restrict cj) {

  /* Find the shortest distance between cells, remembering to account for
   * boundary conditions. */
  const double r2 = cell_min_dist(ci, cj, dim);

#ifdef SWIFT_DEBUG_CHECKS
  if (ci == cj) error("Pair FOF called on same cell!!!");
#endif

  /* Return if cells are out of range of each other. */
  if (r2 > search_r2) return;

  /* Recurse on both cells if they are both split. */
  if (ci->split && cj->split) {
    for (int k = 0; k < 8; k++) {
      if (ci->progeny[k] != NULL) {

        for (int l = 0; l < 8; l++)
          if (cj->progeny[l] != NULL)
            rec_fof_search_pair(props, dim, search_r2, periodic, space_gparts,
                                ci->progeny[k], cj->progeny[l]);
      }
    }
  } else if (ci->split) {
    for (int k = 0; k < 8; k++) {
      if (ci->progeny[k] != NULL)
        rec_fof_search_pair(props, dim, search_r2, periodic, space_gparts,
                            ci->progeny[k], cj);
    }
  } else if (cj->split) {
    for (int k = 0; k < 8; k++) {
      if (cj->progeny[k] != NULL)
        rec_fof_search_pair(props, dim, search_r2, periodic, space_gparts, ci,
                            cj->progeny[k]);
    }
  } else {
    /* Perform FOF search between pairs of cells that are within the linking
     * length and not the same cell. */
    fof_search_pair_cells(props, dim, search_r2, periodic, space_gparts, ci,
                          cj);
  }
}
#ifdef WITH_MPI

/* Recurse on a pair of cells (one local, one foreign) and perform a FOF search
 * between cells that are within range. */
void rec_fof_search_pair_foreign(
    const struct fof_props *props, const double dim[3], const double search_r2,
    const int periodic, const struct gpart *const space_gparts,
    const size_t nr_gparts, const struct cell *ci, const struct cell *cj,
    int *restrict link_count, struct fof_mpi **group_links,
    int *restrict group_links_size) {

#ifdef SWIFT_DEBUG_CHECKS
  if (ci == cj) error("Pair FOF called on same cell!!!");
#endif

  /* Find the shortest distance between cells, remembering to account for
   * boundary conditions. */
  const double r2 = cell_min_dist(ci, cj, dim);

  /* Return if cells are out of range of each other. */
  if (r2 > search_r2) return;

  /* Recurse on both cells if they are both split. */
  if (ci->split && cj->split) {
    for (int k = 0; k < 8; k++) {
      if (ci->progeny[k] != NULL) {

        for (int l = 0; l < 8; l++)
          if (cj->progeny[l] != NULL)
            rec_fof_search_pair_foreign(props, dim, search_r2, periodic,
                                        space_gparts, nr_gparts, ci->progeny[k],
                                        cj->progeny[l], link_count, group_links,
                                        group_links_size);
      }
    }
  } else if (ci->split) {

    for (int k = 0; k < 8; k++) {
      if (ci->progeny[k] != NULL)
        rec_fof_search_pair_foreign(props, dim, search_r2, periodic,
                                    space_gparts, nr_gparts, ci->progeny[k], cj,
                                    link_count, group_links, group_links_size);
    }
  } else if (cj->split) {
    for (int k = 0; k < 8; k++) {
      if (cj->progeny[k] != NULL)
        rec_fof_search_pair_foreign(props, dim, search_r2, periodic,
                                    space_gparts, nr_gparts, ci, cj->progeny[k],
                                    link_count, group_links, group_links_size);
    }
  } else {
    /* Perform FOF search between pairs of cells that are within the linking
     * length and not the same cell. */
    fof_search_pair_cells_foreign(props, dim, search_r2, periodic, space_gparts,
                                  nr_gparts, ci, cj, link_count, group_links,
                                  group_links_size);
  }
}

#endif /* WITH_MPI */

/**
 * @brief Recursively perform a union-find FOF on a cell.
 *
 * @param props The properties fof the FOF scheme.
 * @param dim The dimension of the space.
 * @param space_gparts The start of the #gpart array in the #space structure.
 * @param search_r2 the square of the FOF linking length.
 * @param periodic Are we using periodic BCs?
 * @param c The #cell in which to perform FOF.
 */
void rec_fof_search_self(const struct fof_props *props, const double dim[3],
                         const double search_r2, const int periodic,
                         const struct gpart *const space_gparts,
                         struct cell *c) {

  /* Recurse? */
  if (c->split) {

    /* Loop over all progeny. Perform pair and self recursion on progenies.*/
    for (int k = 0; k < 8; k++) {
      if (c->progeny[k] != NULL) {

        rec_fof_search_self(props, dim, search_r2, periodic, space_gparts,
                            c->progeny[k]);

        for (int l = k + 1; l < 8; l++)
          if (c->progeny[l] != NULL)
            rec_fof_search_pair(props, dim, search_r2, periodic, space_gparts,
                                c->progeny[k], c->progeny[l]);
      }
    }
  }
  /* Otherwise, compute self-interaction. */
  else
    fof_search_self_cell(props, search_r2, space_gparts, c);
}

/* Mapper function to atomically update the group size array. */
void fof_update_group_size_mapper(hashmap_key_t key, hashmap_value_t *value,
                                  void *data) {

  size_t *group_size = (size_t *)data;

  /* Use key to index into group size array. */
  atomic_add(&group_size[key], value->value_st);
}

/**
 * @brief Mapper function to calculate the group sizes.
 *
 * @param map_data An array of #gpart%s.
 * @param num_elements Chunk size.
 * @param extra_data Pointer to a #space.
 */
void fof_calc_group_size_mapper(void *map_data, int num_elements,
                                void *extra_data) {

  /* Retrieve mapped data. */
  struct space *s = (struct space *)extra_data;
  struct gpart *gparts = (struct gpart *)map_data;
  size_t *group_index = s->e->fof_properties->group_index;
  size_t *group_size = s->e->fof_properties->group_size;

  /* Offset into gparts array. */
  ptrdiff_t gparts_offset = (ptrdiff_t)(gparts - s->gparts);
  size_t *const group_index_offset = group_index + gparts_offset;

  /* Create hash table. */
  hashmap_t map;
  hashmap_init(&map);

  /* Loop over particles and find which cells are in range of each other to
   * perform the FOF search. */
  for (int ind = 0; ind < num_elements; ind++) {

    hashmap_key_t root =
        (hashmap_key_t)fof_find(group_index_offset[ind], group_index);
    const size_t gpart_index = gparts_offset + ind;

    /* Only add particles which aren't the root of a group. Stops groups of size
     * 1 being added to the hash table. */
    if (root != gpart_index) {
      hashmap_value_t *size = hashmap_get(&map, root);

      if (size != NULL)
        (*size).value_st++;
      else
        error("Couldn't find key (%zu) or create new one.", root);
    }
  }

  /* Update the group size array. */
  if (map.size > 0)
    hashmap_iterate(&map, fof_update_group_size_mapper, group_size);

  hashmap_free(&map);
}

/* Mapper function to atomically update the group mass array. */
static INLINE void fof_update_group_mass_mapper(hashmap_key_t key,
                                                hashmap_value_t *value,
                                                void *data) {

  double *group_mass = (double *)data;

  /* Use key to index into group mass array. */
  atomic_add_d(&group_mass[key], value->value_dbl);
}

/**
 * @brief Mapper function to calculate the group masses.
 *
 * @param map_data An array of #gpart%s.
 * @param num_elements Chunk size.
 * @param extra_data Pointer to a #space.
 */
void fof_calc_group_mass_mapper(void *map_data, int num_elements,
                                void *extra_data) {

  /* Retrieve mapped data. */
  struct space *s = (struct space *)extra_data;
  struct gpart *gparts = (struct gpart *)map_data;
  double *group_mass = s->e->fof_properties->group_mass;
  const size_t group_id_default = s->e->fof_properties->group_id_default;
  const size_t group_id_offset = s->e->fof_properties->group_id_offset;

  /* Create hash table. */
  hashmap_t map;
  hashmap_init(&map);

  /* Loop over particles and increment the group mass for groups above
   * min_group_size. */
  for (int ind = 0; ind < num_elements; ind++) {

    /* Only check groups above the minimum size. */
    if (gparts[ind].group_id != group_id_default) {

      hashmap_key_t index = gparts[ind].group_id - group_id_offset;
      hashmap_value_t *data = hashmap_get(&map, index);

      /* Update group mass */
      if (data != NULL)
        (*data).value_dbl += gparts[ind].mass;
      else
        error("Couldn't find key (%zu) or create new one.", index);
    }
  }

  /* Update the group mass array. */
  if (map.size > 0)
    hashmap_iterate(&map, fof_update_group_mass_mapper, group_mass);

  hashmap_free(&map);
}

#ifdef WITH_MPI
/* Mapper function to unpack hash table into array. */
void fof_unpack_group_mass_mapper(hashmap_key_t key, hashmap_value_t *value,
                                  void *data) {

  struct fof_mass_send_hashmap *fof_mass_send =
      (struct fof_mass_send_hashmap *)data;
  struct fof_final_mass *mass_send = fof_mass_send->mass_send;
  size_t *nsend = &fof_mass_send->nsend;

  /* Store elements from hash table in array. */
  mass_send[*nsend].global_root = key;
  mass_send[(*nsend)].group_mass = value->value_dbl;
  mass_send[(*nsend)].max_part_density_index = value->value_st;
  mass_send[(*nsend)++].max_part_density = value->value_flt;
}

#endif /* WITH_MPI */

/**
 * @brief Calculates the total mass of each group above min_group_size and finds
 * the densest particle for black hole seeding.
 */
void fof_calc_group_mass(struct fof_props *props, const struct space *s,
                         const size_t num_groups_local,
                         const size_t num_groups_prev,
                         size_t *restrict num_on_node,
                         size_t *restrict first_on_node, double *group_mass) {

  const size_t nr_gparts = s->nr_gparts;
  struct gpart *gparts = s->gparts;
  const struct part *parts = s->parts;
  const size_t group_id_offset = props->group_id_offset;
  const size_t group_id_default = props->group_id_default;
  const double seed_halo_mass = props->seed_halo_mass;

#ifdef WITH_MPI
  size_t *group_index = props->group_index;
  const int nr_nodes = s->e->nr_nodes;

  /* Allocate and initialise the densest particle array. */
  if (swift_memalign("max_part_density_index",
                     (void **)&props->max_part_density_index, 32,
                     num_groups_local * sizeof(long long)) != 0)
    error(
        "Failed to allocate list of max group density indices for FOF search.");

  if (swift_memalign("max_part_density", (void **)&props->max_part_density, 32,
                     num_groups_local * sizeof(float)) != 0)
    error("Failed to allocate list of max group densities for FOF search.");

  /* Direct pointers to the arrays */
  long long *max_part_density_index = props->max_part_density_index;
  float *max_part_density = props->max_part_density;

  /* No densest particle found so far */
  bzero(max_part_density, num_groups_local * sizeof(float));

  /* Start by assuming that the haloes have no gas */
  for (size_t i = 0; i < num_groups_local; i++) {
    max_part_density_index[i] = fof_halo_has_no_gas;
  }

  /* Start the hash map */
  hashmap_t map;
  hashmap_init(&map);

  /* JSW TODO: Parallelise with threadpool*/
  for (size_t i = 0; i < nr_gparts; i++) {

    /* Check if the particle is in a group above the threshold. */
    if (gparts[i].group_id != group_id_default) {

      const size_t root = fof_find_global(i, group_index, nr_gparts);

      /* Increment the mass of groups that are local */
      if (is_local(root, nr_gparts)) {

        const size_t index =
            gparts[i].group_id - group_id_offset - num_groups_prev;

        /* Update group mass */
        group_mass[index] += gparts[i].mass;

      }
      /* Add mass fragments of groups that have a foreign root to a hash table.
       */
      else {

        hashmap_value_t *data = hashmap_get(&map, (hashmap_key_t)root);

        if (data != NULL) {
          data->value_dbl += gparts[i].mass;

          /* Find the densest gas particle.
           * Account for groups that already have a black hole and groups that
           * contain no gas. */
          if (gparts[i].type == swift_type_gas &&
              data->value_st != fof_halo_has_black_hole) {

            const size_t gas_index = -gparts[i].id_or_neg_offset;
            const float rho_com = hydro_get_comoving_density(&parts[gas_index]);

            /* Update index if a denser gas particle is found. */
            if (rho_com > data->value_flt) {
              data->value_flt = rho_com;
              data->value_st = gas_index;
            }
          }
          /* If there is already a black hole in the group we don't need to
             create a new one. */
          else if (gparts[i].type == swift_type_black_hole) {
            data->value_st = fof_halo_has_black_hole;
            data->value_flt = 0.f;
          }
        } else
          error("Couldn't find key (%zu) or create new one.", root);
      }
    }
  }

  /* Loop over particles and find the densest particle in each group. */
  /* JSW TODO: Parallelise with threadpool*/
  for (size_t i = 0; i < nr_gparts; i++) {

    /* Only check groups above the minimum size and mass threshold. */
    if (gparts[i].group_id != group_id_default) {

      size_t root = fof_find_global(i, group_index, nr_gparts);

      /* Increment the mass of groups that are local */
      if (is_local(root, nr_gparts)) {

        const size_t index =
            gparts[i].group_id - group_id_offset - num_groups_prev;

        /* Only seed groups above the mass threshold. */
        if (group_mass[index] > seed_halo_mass) {

          /* Find the densest gas particle.
           * Account for groups that already have a black hole and groups that
           * contain no gas. */
          if (gparts[i].type == swift_type_gas &&
              max_part_density_index[index] != fof_halo_has_black_hole) {

            const size_t gas_index = -gparts[i].id_or_neg_offset;
            const float rho_com = hydro_get_comoving_density(&parts[gas_index]);

            /* Update index if a denser gas particle is found. */
            if (rho_com > max_part_density[index]) {
              max_part_density_index[index] = gas_index;
              max_part_density[index] = rho_com;
            }
          }
          /* If there is already a black hole in the group we don't need to
             create a new one. */
          else if (gparts[i].type == swift_type_black_hole) {
            max_part_density_index[index] = fof_halo_has_black_hole;
          }
        }
      }
    }
  }

  size_t nsend = map.size;
  struct fof_mass_send_hashmap hashmap_mass_send;

  /* Allocate and initialise a mass array. */
  if (posix_memalign((void **)&hashmap_mass_send.mass_send, 32,
                     nsend * sizeof(struct fof_mass_send_hashmap)) != 0)
    error("Failed to allocate list of group masses for FOF search.");

  hashmap_mass_send.nsend = 0;

  struct fof_final_mass *fof_mass_send = hashmap_mass_send.mass_send;

  /* Unpack mass fragments and roots from hash table. */
  if (map.size > 0)
    hashmap_iterate(&map, fof_unpack_group_mass_mapper, &hashmap_mass_send);

  nsend = hashmap_mass_send.nsend;

  if (nsend != map.size)
    error("No. of mass fragments to send != elements in hash table.");

  hashmap_free(&map);

  /* Sort by global root - this puts the groups in order of which node they're
   * stored on */
  qsort(fof_mass_send, nsend, sizeof(struct fof_final_mass),
        compare_fof_final_mass_global_root);

  /* Determine how many entries go to each node */
  int *sendcount = (int *)malloc(nr_nodes * sizeof(int));
  for (int i = 0; i < nr_nodes; i += 1) sendcount[i] = 0;
  int dest = 0;
  for (size_t i = 0; i < nsend; i += 1) {
    while ((fof_mass_send[i].global_root >=
            first_on_node[dest] + num_on_node[dest]) ||
           (num_on_node[dest] == 0))
      dest += 1;
    if (dest >= nr_nodes) error("Node index out of range!");
    sendcount[dest] += 1;
  }

  int *recvcount = NULL, *sendoffset = NULL, *recvoffset = NULL;
  size_t nrecv = 0;

  fof_compute_send_recv_offsets(nr_nodes, sendcount, &recvcount, &sendoffset,
                                &recvoffset, &nrecv);

  struct fof_final_mass *fof_mass_recv =
      (struct fof_final_mass *)malloc(nrecv * sizeof(struct fof_final_mass));

  /* Exchange group mass */
  MPI_Alltoallv(fof_mass_send, sendcount, sendoffset, fof_final_mass_type,
                fof_mass_recv, recvcount, recvoffset, fof_final_mass_type,
                MPI_COMM_WORLD);

  /* For each received global root, look up the group ID we assigned and
   * increment the group mass */
  for (size_t i = 0; i < nrecv; i += 1) {
    if ((fof_mass_recv[i].global_root < node_offset) ||
        (fof_mass_recv[i].global_root >= node_offset + nr_gparts)) {
      error("Received global root index out of range!");
    }
    group_mass[gparts[fof_mass_recv[i].global_root - node_offset].group_id -
               group_id_offset - num_groups_prev] +=
        fof_mass_recv[i].group_mass;
  }

  /* For each received global root, look up the group ID we assigned and find
   * the global maximum gas density */
  for (size_t i = 0; i < nrecv; i++) {

    const int offset =
        gparts[fof_mass_recv[i].global_root - node_offset].group_id -
        group_id_offset - num_groups_prev;

    /* Only seed groups above the mass threshold. */
    if (group_mass[offset] > seed_halo_mass) {

      /* Only check groups that don't already contain a black hole. */
      if (max_part_density_index[offset] != fof_halo_has_black_hole) {

        /* Find the densest particle in each group using the densest particle
         * from each group fragment. */
        if (fof_mass_recv[i].max_part_density > max_part_density[offset]) {
          max_part_density[offset] = fof_mass_recv[i].max_part_density;
          max_part_density_index[offset] =
              fof_mass_recv[i].max_part_density_index;
        }
      }
      /* If there is already a black hole in the group we don't need to create a
         new one. */
      else if (fof_mass_recv[i].max_part_density_index ==
               fof_halo_has_black_hole) {
        max_part_density_index[offset] = fof_halo_has_black_hole;
      }
    } else {
      max_part_density_index[offset] = fof_halo_has_no_gas;
    }
  }

  /* For each received global root, look up the group ID we assigned and send
   * the global maximum gas density index back */
  for (size_t i = 0; i < nrecv; i++) {
    if ((fof_mass_recv[i].global_root < node_offset) ||
        (fof_mass_recv[i].global_root >= node_offset + nr_gparts)) {
      error("Received global root index out of range!");
    }

    const int offset =
        gparts[fof_mass_recv[i].global_root - node_offset].group_id -
        group_id_offset - num_groups_prev;

    /* If the densest particle found locally is not the global max, make sure we
     * don't seed two black holes. */
    /* If the local index has been set to a foreign index then we don't need to
     * seed a black hole locally. */
    if (max_part_density_index[offset] ==
        fof_mass_recv[i].max_part_density_index) {
      max_part_density_index[offset] = fof_halo_has_black_hole;
    }
    /* The densest particle is on the same node as the global root so we don't
       need to seed a black hole on the other node. */
    else {
      fof_mass_recv[i].max_part_density_index = fof_halo_has_black_hole;
    }
  }

  /* Send the result back */
  MPI_Alltoallv(fof_mass_recv, recvcount, recvoffset, fof_final_mass_type,
                fof_mass_send, sendcount, sendoffset, fof_final_mass_type,
                MPI_COMM_WORLD);

  int extra_seed_count = 0;
  size_t density_index_size = num_groups_local;

  /* Add the index of the densest particle to the local list if the global root
   * is not on this node. */
  for (size_t i = 0; i < nsend; i++) {

    /* Only add the index if:
     * 1) there is not already a black hole in the group
     * AND
     * 2) there is gas in the group. */
    if (fof_mass_send[i].max_part_density_index >= 0) {

      /* Re-allocate the list if it's needed. */
      if (num_groups_local + extra_seed_count >= density_index_size) {
        const size_t new_size = 2 * density_index_size;

        max_part_density_index = (long long *)realloc(
            max_part_density_index, new_size * sizeof(long long));

        message(
            "Re-allocating max_part_density_index from %zu to %zu elements.",
            density_index_size, new_size);

        density_index_size = new_size;

        props->max_part_density_index = max_part_density_index;
      }

      /* Add particle index onto the end of the array. */
      max_part_density_index[num_groups_local + extra_seed_count] =
          fof_mass_send[i].max_part_density_index;
      extra_seed_count++;
    }
  }

  props->extra_bh_seed_count = extra_seed_count;

  free(sendcount);
  free(recvcount);
  free(sendoffset);
  free(recvoffset);
  free(fof_mass_send);
  free(fof_mass_recv);
#else

  /* Allocate and initialise the densest particle array. */
  if (swift_memalign("max_part_density_index",
                     (void **)&props->max_part_density_index, 32,
                     num_groups_local * sizeof(long long)) != 0)
    error(
        "Failed to allocate list of max group density indices for FOF search.");

  if (swift_memalign("max_part_density", (void **)&props->max_part_density, 32,
                     num_groups_local * sizeof(float)) != 0)
    error("Failed to allocate list of max group densities for FOF search.");

  /* Direct pointers to the arrays */
  long long *max_part_density_index = props->max_part_density_index;
  float *max_part_density = props->max_part_density;

  /* No densest particle found so far */
  bzero(max_part_density, num_groups_local * sizeof(float));

  /* Start by assuming that the haloes have no gas */
  for (size_t i = 0; i < num_groups_local; i++) {
    max_part_density_index[i] = fof_halo_has_no_gas;
  }

  /* Increment the group mass for groups above min_group_size. */
  threadpool_map(&s->e->threadpool, fof_calc_group_mass_mapper, gparts,
                 nr_gparts, sizeof(struct gpart), 0, (struct space *)s);

  /* Loop over particles and find the densest particle in each group. */
  /* JSW TODO: Parallelise with threadpool*/
  for (size_t i = 0; i < nr_gparts; i++) {

    const size_t index = gparts[i].group_id - group_id_offset;

    /* Only check groups above the minimum mass threshold. */
    if (gparts[i].group_id != group_id_default) {

      if (group_mass[index] > seed_halo_mass) {

        /* Find the densest gas particle.
         * Account for groups that already have a black hole and groups that
         * contain no gas. */
        if (gparts[i].type == swift_type_gas &&
            max_part_density_index[index] != fof_halo_has_black_hole) {

          const size_t gas_index = -gparts[i].id_or_neg_offset;
          const float rho_com = hydro_get_comoving_density(&parts[gas_index]);

          /* Update index if a denser gas particle is found. */
          if (rho_com > max_part_density[index]) {
            max_part_density_index[index] = gas_index;
            max_part_density[index] = rho_com;
          }
        }
        /* If there is already a black hole in the group we don't need to create
           a new one. */
        else if (gparts[i].type == swift_type_black_hole) {
          max_part_density_index[index] = fof_halo_has_black_hole;
        }

      } else {
        max_part_density_index[index] = fof_halo_has_too_low_mass;
      }
    }
  }

  props->extra_bh_seed_count = 0;
#endif
}

/**
 * @brief Mapper function to perform FOF search.
 *
 * @param map_data An array of #cell pair indices.
 * @param num_elements Chunk size.
 * @param extra_data Pointer to a #space.
 */
void fof_find_foreign_links_mapper(void *map_data, int num_elements,
                                   void *extra_data) {

#ifdef WITH_MPI

  /* Retrieve mapped data. */
  struct space *s = (struct space *)extra_data;
  const int periodic = s->periodic;
  const size_t nr_gparts = s->nr_gparts;
  const struct gpart *const gparts = s->gparts;
  const struct engine *e = s->e;
  struct fof_props *props = e->fof_properties;
  struct cell_pair_indices *cell_pairs = (struct cell_pair_indices *)map_data;

  const double dim[3] = {s->dim[0], s->dim[1], s->dim[2]};
  const double search_r2 = props->l_x2;

  /* Store links in an array local to this thread. */
  int local_link_count = 0;
  int local_group_links_size = props->group_links_size / e->nr_threads;

  /* Init the local group links buffer. */
  struct fof_mpi *local_group_links = (struct fof_mpi *)swift_calloc(
      "fof_local_group_links", sizeof(struct fof_mpi), local_group_links_size);
  if (local_group_links == NULL)
    error("Failed to allocate temporary group links buffer.");

  /* Loop over all pairs of local and foreign cells, recurse then perform a
   * FOF search. */
  for (int ind = 0; ind < num_elements; ind++) {

    /* Get the local and foreign cells to recurse on. */
    struct cell *restrict local_cell = cell_pairs[ind].local;
    struct cell *restrict foreign_cell = cell_pairs[ind].foreign;

    rec_fof_search_pair_foreign(props, dim, search_r2, periodic, gparts,
                                nr_gparts, local_cell, foreign_cell,
                                &local_link_count, &local_group_links,
                                &local_group_links_size);
  }

  /* Add links found by this thread to the global link list. */
  /* Lock to prevent race conditions while adding to the global link list.*/
  if (lock_lock(&s->lock) == 0) {

    /* Get pointers to global arrays. */
    int *group_links_size = &props->group_links_size;
    int *group_link_count = &props->group_link_count;
    struct fof_mpi **group_links = &props->group_links;

    /* If the global group_links array is not big enough re-allocate it. */
    if (*group_link_count + local_link_count > *group_links_size) {

      const int old_size = *group_links_size;
      const int new_size =
          max(*group_link_count + local_link_count, 2 * old_size);

      (*group_links) = (struct fof_mpi *)realloc(
          *group_links, new_size * sizeof(struct fof_mpi));

      *group_links_size = new_size;

      message("Re-allocating global group links from %d to %d elements.",
              old_size, new_size);
    }

    /* Copy the local links to the global list. */
    for (int i = 0; i < local_link_count; i++) {

      int found = 0;

      /* Check that the links have not already been added to the list by another
       * thread. */
      for (int l = 0; l < *group_link_count; l++) {
        if ((*group_links)[l].group_i == local_group_links[i].group_i &&
            (*group_links)[l].group_j == local_group_links[i].group_j) {
          found = 1;
          break;
        }
      }

      if (!found) {

        (*group_links)[*group_link_count].group_i =
            local_group_links[i].group_i;
        (*group_links)[*group_link_count].group_i_size =
            local_group_links[i].group_i_size;

        (*group_links)[*group_link_count].group_j =
            local_group_links[i].group_j;
        (*group_links)[*group_link_count].group_j_size =
            local_group_links[i].group_j_size;

        (*group_link_count) = (*group_link_count) + 1;
      }
    }
  }

  /* Release lock. */
  if (lock_unlock(&s->lock) != 0) error("Failed to unlock the space");

  swift_free("fof_local_group_links", local_group_links);
#endif
}

void fof_seed_black_holes(const struct fof_props *props,
                          const struct black_holes_props *bh_props,
                          const struct phys_const *constants,
                          const struct cosmology *cosmo, struct space *s,
                          int num_groups, struct group_length *group_sizes) {

  const long long *max_part_density_index = props->max_part_density_index;

  /* Count the number of black holes to seed */
  int num_seed_black_holes = 0;
  for (int i = 0; i < num_groups + props->extra_bh_seed_count; i++) {
    if (max_part_density_index[i] >= 0) ++num_seed_black_holes;
  }

#ifdef WITH_MPI
  int total_num_seed_black_holes = 0;
  /* Sum the total number of black holes over each MPI rank. */
  MPI_Reduce(&num_seed_black_holes, &total_num_seed_black_holes, 1, MPI_INT,
             MPI_SUM, 0, MPI_COMM_WORLD);
#else
  int total_num_seed_black_holes = num_seed_black_holes;
#endif

  if (engine_rank == 0)
    message("Seeding %d black hole(s)", total_num_seed_black_holes);

  /* Anything to do this time on this rank? */
  if (num_seed_black_holes == 0) return;

  /* Do we need to reallocate the black hole array for the new particles? */
  if (s->nr_bparts + num_seed_black_holes > s->size_bparts) {
    const size_t nr_bparts_new = s->nr_bparts + num_seed_black_holes;

    s->size_bparts = engine_parts_size_grow * nr_bparts_new;

    struct bpart *bparts_new = NULL;
    if (swift_memalign("bparts", (void **)&bparts_new, bpart_align,
                       sizeof(struct bpart) * s->size_bparts) != 0)
      error("Failed to allocate new bpart data.");
    memcpy(bparts_new, s->bparts, sizeof(struct bpart) * s->nr_bparts);
    swift_free("bparts", s->bparts);

    s->bparts = bparts_new;
  }

  int k = s->nr_bparts;

  /* Loop over the local groups */
  for (int i = 0; i < num_groups + props->extra_bh_seed_count; i++) {

    const long long part_index = max_part_density_index[i];

    /* Should we seed? */
    if (part_index >= 0) {

      /* Handle on the particle to convert */
      struct part *p = &s->parts[part_index];
      struct gpart *gp = p->gpart;

      /* Let's destroy the gas particle */
      p->time_bin = time_bin_inhibited;
      p->gpart = NULL;

      /* Mark the gpart as black hole */
      gp->type = swift_type_black_hole;

      /* Basic properties of the black hole */
      struct bpart *bp = &s->bparts[k];
      bzero(bp, sizeof(struct bpart));
      bp->time_bin = gp->time_bin;

      /* Re-link things */
      bp->gpart = gp;
      gp->id_or_neg_offset = -(bp - s->bparts);

      /* Synchronize masses, positions and velocities */
      bp->mass = gp->mass;
      bp->x[0] = gp->x[0];
      bp->x[1] = gp->x[1];
      bp->x[2] = gp->x[2];
      bp->v[0] = gp->v_full[0];
      bp->v[1] = gp->v_full[1];
      bp->v[2] = gp->v_full[2];

      /* Set a smoothing length */
      bp->h = p->h;

#ifdef SWIFT_DEBUG_CHECKS
      bp->ti_kick = p->ti_kick;
      bp->ti_drift = p->ti_drift;
#endif

      /* Copy over all the gas properties that we want */
      black_holes_create_from_gas(bp, bh_props, constants, cosmo, p);

      /* Move to the next BH slot */
      k++;
    }
  }

#ifdef SWIFT_DEBUG_CHECKS
  if ((int)(s->nr_bparts) + num_seed_black_holes != k) {
    error("Seeded the wrong number of black holes!");
  }
#endif

  /* Update the count of black holes. */
  s->nr_bparts = k;
}

/* Dump FOF group data. */
void fof_dump_group_data(const struct fof_props *props,
                         const char *out_file_name, struct space *s,
                         int num_groups, struct group_length *group_sizes) {

  FILE *file = fopen(out_file_name, "w");

  struct gpart *gparts = s->gparts;
  struct part *parts = s->parts;
  size_t *group_size = props->group_size;
  double *group_mass = props->group_mass;
  const long long *max_part_density_index = props->max_part_density_index;
  const float *max_part_density = props->max_part_density;

  fprintf(file, "# %8s %12s %12s %12s %18s %18s %12s\n", "Group ID",
          "Group Size", "Group Mass", "Max Density", "Max Density Index",
          "Particle ID", "Particle Density");
  fprintf(file,
          "#-------------------------------------------------------------------"
          "-------------\n");

  for (int i = 0; i < num_groups; i++) {

    const size_t group_offset = group_sizes[i].index;
    const long long part_id = max_part_density_index[i] >= 0
                                  ? parts[max_part_density_index[i]].id
                                  : -1;
#ifdef WITH_MPI
    fprintf(file, "  %8zu %12zu %12e %12e %18lld %18lld\n",
            gparts[group_offset - node_offset].group_id,
            group_size[group_offset - node_offset], group_mass[i],
            max_part_density[i], max_part_density_index[i], part_id);
#else
    fprintf(file, "  %8zu %12zu %12e %12e %18lld %18lld\n",
            gparts[group_offset].group_id, group_size[group_offset],
            group_mass[i], max_part_density[i], max_part_density_index[i],
            part_id);
#endif
  }

  /* Dump the extra black hole seeds. */
  for (int i = num_groups; i < num_groups + props->extra_bh_seed_count; i++) {
    const long long part_id = max_part_density_index[i] >= 0
                                  ? parts[max_part_density_index[i]].id
                                  : -1;
    fprintf(file, "  %8zu %12zu %12e %12e %18lld %18lld\n", 0UL, 0UL, 0., 0.,
            0LL, part_id);
  }

  fclose(file);
}

/**
 * @brief Search foreign cells for links and communicate any found to the
 * appropriate node.
 *
 * @param props the properties of the FOF scheme.
 * @param s Pointer to a #space.
 */
void fof_search_foreign_cells(struct fof_props *props, const struct space *s) {

#ifdef WITH_MPI

  struct engine *e = s->e;
  int verbose = e->verbose;
  size_t *group_index = props->group_index;
  size_t *group_size = props->group_size;
  const size_t nr_gparts = s->nr_gparts;
  const double dim[3] = {s->dim[0], s->dim[1], s->dim[2]};
  const double search_r2 = props->l_x2;

  ticks tic = getticks();

  /* Make group IDs globally unique. */
  for (size_t i = 0; i < nr_gparts; i++) group_index[i] += node_offset;

  struct cell_pair_indices *cell_pairs = NULL;
  int group_link_count = 0;
  int cell_pair_count = 0;

  props->group_links_size = fof_props_default_group_link_size;
  props->group_link_count = 0;

  int num_cells_out = 0;
  int num_cells_in = 0;

  /* Find the maximum no. of cell pairs. */
  for (int i = 0; i < e->nr_proxies; i++) {

    for (int j = 0; j < e->proxies[i].nr_cells_out; j++) {

      /* Only include gravity cells. */
      if (e->proxies[i].cells_out_type[j] & proxy_cell_type_gravity)
        num_cells_out++;
    }

    for (int j = 0; j < e->proxies[i].nr_cells_in; j++) {

      /* Only include gravity cells. */
      if (e->proxies[i].cells_in_type[j] & proxy_cell_type_gravity)
        num_cells_in++;
    }
  }

  const int cell_pair_size = num_cells_in * num_cells_out;

  if (swift_memalign("fof_group_links", (void **)&props->group_links,
                     SWIFT_STRUCT_ALIGNMENT,
                     props->group_links_size * sizeof(struct fof_mpi)) != 0)
    error("Error while allocating memory for FOF links over an MPI domain");

  if (swift_memalign("fof_cell_pairs", (void **)&cell_pairs,
                     SWIFT_STRUCT_ALIGNMENT,
                     cell_pair_size * sizeof(struct cell_pair_indices)) != 0)
    error("Error while allocating memory for FOF cell pair indices");

  /* Loop over cells_in and cells_out for each proxy and find which cells are in
   * range of each other to perform the FOF search. Store local cells that are
   * touching foreign cells in a list. */
  for (int i = 0; i < e->nr_proxies; i++) {

    /* Only find links across an MPI domain on one rank. */
    if (engine_rank == min(engine_rank, e->proxies[i].nodeID)) {

      for (int j = 0; j < e->proxies[i].nr_cells_out; j++) {

        /* Skip non-gravity cells. */
        if (!(e->proxies[i].cells_out_type[j] & proxy_cell_type_gravity))
          continue;

        struct cell *restrict local_cell = e->proxies[i].cells_out[j];

        /* Skip empty cells. */
        if (local_cell->grav.count == 0) continue;

        for (int k = 0; k < e->proxies[i].nr_cells_in; k++) {

          /* Skip non-gravity cells. */
          if (!(e->proxies[i].cells_in_type[k] & proxy_cell_type_gravity))
            continue;

          struct cell *restrict foreign_cell = e->proxies[i].cells_in[k];

          /* Skip empty cells. */
          if (foreign_cell->grav.count == 0) continue;

          /* Check if local cell has already been added to the local list of
           * cells. */
          const double r2 = cell_min_dist(local_cell, foreign_cell, dim);
          if (r2 < search_r2) {
            cell_pairs[cell_pair_count].local = local_cell;
            cell_pairs[cell_pair_count++].foreign = foreign_cell;
          }
        }
      }
    }
  }

  /* Set the root of outgoing particles. */
  for (int i = 0; i < e->nr_proxies; i++) {

    for (int j = 0; j < e->proxies[i].nr_cells_out; j++) {

      struct cell *restrict local_cell = e->proxies[i].cells_out[j];
      struct gpart *gparts = local_cell->grav.parts;

      /* Make a list of particle offsets into the global gparts array. */
      size_t *const offset = group_index + (ptrdiff_t)(gparts - s->gparts);

      /* Set each particle's root and group properties found in the local FOF.*/
      for (int k = 0; k < local_cell->grav.count; k++) {
        const size_t root =
            fof_find_global(offset[k] - node_offset, group_index, nr_gparts);
        gparts[k].group_id = root;
        gparts[k].group_size = group_size[root - node_offset];
      }
    }
  }

  if (verbose)
    message(
        "Finding local/foreign cell pairs and initialising particle roots "
        "took: %.3f %s.",
        clocks_from_ticks(getticks() - tic), clocks_getunit());

  engine_activate_gpart_comms(e);

  ticks local_fof_tic = getticks();

  MPI_Barrier(MPI_COMM_WORLD);

  if (verbose)
    message("Local FOF imbalance: %.3f %s.",
            clocks_from_ticks(getticks() - local_fof_tic), clocks_getunit());

  tic = getticks();

  /* Perform send and receive tasks. */
  engine_launch(e);

  if (verbose)
    message("MPI send/recv comms took: %.3f %s.",
            clocks_from_ticks(getticks() - tic), clocks_getunit());

  tic = getticks();

  /* Perform search of group links between local and foreign cells with the
   * threadpool. */
  threadpool_map(&s->e->threadpool, fof_find_foreign_links_mapper, cell_pairs,
                 cell_pair_count, sizeof(struct cell_pair_indices), 1,
                 (struct space *)s);

  group_link_count = props->group_link_count;

  /* Clean up memory. */
  swift_free("fof_cell_pairs", cell_pairs);

  if (verbose)
    message("Searching for foreign links took: %.3f %s.",
            clocks_from_ticks(getticks() - tic), clocks_getunit());

  tic = getticks();

  struct fof_mpi *global_group_links = NULL;
  int *displ = NULL, *group_link_counts = NULL;
  int global_group_link_count = 0;

  ticks comms_tic = getticks();

  MPI_Barrier(MPI_COMM_WORLD);

  if (verbose)
    message("Imbalance took: %.3f %s.",
            clocks_from_ticks(getticks() - comms_tic), clocks_getunit());

  comms_tic = getticks();

  /* Sum the total number of links across MPI domains over each MPI rank. */
  MPI_Allreduce(&group_link_count, &global_group_link_count, 1, MPI_INT,
                MPI_SUM, MPI_COMM_WORLD);

  /* Unique set of links is half of all group links as each link is found twice
   * by opposing MPI ranks. */
  if (swift_memalign("fof_global_group_links", (void **)&global_group_links,
                     SWIFT_STRUCT_ALIGNMENT,
                     global_group_link_count * sizeof(struct fof_mpi)) != 0)
    error("Error while allocating memory for the global list of group links");

  if (posix_memalign((void **)&group_link_counts, SWIFT_STRUCT_ALIGNMENT,
                     e->nr_nodes * sizeof(int)) != 0)
    error(
        "Error while allocating memory for the number of group links on each "
        "MPI rank");

  if (posix_memalign((void **)&displ, SWIFT_STRUCT_ALIGNMENT,
                     e->nr_nodes * sizeof(int)) != 0)
    error(
        "Error while allocating memory for the displacement in memory for the "
        "global group link list");

  /* Gather the total number of links on each rank. */
  MPI_Allgather(&group_link_count, 1, MPI_INT, group_link_counts, 1, MPI_INT,
                MPI_COMM_WORLD);

  /* Set the displacements into the global link list using the link counts from
   * each rank */
  displ[0] = 0;
  for (int i = 1; i < e->nr_nodes; i++)
    displ[i] = displ[i - 1] + group_link_counts[i - 1];

  /* Gather the global link list on all ranks. */
  MPI_Allgatherv(props->group_links, group_link_count, fof_mpi_type,
                 global_group_links, group_link_counts, displ, fof_mpi_type,
                 MPI_COMM_WORLD);

  /* Clean up memory. */
  free(displ);
  swift_free("fof_group_links", props->group_links);
  props->group_links = NULL;

  if (verbose) {
    message("Communication took: %.3f %s.",
            clocks_from_ticks(getticks() - comms_tic), clocks_getunit());

    message("Global comms took: %.3f %s.", clocks_from_ticks(getticks() - tic),
            clocks_getunit());
  }

  tic = getticks();

  /* Transform the group IDs to a local list going from 0-group_count so a
   * union-find can be performed. */
  size_t *global_group_index = NULL, *global_group_id = NULL,
         *global_group_size = NULL;
  const int global_group_list_size = 2 * global_group_link_count;
  int group_count = 0;

  if (swift_memalign("fof_global_group_index", (void **)&global_group_index,
                     SWIFT_STRUCT_ALIGNMENT,
                     global_group_list_size * sizeof(size_t)) != 0)
    error(
        "Error while allocating memory for the displacement in memory for the "
        "global group link list");

  if (swift_memalign("fof_global_group_id", (void **)&global_group_id,
                     SWIFT_STRUCT_ALIGNMENT,
                     global_group_list_size * sizeof(size_t)) != 0)
    error(
        "Error while allocating memory for the displacement in memory for the "
        "global group link list");

  if (swift_memalign("fof_global_group_size", (void **)&global_group_size,
                     SWIFT_STRUCT_ALIGNMENT,
                     global_group_list_size * sizeof(size_t)) != 0)
    error(
        "Error while allocating memory for the displacement in memory for the "
        "global group link list");

  bzero(global_group_size, global_group_list_size * sizeof(size_t));

  /* Create hash table. */
  hashmap_t map;
  hashmap_init(&map);

  /* Store each group ID and its properties. */
  for (int i = 0; i < global_group_link_count; i++) {

    size_t group_i = global_group_links[i].group_i;
    size_t group_j = global_group_links[i].group_j;

    global_group_size[group_count] += global_group_links[i].group_i_size;
    global_group_id[group_count] = group_i;
    hashmap_add_group(group_i, group_count++, &map);

    global_group_size[group_count] += global_group_links[i].group_j_size;
    global_group_id[group_count] = group_j;
    hashmap_add_group(group_j, group_count++, &map);
  }

  if (verbose)
    message("Global list compression took: %.3f %s.",
            clocks_from_ticks(getticks() - tic), clocks_getunit());

  tic = getticks();

  /* Create a global_group_index list of groups across MPI domains so that you
   * can perform a union-find locally on each node. */
  /* The value of which is an offset into global_group_id, which is the actual
   * root. */
  for (int i = 0; i < group_count; i++) global_group_index[i] = i;

  /* Store the original group size before incrementing in the Union-Find. */
  size_t *orig_global_group_size = NULL;

  if (swift_memalign("fof_orig_global_group_size",
                     (void **)&orig_global_group_size, SWIFT_STRUCT_ALIGNMENT,
                     group_count * sizeof(size_t)) != 0)
    error(
        "Error while allocating memory for the displacement in memory for the "
        "global group link list");

  for (int i = 0; i < group_count; i++)
    orig_global_group_size[i] = global_group_size[i];

  /* Perform a union-find on the group links. */
  for (int i = 0; i < global_group_link_count; i++) {

    /* Use the hash table to find the group offsets in the index array. */
    size_t find_i =
        hashmap_find_group_offset(global_group_links[i].group_i, &map);
    size_t find_j =
        hashmap_find_group_offset(global_group_links[i].group_j, &map);

    /* Use the offset to find the group's root. */
    size_t root_i = fof_find(find_i, global_group_index);
    size_t root_j = fof_find(find_j, global_group_index);

    size_t group_i = global_group_id[root_i];
    size_t group_j = global_group_id[root_j];

    if (group_i == group_j) continue;

    /* Update roots accordingly. */
    size_t size_i = global_group_size[root_i];
    size_t size_j = global_group_size[root_j];
#ifdef UNION_BY_SIZE_OVER_MPI
    if (size_i < size_j) {
      global_group_index[root_i] = root_j;
      global_group_size[root_j] += size_i;
    } else {
      global_group_index[root_j] = root_i;
      global_group_size[root_i] += size_j;
    }
#else
    if (group_j < group_i) {
      global_group_index[root_i] = root_j;
      global_group_size[root_j] += size_i;
    } else {
      global_group_index[root_j] = root_i;
      global_group_size[root_i] += size_j;
    }
#endif
  }

  hashmap_free(&map);

  if (verbose)
    message("global_group_index construction took: %.3f %s.",
            clocks_from_ticks(getticks() - tic), clocks_getunit());

  tic = getticks();

  /* Update each group locally with new root information. */
  for (int i = 0; i < group_count; i++) {

    size_t group_id = global_group_id[i];
    size_t offset = fof_find(global_group_index[i], global_group_index);
    size_t new_root = global_group_id[offset];

    /* If the group is local update its root and size. */
    if (is_local(group_id, nr_gparts) && new_root != group_id) {
      group_index[group_id - node_offset] = new_root;

      group_size[group_id - node_offset] -= orig_global_group_size[i];
    }

    /* If the group linked to a local root update its size. */
    if (is_local(new_root, nr_gparts) && new_root != group_id) {

      /* Use group sizes before Union-Find */
      group_size[new_root - node_offset] += orig_global_group_size[i];
    }
  }

  if (verbose)
    message("Updating groups locally took: %.3f %s.",
            clocks_from_ticks(getticks() - tic), clocks_getunit());

  /* Clean up memory. */
  swift_free("fof_global_group_links", global_group_links);
  swift_free("fof_global_group_index", global_group_index);
  swift_free("fof_global_group_size", global_group_size);
  swift_free("fof_global_group_id", global_group_id);
  swift_free("fof_orig_global_group_size", orig_global_group_size);

#endif /* WITH_MPI */
}

/**
 * @brief Perform a FOF search on gravity particles using the cells and applying
 * the Union-Find algorithm.
 *
 * @param props The properties of the FOF scheme.
 * @param bh_props The properties of the black hole scheme.
 * @param constants The physical constants in internal units.
 * @param cosmo The current cosmological model.
 * @param s The #space containing the particles.
 * @param dump_results Do we want to write the group catalogue to a file?
 * @param seed_black_holes Do we want to seed black holes in haloes?
 */
void fof_search_tree(struct fof_props *props,
                     const struct black_holes_props *bh_props,
                     const struct phys_const *constants,
                     const struct cosmology *cosmo, struct space *s,
                     const int dump_results, const int seed_black_holes) {

  const size_t nr_gparts = s->nr_gparts;
  const size_t min_group_size = props->min_group_size;
<<<<<<< HEAD
  //const size_t group_id_offset = props->group_id_offset;
=======
#ifndef WITH_FOF_TIMING
  const size_t group_id_offset = props->group_id_offset;
  const size_t group_id_default = props->group_id_default;
#endif

>>>>>>> 4c00b54b
#ifdef WITH_MPI
  const int nr_nodes = s->e->nr_nodes;
#endif
  struct gpart *gparts = s->gparts;
  size_t *group_index, *group_size;
  int num_groups = 0, num_parts_in_groups = 0, max_group_size = 0;
  int verbose = s->e->verbose;
  ticks tic_total = getticks();

  char output_file_name[PARSER_MAX_LINE_SIZE];
  snprintf(output_file_name, PARSER_MAX_LINE_SIZE, "%s", props->base_name);

  if (verbose)
    message("Searching %zu gravity particles for links with l_x: %lf",
            nr_gparts, sqrt(props->l_x2));

  if (engine_rank == 0 && verbose)
    message("Size of hash table element: %ld", sizeof(hashmap_element_t));

<<<<<<< HEAD
  //const size_t group_id_default = props->group_id_default;

=======
>>>>>>> 4c00b54b
#ifdef WITH_MPI

  /* Reset global variable */
  node_offset = 0;

  /* Determine number of gparts on lower numbered MPI ranks */
  long long nr_gparts_cumulative;
  long long nr_gparts_local = s->nr_gparts;
<<<<<<< HEAD
  
=======

>>>>>>> 4c00b54b
  ticks comms_tic = getticks();

  MPI_Scan(&nr_gparts_local, &nr_gparts_cumulative, 1, MPI_LONG_LONG, MPI_SUM,
           MPI_COMM_WORLD);
<<<<<<< HEAD
  
  //if (verbose)
  message("MPI_Scan Imbalance took: %.3f %s.",
      clocks_from_ticks(getticks() - comms_tic), clocks_getunit());
=======

  // if (verbose)
  message("MPI_Scan Imbalance took: %.3f %s.",
          clocks_from_ticks(getticks() - comms_tic), clocks_getunit());
>>>>>>> 4c00b54b

  node_offset = nr_gparts_cumulative - nr_gparts_local;

  snprintf(output_file_name + strlen(output_file_name), FILENAME_BUFFER_SIZE,
           "_mpi_rank_%d.dat", engine_rank);
#else
  snprintf(output_file_name + strlen(output_file_name), FILENAME_BUFFER_SIZE,
           ".dat");
#endif

  /* Local copy of the arrays */
  group_index = props->group_index;
  group_size = props->group_size;

  ticks tic_calc_group_size = getticks();

  threadpool_map(&s->e->threadpool, fof_calc_group_size_mapper, gparts,
                 nr_gparts, sizeof(struct gpart), 0, s);

  message("FOF calc group size took (FOF SCALING): %.3f %s.",
<<<<<<< HEAD
      clocks_from_ticks(getticks() - tic_calc_group_size),
      clocks_getunit());
=======
          clocks_from_ticks(getticks() - tic_calc_group_size),
          clocks_getunit());
>>>>>>> 4c00b54b

#ifdef WITH_MPI
  if (nr_nodes > 1) {

    ticks tic_mpi = getticks();

    /* Search for group links across MPI domains. */
    fof_search_foreign_cells(props, s);

<<<<<<< HEAD
    message("fof_search_foreign_cells() took (FOF SCALING): %.3f %s.",       
            clocks_from_ticks(getticks() - tic_mpi), clocks_getunit());
    
    message("fof_search_foreign_cells() + calc_group_size took (FOF SCALING): %.3f %s.",       
            clocks_from_ticks(getticks() - tic_total), clocks_getunit());
  }
#endif

  size_t num_groups_local = 0;//, num_parts_in_groups_local = 0,
  //       max_group_size_local = 0;
=======
    message("fof_search_foreign_cells() took (FOF SCALING): %.3f %s.",
            clocks_from_ticks(getticks() - tic_mpi), clocks_getunit());

    message(
        "fof_search_foreign_cells() + calc_group_size took (FOF SCALING): %.3f "
        "%s.",
        clocks_from_ticks(getticks() - tic_total), clocks_getunit());
  }
#endif

  size_t num_groups_local = 0;
#ifndef WITH_FOF_TIMING
  size_t num_parts_in_groups_local = 0;
  size_t max_group_size_local = 0;
#endif
>>>>>>> 4c00b54b

  ticks tic_num_groups_calc = getticks();

  for (size_t i = 0; i < nr_gparts; i++) {

#ifdef WITH_MPI
    /* Find the total number of groups. */
    if (group_index[i] == i + node_offset && group_size[i] >= min_group_size)
      num_groups_local++;
#else
    /* Find the total number of groups. */
    if (group_index[i] == i && group_size[i] >= min_group_size)
      num_groups_local++;
#endif

<<<<<<< HEAD
//    /* Find the total number of particles in groups. */
//    if (group_size[i] >= min_group_size)
//      num_parts_in_groups_local += group_size[i];
//
//    /* Find the largest group. */
//    if (group_size[i] > max_group_size_local)
//      max_group_size_local = group_size[i];
=======
#ifndef WITH_FOF_TIMING
    /* Find the total number of particles in groups. */
    if (group_size[i] >= min_group_size)
      num_parts_in_groups_local += group_size[i];

    /* Find the largest group. */
    if (group_size[i] > max_group_size_local)
      max_group_size_local = group_size[i];
#endif
>>>>>>> 4c00b54b
  }
    
  message("Calculating the total no. of local groups took: (FOF SCALING): %.3f %s.",       
            clocks_from_ticks(getticks() - tic_num_groups_calc), clocks_getunit());

  message(
      "Calculating the total no. of local groups took: (FOF SCALING): %.3f %s.",
      clocks_from_ticks(getticks() - tic_num_groups_calc), clocks_getunit());

  /* Sort the groups in descending order based upon size and re-label their IDs
   * 0-num_groups. */
<<<<<<< HEAD
//  struct group_length *high_group_sizes = NULL;
//  int group_count = 0;
//
//  if (swift_memalign("fof_high_group_sizes", (void **)&high_group_sizes, 32,
//                     num_groups_local * sizeof(struct group_length)) != 0)
//    error("Failed to allocate list of large groups.");
//
//  /* Store the group_sizes and their offset. */
//  for (size_t i = 0; i < nr_gparts; i++) {
//
//#ifdef WITH_MPI
//    if (group_index[i] == i + node_offset && group_size[i] >= min_group_size) {
//      high_group_sizes[group_count].index = node_offset + i;
//      high_group_sizes[group_count++].size = group_size[i];
//    }
//#else
//    if (group_index[i] == i && group_size[i] >= min_group_size) {
//      high_group_sizes[group_count].index = i;
//      high_group_sizes[group_count++].size = group_size[i];
//    }
//#endif
//  }

//  ticks tic = getticks();
//
//  /* Find global properties. */
#ifdef WITH_MPI
  MPI_Allreduce(&num_groups_local, &num_groups, 1, MPI_INT, MPI_SUM,
                MPI_COMM_WORLD);
=======
#ifndef WITH_FOF_TIMING
  struct group_length *high_group_sizes = NULL;
  int group_count = 0;

  if (swift_memalign("fof_high_group_sizes", (void **)&high_group_sizes, 32,
                     num_groups_local * sizeof(struct group_length)) != 0)
    error("Failed to allocate list of large groups.");

  /* Store the group_sizes and their offset. */
  for (size_t i = 0; i < nr_gparts; i++) {

#ifdef WITH_MPI
    if (group_index[i] == i + node_offset && group_size[i] >= min_group_size) {
      high_group_sizes[group_count].index = node_offset + i;
      high_group_sizes[group_count++].size = group_size[i];
    }
#else
    if (group_index[i] == i && group_size[i] >= min_group_size) {
      high_group_sizes[group_count].index = i;
      high_group_sizes[group_count++].size = group_size[i];
    }
#endif
  }

  ticks tic = getticks();

  /* Find global properties. */
#ifdef WITH_MPI
  MPI_Allreduce(&num_groups_local, &num_groups, 1, MPI_INT, MPI_SUM,
                MPI_COMM_WORLD);

  message("Finding the total no. of groups took: (FOF SCALING): %.3f %s.",
          clocks_from_ticks(getticks() - tic_num_groups_calc),
          clocks_getunit());

  MPI_Reduce(&num_parts_in_groups_local, &num_parts_in_groups, 1, MPI_INT,
             MPI_SUM, 0, MPI_COMM_WORLD);
  MPI_Reduce(&max_group_size_local, &max_group_size, 1, MPI_INT, MPI_MAX, 0,
             MPI_COMM_WORLD);
#else
  num_groups = num_groups_local;
  num_parts_in_groups = num_parts_in_groups_local;
  max_group_size = max_group_size_local;
#endif /* WITH_MPI */
  props->num_groups = num_groups;

  /* Find number of groups on lower numbered MPI ranks */
#ifdef WITH_MPI
  long long nglocal = num_groups_local;
  long long ngsum;
  MPI_Scan(&nglocal, &ngsum, 1, MPI_LONG_LONG, MPI_SUM, MPI_COMM_WORLD);
  const size_t num_groups_prev = (size_t)(ngsum - nglocal);
#endif /* WITH_MPI */
>>>>>>> 4c00b54b

  message("Finding the total no. of groups took: (FOF SCALING): %.3f %s.",       
            clocks_from_ticks(getticks() - tic_num_groups_calc), clocks_getunit());

<<<<<<< HEAD
  //MPI_Reduce(&num_parts_in_groups_local, &num_parts_in_groups, 1, MPI_INT,
  //           MPI_SUM, 0, MPI_COMM_WORLD);
  //MPI_Reduce(&max_group_size_local, &max_group_size, 1, MPI_INT, MPI_MAX, 0,
  //           MPI_COMM_WORLD);
#else
  num_groups = num_groups_local;
  //num_parts_in_groups = num_parts_in_groups_local;
  //max_group_size = max_group_size_local;
#endif /* WITH_MPI */
  props->num_groups = num_groups;
//
//  /* Find number of groups on lower numbered MPI ranks */
//#ifdef WITH_MPI
//  long long nglocal = num_groups_local;
//  long long ngsum;
//  MPI_Scan(&nglocal, &ngsum, 1, MPI_LONG_LONG, MPI_SUM, MPI_COMM_WORLD);
//  const size_t num_groups_prev = (size_t)(ngsum - nglocal);
//#endif /* WITH_MPI */
//
//  /* Sort local groups into descending order of size */
//  qsort(high_group_sizes, num_groups_local, sizeof(struct group_length),
//        cmp_func_group_size);
//
//  /* Set default group ID for all particles */
//  for (size_t i = 0; i < nr_gparts; i++) gparts[i].group_id = group_id_default;
//
//  /*
//    Assign final group IDs to local root particles where the global root is on
//    this node and the group is large enough. Within a node IDs are assigned in
//    descending order of particle number.
//  */
//  for (size_t i = 0; i < num_groups_local; i++) {
//#ifdef WITH_MPI
//    gparts[high_group_sizes[i].index - node_offset].group_id =
//        group_id_offset + i + num_groups_prev;
//#else
//    gparts[high_group_sizes[i].index].group_id = group_id_offset + i;
//#endif
//  }
//
//#ifdef WITH_MPI
//  /*
//     Now, for each local root where the global root is on some other node
//     AND the total size of the group is >= min_group_size we need to retrieve
//     the gparts.group_id we just assigned to the global root.
//
//     Will do that by sending the group_index of these lcoal roots to the node
//     where their global root is stored and receiving back the new group_id
//     associated with that particle.
//  */
//
//  /*
//     Identify local roots with global root on another node and large enough
//     group_size. Store index of the local and global roots in these cases.
//
//     NOTE: if group_size only contains the total FoF mass for global roots,
//     then we have to communicate ALL fragments where the global root is not
//     on this node. Hence the commented out extra conditions below.
//  */
//  size_t nsend = 0;
//  for (size_t i = 0; i < nr_gparts; i += 1) {
//    if ((!is_local(group_index[i],
//                   nr_gparts))) { /* && (group_size[i] >= min_group_size)) { */
//      nsend += 1;
//    }
//  }
//  struct fof_final_index *fof_index_send =
//      (struct fof_final_index *)swift_malloc(
//          "fof_index_send", sizeof(struct fof_final_index) * nsend);
//  nsend = 0;
//  for (size_t i = 0; i < nr_gparts; i += 1) {
//    if ((!is_local(group_index[i],
//                   nr_gparts))) { /* && (group_size[i] >= min_group_size)) { */
//      fof_index_send[nsend].local_root = node_offset + i;
//      fof_index_send[nsend].global_root = group_index[i];
//      nsend += 1;
//    }
//  }
//
//  /* Sort by global root - this puts the groups in order of which node they're
//   * stored on */
//  qsort(fof_index_send, nsend, sizeof(struct fof_final_index),
//        compare_fof_final_index_global_root);
//
//  /* Determine range of global indexes (i.e. particles) on each node */
//  size_t *num_on_node = (size_t *)malloc(nr_nodes * sizeof(size_t));
//  MPI_Allgather(&nr_gparts, sizeof(size_t), MPI_BYTE, num_on_node,
//                sizeof(size_t), MPI_BYTE, MPI_COMM_WORLD);
//  size_t *first_on_node = (size_t *)malloc(nr_nodes * sizeof(size_t));
//  first_on_node[0] = 0;
//  for (int i = 1; i < nr_nodes; i += 1)
//    first_on_node[i] = first_on_node[i - 1] + num_on_node[i - 1];
//
//  /* Determine how many entries go to each node */
//  int *sendcount = (int *)malloc(nr_nodes * sizeof(int));
//  for (int i = 0; i < nr_nodes; i += 1) sendcount[i] = 0;
//  int dest = 0;
//  for (size_t i = 0; i < nsend; i += 1) {
//    while ((fof_index_send[i].global_root >=
//            first_on_node[dest] + num_on_node[dest]) ||
//           (num_on_node[dest] == 0))
//      dest += 1;
//    if (dest >= nr_nodes) error("Node index out of range!");
//    sendcount[dest] += 1;
//  }
//
//  int *recvcount = NULL, *sendoffset = NULL, *recvoffset = NULL;
//  size_t nrecv = 0;
//
//  fof_compute_send_recv_offsets(nr_nodes, sendcount, &recvcount, &sendoffset,
//                                &recvoffset, &nrecv);
//
//  struct fof_final_index *fof_index_recv =
//      (struct fof_final_index *)swift_malloc(
//          "fof_index_recv", nrecv * sizeof(struct fof_final_index));
//
//  /* Exchange group indexes */
//  MPI_Alltoallv(fof_index_send, sendcount, sendoffset, fof_final_index_type,
//                fof_index_recv, recvcount, recvoffset, fof_final_index_type,
//                MPI_COMM_WORLD);
//
//  /* For each received global root, look up the group ID we assigned and store
//   * it in the struct */
//  for (size_t i = 0; i < nrecv; i += 1) {
//    if ((fof_index_recv[i].global_root < node_offset) ||
//        (fof_index_recv[i].global_root >= node_offset + nr_gparts)) {
//      error("Received global root index out of range!");
//    }
//    fof_index_recv[i].global_root =
//        gparts[fof_index_recv[i].global_root - node_offset].group_id;
//  }
//
//  /* Send the result back */
//  MPI_Alltoallv(fof_index_recv, recvcount, recvoffset, fof_final_index_type,
//                fof_index_send, sendcount, sendoffset, fof_final_index_type,
//                MPI_COMM_WORLD);
//
//  /* Update local gparts.group_id */
//  for (size_t i = 0; i < nsend; i += 1) {
//    if ((fof_index_send[i].local_root < node_offset) ||
//        (fof_index_send[i].local_root >= node_offset + nr_gparts)) {
//      error("Sent local root index out of range!");
//    }
//    gparts[fof_index_send[i].local_root - node_offset].group_id =
//        fof_index_send[i].global_root;
//  }
//
//  free(sendcount);
//  free(recvcount);
//  free(sendoffset);
//  free(recvoffset);
//  swift_free("fof_index_send", fof_index_send);
//  swift_free("fof_index_recv", fof_index_recv);
//
//#endif /* WITH_MPI */
//
//  /* Assign every particle the group_id of its local root. */
//  for (size_t i = 0; i < nr_gparts; i++) {
//    const size_t root = fof_find_local(i, nr_gparts, group_index);
//    gparts[i].group_id = gparts[root].group_id;
//  }
//
//  if (verbose)
//    message("Group sorting took: %.3f %s.", clocks_from_ticks(getticks() - tic),
//            clocks_getunit());
//
//  /* Allocate and initialise a group mass array. */
//  if (swift_memalign("group_mass", (void **)&props->group_mass, 32,
//                     num_groups_local * sizeof(double)) != 0)
//    error("Failed to allocate list of group masses for FOF search.");
//
//  bzero(props->group_mass, num_groups_local * sizeof(double));
//
//  ticks tic_seeding = getticks();
//
//  double *group_mass = props->group_mass;
//#ifdef WITH_MPI
//  fof_calc_group_mass(props, s, num_groups_local, num_groups_prev, num_on_node,
//                      first_on_node, group_mass);
//  free(num_on_node);
//  free(first_on_node);
//#else
//  fof_calc_group_mass(props, s, num_groups_local, 0, NULL, NULL, group_mass);
//#endif
//
//  if (verbose)
//    message("Black hole seeding took: %.3f %s.",
//            clocks_from_ticks(getticks() - tic_seeding), clocks_getunit());
//
//  /* Dump group data. */
//  if (dump_results) {
//    fof_dump_group_data(props, output_file_name, s, num_groups_local,
//                        high_group_sizes);
//  }
//
//  /* Seed black holes */
//  if (seed_black_holes) {
//    fof_seed_black_holes(props, bh_props, constants, cosmo, s, num_groups_local,
//                         high_group_sizes);
//  }

  /* Free the left-overs */
  //swift_free("fof_high_group_sizes", high_group_sizes);
=======
  /* Set default group ID for all particles */
  for (size_t i = 0; i < nr_gparts; i++) gparts[i].group_id = group_id_default;

  /* Assign final group IDs to local root particles where the global root is
   * on this node and the group is large enough. Within a node IDs are
   * assigned in descending order of particle number. */
  for (size_t i = 0; i < num_groups_local; i++) {
#ifdef WITH_MPI
    gparts[high_group_sizes[i].index - node_offset].group_id =
        group_id_offset + i + num_groups_prev;
#else
    gparts[high_group_sizes[i].index].group_id = group_id_offset + i;
#endif
  }

#ifdef WITH_MPI

  /* Now, for each local root where the global root is on some other node
   * AND the total size of the group is >= min_group_size we need to
   * retrieve the gparts.group_id we just assigned to the global root.
   *
   * Will do that by sending the group_index of these lcoal roots to the
   * node where their global root is stored and receiving back the new
   * group_id associated with that particle.
   *
   * Identify local roots with global root on another node and large enough
   * group_size. Store index of the local and global roots in these cases.
   *
   * NOTE: if group_size only contains the total FoF mass for global roots,
   * then we have to communicate ALL fragments where the global root is not
   * on this node. Hence the commented out extra conditions below.*/
  size_t nsend = 0;
  for (size_t i = 0; i < nr_gparts; i += 1) {
    if ((!is_local(group_index[i],
                   nr_gparts))) { /* && (group_size[i] >= min_group_size)) { */
      nsend += 1;
    }
  }
  struct fof_final_index *fof_index_send =
      (struct fof_final_index *)swift_malloc(
          "fof_index_send", sizeof(struct fof_final_index) * nsend);
  nsend = 0;
  for (size_t i = 0; i < nr_gparts; i += 1) {
    if ((!is_local(group_index[i],
                   nr_gparts))) { /* && (group_size[i] >= min_group_size)) { */
      fof_index_send[nsend].local_root = node_offset + i;
      fof_index_send[nsend].global_root = group_index[i];
      nsend += 1;
    }
  }

  /* Sort by global root - this puts the groups in order of which node they're
   * stored on */
  qsort(fof_index_send, nsend, sizeof(struct fof_final_index),
        compare_fof_final_index_global_root);

  /* Determine range of global indexes (i.e. particles) on each node */
  size_t *num_on_node = (size_t *)malloc(nr_nodes * sizeof(size_t));
  MPI_Allgather(&nr_gparts, sizeof(size_t), MPI_BYTE, num_on_node,
                sizeof(size_t), MPI_BYTE, MPI_COMM_WORLD);
  size_t *first_on_node = (size_t *)malloc(nr_nodes * sizeof(size_t));
  first_on_node[0] = 0;
  for (int i = 1; i < nr_nodes; i += 1)
    first_on_node[i] = first_on_node[i - 1] + num_on_node[i - 1];

  /* Determine how many entries go to each node */
  int *sendcount = (int *)malloc(nr_nodes * sizeof(int));
  for (int i = 0; i < nr_nodes; i += 1) sendcount[i] = 0;
  int dest = 0;
  for (size_t i = 0; i < nsend; i += 1) {
    while ((fof_index_send[i].global_root >=
            first_on_node[dest] + num_on_node[dest]) ||
           (num_on_node[dest] == 0))
      dest += 1;
    if (dest >= nr_nodes) error("Node index out of range!");
    sendcount[dest] += 1;
  }

  int *recvcount = NULL, *sendoffset = NULL, *recvoffset = NULL;
  size_t nrecv = 0;

  fof_compute_send_recv_offsets(nr_nodes, sendcount, &recvcount, &sendoffset,
                                &recvoffset, &nrecv);

  struct fof_final_index *fof_index_recv =
      (struct fof_final_index *)swift_malloc(
          "fof_index_recv", nrecv * sizeof(struct fof_final_index));

  /* Exchange group indexes */
  MPI_Alltoallv(fof_index_send, sendcount, sendoffset, fof_final_index_type,
                fof_index_recv, recvcount, recvoffset, fof_final_index_type,
                MPI_COMM_WORLD);

  /* For each received global root, look up the group ID we assigned and store
   * it in the struct */
  for (size_t i = 0; i < nrecv; i += 1) {
    if ((fof_index_recv[i].global_root < node_offset) ||
        (fof_index_recv[i].global_root >= node_offset + nr_gparts)) {
      error("Received global root index out of range!");
    }
    fof_index_recv[i].global_root =
        gparts[fof_index_recv[i].global_root - node_offset].group_id;
  }

  /* Send the result back */
  MPI_Alltoallv(fof_index_recv, recvcount, recvoffset, fof_final_index_type,
                fof_index_send, sendcount, sendoffset, fof_final_index_type,
                MPI_COMM_WORLD);

  /* Update local gparts.group_id */
  for (size_t i = 0; i < nsend; i += 1) {
    if ((fof_index_send[i].local_root < node_offset) ||
        (fof_index_send[i].local_root >= node_offset + nr_gparts)) {
      error("Sent local root index out of range!");
    }
    gparts[fof_index_send[i].local_root - node_offset].group_id =
        fof_index_send[i].global_root;
  }

  free(sendcount);
  free(recvcount);
  free(sendoffset);
  free(recvoffset);
  swift_free("fof_index_send", fof_index_send);
  swift_free("fof_index_recv", fof_index_recv);

#endif /* WITH_MPI */

  /* Assign every particle the group_id of its local root. */
  for (size_t i = 0; i < nr_gparts; i++) {
    const size_t root = fof_find_local(i, nr_gparts, group_index);
    gparts[i].group_id = gparts[root].group_id;
  }

  if (verbose)
    message("Group sorting took: %.3f %s.", clocks_from_ticks(getticks() - tic),
            clocks_getunit());

  /* Allocate and initialise a group mass array. */
  if (swift_memalign("group_mass", (void **)&props->group_mass, 32,
                     num_groups_local * sizeof(double)) != 0)
    error("Failed to allocate list of group masses for FOF search.");

  bzero(props->group_mass, num_groups_local * sizeof(double));

  ticks tic_seeding = getticks();

  double *group_mass = props->group_mass;
#ifdef WITH_MPI
  fof_calc_group_mass(props, s, num_groups_local, num_groups_prev, num_on_node,
                      first_on_node, group_mass);
  free(num_on_node);
  free(first_on_node);
#else
  fof_calc_group_mass(props, s, num_groups_local, 0, NULL, NULL, group_mass);
#endif

  if (verbose)
    message("Black hole seeding took: %.3f %s.",
            clocks_from_ticks(getticks() - tic_seeding), clocks_getunit());

  /* Dump group data. */
  if (dump_results) {
    fof_dump_group_data(props, output_file_name, s, num_groups_local,
                        high_group_sizes);
  }

  /* Seed black holes */
  if (seed_black_holes) {
    fof_seed_black_holes(props, bh_props, constants, cosmo, s, num_groups_local,
                         high_group_sizes);
  }
#endif

    /* Free the left-overs */
#ifndef WITH_FOF_TIMING
  swift_free("fof_high_group_sizes", high_group_sizes);
#endif
>>>>>>> 4c00b54b
  swift_free("fof_group_index", props->group_index);
  swift_free("fof_group_size", props->group_size);
  swift_free("fof_group_mass", props->group_mass);
  swift_free("fof_max_part_density_index", props->max_part_density_index);
  swift_free("fof_max_part_density", props->max_part_density);
  props->group_index = NULL;
  props->group_size = NULL;
  props->group_mass = NULL;
  props->max_part_density_index = NULL;
  props->max_part_density = NULL;

  if (engine_rank == 0) {
    message(
        "No. of groups: %d. No. of particles in groups: %d. No. of particles "
        "not in groups: %lld.",
        num_groups, num_parts_in_groups,
        s->e->total_nr_gparts - num_parts_in_groups);

    message("Largest group by size: %d", max_group_size);
  }
  if (verbose)
    message("FOF search took: %.3f %s.",
            clocks_from_ticks(getticks() - tic_total), clocks_getunit());

#ifdef WITH_MPI
  MPI_Barrier(MPI_COMM_WORLD);
#endif
}

void fof_struct_dump(const struct fof_props *props, FILE *stream) {

  struct fof_props temp = *props;
  temp.num_groups = 0;
  temp.group_link_count = 0;
  temp.group_links_size = 0;
  temp.group_index = NULL;
  temp.group_size = NULL;
  temp.group_mass = NULL;
  temp.max_part_density_index = NULL;
  temp.max_part_density = NULL;
  temp.group_links = NULL;

  restart_write_blocks((void *)&temp, sizeof(struct fof_props), 1, stream,
                       "fof_props", "fof_props");
}

void fof_struct_restore(struct fof_props *props, FILE *stream) {

  restart_read_blocks((void *)props, sizeof(struct fof_props), 1, stream, NULL,
                      "fof_props");
}<|MERGE_RESOLUTION|>--- conflicted
+++ resolved
@@ -51,7 +51,7 @@
 #define FOF_COMPRESS_PATHS_MIN_LENGTH (2)
 
 /* Are we timing the FOF? */
-//#define WITH_FOF_TIMING
+#define WITH_FOF_TIMING
 
 /**
  * @brief Properties of a group used for black hole seeding
@@ -376,6 +376,7 @@
 
 #endif /* WITH_MPI */
 
+#ifndef WITH_FOF_TIMING
 /**
  * @brief   Finds the local root ID of the group a particle exists in
  * when group_index contains globally unique identifiers -
@@ -388,28 +389,29 @@
  * @param nr_gparts The number of g-particles on this node.
  * @param group_index Array of group root indices.
  */
-//__attribute__((always_inline)) INLINE static size_t fof_find_local(
-//    const size_t i, const size_t nr_gparts, const size_t *group_index) {
-//#ifdef WITH_MPI
-//  size_t root = node_offset + i;
-//
-//  while ((group_index[root - node_offset] != root) &&
-//         (group_index[root - node_offset] >= node_offset) &&
-//         (group_index[root - node_offset] < node_offset + nr_gparts)) {
-//    root = group_index[root - node_offset];
-//  }
-//
-//  return root - node_offset;
-//#else
-//  size_t root = i;
-//
-//  while ((group_index[root] != root) && (group_index[root] < nr_gparts)) {
-//    root = group_index[root];
-//  }
-//
-//  return root;
-//#endif
-//}
+__attribute__((always_inline)) INLINE static size_t fof_find_local(
+    const size_t i, const size_t nr_gparts, const size_t *group_index) {
+#ifdef WITH_MPI
+  size_t root = node_offset + i;
+
+  while ((group_index[root - node_offset] != root) &&
+         (group_index[root - node_offset] >= node_offset) &&
+         (group_index[root - node_offset] < node_offset + nr_gparts)) {
+    root = group_index[root - node_offset];
+  }
+
+  return root - node_offset;
+#else
+  size_t root = i;
+
+  while ((group_index[root] != root) && (group_index[root] < nr_gparts)) {
+    root = group_index[root];
+  }
+
+  return root;
+#endif
+}
+#endif /* #ifndef WITH_FOF_TIMING */
 
 /**
  * @brief Finds the local root ID of the group a particle exists in.
@@ -2394,15 +2396,11 @@
 
   const size_t nr_gparts = s->nr_gparts;
   const size_t min_group_size = props->min_group_size;
-<<<<<<< HEAD
-  //const size_t group_id_offset = props->group_id_offset;
-=======
 #ifndef WITH_FOF_TIMING
   const size_t group_id_offset = props->group_id_offset;
   const size_t group_id_default = props->group_id_default;
 #endif
 
->>>>>>> 4c00b54b
 #ifdef WITH_MPI
   const int nr_nodes = s->e->nr_nodes;
 #endif
@@ -2422,11 +2420,6 @@
   if (engine_rank == 0 && verbose)
     message("Size of hash table element: %ld", sizeof(hashmap_element_t));
 
-<<<<<<< HEAD
-  //const size_t group_id_default = props->group_id_default;
-
-=======
->>>>>>> 4c00b54b
 #ifdef WITH_MPI
 
   /* Reset global variable */
@@ -2435,26 +2428,15 @@
   /* Determine number of gparts on lower numbered MPI ranks */
   long long nr_gparts_cumulative;
   long long nr_gparts_local = s->nr_gparts;
-<<<<<<< HEAD
-  
-=======
-
->>>>>>> 4c00b54b
+
   ticks comms_tic = getticks();
 
   MPI_Scan(&nr_gparts_local, &nr_gparts_cumulative, 1, MPI_LONG_LONG, MPI_SUM,
            MPI_COMM_WORLD);
-<<<<<<< HEAD
-  
-  //if (verbose)
-  message("MPI_Scan Imbalance took: %.3f %s.",
-      clocks_from_ticks(getticks() - comms_tic), clocks_getunit());
-=======
 
   // if (verbose)
   message("MPI_Scan Imbalance took: %.3f %s.",
           clocks_from_ticks(getticks() - comms_tic), clocks_getunit());
->>>>>>> 4c00b54b
 
   node_offset = nr_gparts_cumulative - nr_gparts_local;
 
@@ -2475,13 +2457,8 @@
                  nr_gparts, sizeof(struct gpart), 0, s);
 
   message("FOF calc group size took (FOF SCALING): %.3f %s.",
-<<<<<<< HEAD
-      clocks_from_ticks(getticks() - tic_calc_group_size),
-      clocks_getunit());
-=======
           clocks_from_ticks(getticks() - tic_calc_group_size),
           clocks_getunit());
->>>>>>> 4c00b54b
 
 #ifdef WITH_MPI
   if (nr_nodes > 1) {
@@ -2491,18 +2468,6 @@
     /* Search for group links across MPI domains. */
     fof_search_foreign_cells(props, s);
 
-<<<<<<< HEAD
-    message("fof_search_foreign_cells() took (FOF SCALING): %.3f %s.",       
-            clocks_from_ticks(getticks() - tic_mpi), clocks_getunit());
-    
-    message("fof_search_foreign_cells() + calc_group_size took (FOF SCALING): %.3f %s.",       
-            clocks_from_ticks(getticks() - tic_total), clocks_getunit());
-  }
-#endif
-
-  size_t num_groups_local = 0;//, num_parts_in_groups_local = 0,
-  //       max_group_size_local = 0;
-=======
     message("fof_search_foreign_cells() took (FOF SCALING): %.3f %s.",
             clocks_from_ticks(getticks() - tic_mpi), clocks_getunit());
 
@@ -2518,7 +2483,6 @@
   size_t num_parts_in_groups_local = 0;
   size_t max_group_size_local = 0;
 #endif
->>>>>>> 4c00b54b
 
   ticks tic_num_groups_calc = getticks();
 
@@ -2534,15 +2498,6 @@
       num_groups_local++;
 #endif
 
-<<<<<<< HEAD
-//    /* Find the total number of particles in groups. */
-//    if (group_size[i] >= min_group_size)
-//      num_parts_in_groups_local += group_size[i];
-//
-//    /* Find the largest group. */
-//    if (group_size[i] > max_group_size_local)
-//      max_group_size_local = group_size[i];
-=======
 #ifndef WITH_FOF_TIMING
     /* Find the total number of particles in groups. */
     if (group_size[i] >= min_group_size)
@@ -2552,49 +2507,14 @@
     if (group_size[i] > max_group_size_local)
       max_group_size_local = group_size[i];
 #endif
->>>>>>> 4c00b54b
   }
     
-  message("Calculating the total no. of local groups took: (FOF SCALING): %.3f %s.",       
-            clocks_from_ticks(getticks() - tic_num_groups_calc), clocks_getunit());
-
   message(
       "Calculating the total no. of local groups took: (FOF SCALING): %.3f %s.",
       clocks_from_ticks(getticks() - tic_num_groups_calc), clocks_getunit());
 
   /* Sort the groups in descending order based upon size and re-label their IDs
    * 0-num_groups. */
-<<<<<<< HEAD
-//  struct group_length *high_group_sizes = NULL;
-//  int group_count = 0;
-//
-//  if (swift_memalign("fof_high_group_sizes", (void **)&high_group_sizes, 32,
-//                     num_groups_local * sizeof(struct group_length)) != 0)
-//    error("Failed to allocate list of large groups.");
-//
-//  /* Store the group_sizes and their offset. */
-//  for (size_t i = 0; i < nr_gparts; i++) {
-//
-//#ifdef WITH_MPI
-//    if (group_index[i] == i + node_offset && group_size[i] >= min_group_size) {
-//      high_group_sizes[group_count].index = node_offset + i;
-//      high_group_sizes[group_count++].size = group_size[i];
-//    }
-//#else
-//    if (group_index[i] == i && group_size[i] >= min_group_size) {
-//      high_group_sizes[group_count].index = i;
-//      high_group_sizes[group_count++].size = group_size[i];
-//    }
-//#endif
-//  }
-
-//  ticks tic = getticks();
-//
-//  /* Find global properties. */
-#ifdef WITH_MPI
-  MPI_Allreduce(&num_groups_local, &num_groups, 1, MPI_INT, MPI_SUM,
-                MPI_COMM_WORLD);
-=======
 #ifndef WITH_FOF_TIMING
   struct group_length *high_group_sizes = NULL;
   int group_count = 0;
@@ -2620,6 +2540,7 @@
   }
 
   ticks tic = getticks();
+#endif /* #ifndef WITH_FOF_TIMING */
 
   /* Find global properties. */
 #ifdef WITH_MPI
@@ -2630,16 +2551,23 @@
           clocks_from_ticks(getticks() - tic_num_groups_calc),
           clocks_getunit());
 
+#ifndef WITH_FOF_TIMING
   MPI_Reduce(&num_parts_in_groups_local, &num_parts_in_groups, 1, MPI_INT,
              MPI_SUM, 0, MPI_COMM_WORLD);
   MPI_Reduce(&max_group_size_local, &max_group_size, 1, MPI_INT, MPI_MAX, 0,
              MPI_COMM_WORLD);
+#endif /* #ifndef WITH_FOF_TIMING */
 #else
   num_groups = num_groups_local;
+
+#ifndef WITH_FOF_TIMING
   num_parts_in_groups = num_parts_in_groups_local;
   max_group_size = max_group_size_local;
+#endif /* #ifndef WITH_FOF_TIMING */
 #endif /* WITH_MPI */
   props->num_groups = num_groups;
+
+#ifndef WITH_FOF_TIMING
 
   /* Find number of groups on lower numbered MPI ranks */
 #ifdef WITH_MPI
@@ -2648,216 +2576,10 @@
   MPI_Scan(&nglocal, &ngsum, 1, MPI_LONG_LONG, MPI_SUM, MPI_COMM_WORLD);
   const size_t num_groups_prev = (size_t)(ngsum - nglocal);
 #endif /* WITH_MPI */
->>>>>>> 4c00b54b
 
   message("Finding the total no. of groups took: (FOF SCALING): %.3f %s.",       
             clocks_from_ticks(getticks() - tic_num_groups_calc), clocks_getunit());
 
-<<<<<<< HEAD
-  //MPI_Reduce(&num_parts_in_groups_local, &num_parts_in_groups, 1, MPI_INT,
-  //           MPI_SUM, 0, MPI_COMM_WORLD);
-  //MPI_Reduce(&max_group_size_local, &max_group_size, 1, MPI_INT, MPI_MAX, 0,
-  //           MPI_COMM_WORLD);
-#else
-  num_groups = num_groups_local;
-  //num_parts_in_groups = num_parts_in_groups_local;
-  //max_group_size = max_group_size_local;
-#endif /* WITH_MPI */
-  props->num_groups = num_groups;
-//
-//  /* Find number of groups on lower numbered MPI ranks */
-//#ifdef WITH_MPI
-//  long long nglocal = num_groups_local;
-//  long long ngsum;
-//  MPI_Scan(&nglocal, &ngsum, 1, MPI_LONG_LONG, MPI_SUM, MPI_COMM_WORLD);
-//  const size_t num_groups_prev = (size_t)(ngsum - nglocal);
-//#endif /* WITH_MPI */
-//
-//  /* Sort local groups into descending order of size */
-//  qsort(high_group_sizes, num_groups_local, sizeof(struct group_length),
-//        cmp_func_group_size);
-//
-//  /* Set default group ID for all particles */
-//  for (size_t i = 0; i < nr_gparts; i++) gparts[i].group_id = group_id_default;
-//
-//  /*
-//    Assign final group IDs to local root particles where the global root is on
-//    this node and the group is large enough. Within a node IDs are assigned in
-//    descending order of particle number.
-//  */
-//  for (size_t i = 0; i < num_groups_local; i++) {
-//#ifdef WITH_MPI
-//    gparts[high_group_sizes[i].index - node_offset].group_id =
-//        group_id_offset + i + num_groups_prev;
-//#else
-//    gparts[high_group_sizes[i].index].group_id = group_id_offset + i;
-//#endif
-//  }
-//
-//#ifdef WITH_MPI
-//  /*
-//     Now, for each local root where the global root is on some other node
-//     AND the total size of the group is >= min_group_size we need to retrieve
-//     the gparts.group_id we just assigned to the global root.
-//
-//     Will do that by sending the group_index of these lcoal roots to the node
-//     where their global root is stored and receiving back the new group_id
-//     associated with that particle.
-//  */
-//
-//  /*
-//     Identify local roots with global root on another node and large enough
-//     group_size. Store index of the local and global roots in these cases.
-//
-//     NOTE: if group_size only contains the total FoF mass for global roots,
-//     then we have to communicate ALL fragments where the global root is not
-//     on this node. Hence the commented out extra conditions below.
-//  */
-//  size_t nsend = 0;
-//  for (size_t i = 0; i < nr_gparts; i += 1) {
-//    if ((!is_local(group_index[i],
-//                   nr_gparts))) { /* && (group_size[i] >= min_group_size)) { */
-//      nsend += 1;
-//    }
-//  }
-//  struct fof_final_index *fof_index_send =
-//      (struct fof_final_index *)swift_malloc(
-//          "fof_index_send", sizeof(struct fof_final_index) * nsend);
-//  nsend = 0;
-//  for (size_t i = 0; i < nr_gparts; i += 1) {
-//    if ((!is_local(group_index[i],
-//                   nr_gparts))) { /* && (group_size[i] >= min_group_size)) { */
-//      fof_index_send[nsend].local_root = node_offset + i;
-//      fof_index_send[nsend].global_root = group_index[i];
-//      nsend += 1;
-//    }
-//  }
-//
-//  /* Sort by global root - this puts the groups in order of which node they're
-//   * stored on */
-//  qsort(fof_index_send, nsend, sizeof(struct fof_final_index),
-//        compare_fof_final_index_global_root);
-//
-//  /* Determine range of global indexes (i.e. particles) on each node */
-//  size_t *num_on_node = (size_t *)malloc(nr_nodes * sizeof(size_t));
-//  MPI_Allgather(&nr_gparts, sizeof(size_t), MPI_BYTE, num_on_node,
-//                sizeof(size_t), MPI_BYTE, MPI_COMM_WORLD);
-//  size_t *first_on_node = (size_t *)malloc(nr_nodes * sizeof(size_t));
-//  first_on_node[0] = 0;
-//  for (int i = 1; i < nr_nodes; i += 1)
-//    first_on_node[i] = first_on_node[i - 1] + num_on_node[i - 1];
-//
-//  /* Determine how many entries go to each node */
-//  int *sendcount = (int *)malloc(nr_nodes * sizeof(int));
-//  for (int i = 0; i < nr_nodes; i += 1) sendcount[i] = 0;
-//  int dest = 0;
-//  for (size_t i = 0; i < nsend; i += 1) {
-//    while ((fof_index_send[i].global_root >=
-//            first_on_node[dest] + num_on_node[dest]) ||
-//           (num_on_node[dest] == 0))
-//      dest += 1;
-//    if (dest >= nr_nodes) error("Node index out of range!");
-//    sendcount[dest] += 1;
-//  }
-//
-//  int *recvcount = NULL, *sendoffset = NULL, *recvoffset = NULL;
-//  size_t nrecv = 0;
-//
-//  fof_compute_send_recv_offsets(nr_nodes, sendcount, &recvcount, &sendoffset,
-//                                &recvoffset, &nrecv);
-//
-//  struct fof_final_index *fof_index_recv =
-//      (struct fof_final_index *)swift_malloc(
-//          "fof_index_recv", nrecv * sizeof(struct fof_final_index));
-//
-//  /* Exchange group indexes */
-//  MPI_Alltoallv(fof_index_send, sendcount, sendoffset, fof_final_index_type,
-//                fof_index_recv, recvcount, recvoffset, fof_final_index_type,
-//                MPI_COMM_WORLD);
-//
-//  /* For each received global root, look up the group ID we assigned and store
-//   * it in the struct */
-//  for (size_t i = 0; i < nrecv; i += 1) {
-//    if ((fof_index_recv[i].global_root < node_offset) ||
-//        (fof_index_recv[i].global_root >= node_offset + nr_gparts)) {
-//      error("Received global root index out of range!");
-//    }
-//    fof_index_recv[i].global_root =
-//        gparts[fof_index_recv[i].global_root - node_offset].group_id;
-//  }
-//
-//  /* Send the result back */
-//  MPI_Alltoallv(fof_index_recv, recvcount, recvoffset, fof_final_index_type,
-//                fof_index_send, sendcount, sendoffset, fof_final_index_type,
-//                MPI_COMM_WORLD);
-//
-//  /* Update local gparts.group_id */
-//  for (size_t i = 0; i < nsend; i += 1) {
-//    if ((fof_index_send[i].local_root < node_offset) ||
-//        (fof_index_send[i].local_root >= node_offset + nr_gparts)) {
-//      error("Sent local root index out of range!");
-//    }
-//    gparts[fof_index_send[i].local_root - node_offset].group_id =
-//        fof_index_send[i].global_root;
-//  }
-//
-//  free(sendcount);
-//  free(recvcount);
-//  free(sendoffset);
-//  free(recvoffset);
-//  swift_free("fof_index_send", fof_index_send);
-//  swift_free("fof_index_recv", fof_index_recv);
-//
-//#endif /* WITH_MPI */
-//
-//  /* Assign every particle the group_id of its local root. */
-//  for (size_t i = 0; i < nr_gparts; i++) {
-//    const size_t root = fof_find_local(i, nr_gparts, group_index);
-//    gparts[i].group_id = gparts[root].group_id;
-//  }
-//
-//  if (verbose)
-//    message("Group sorting took: %.3f %s.", clocks_from_ticks(getticks() - tic),
-//            clocks_getunit());
-//
-//  /* Allocate and initialise a group mass array. */
-//  if (swift_memalign("group_mass", (void **)&props->group_mass, 32,
-//                     num_groups_local * sizeof(double)) != 0)
-//    error("Failed to allocate list of group masses for FOF search.");
-//
-//  bzero(props->group_mass, num_groups_local * sizeof(double));
-//
-//  ticks tic_seeding = getticks();
-//
-//  double *group_mass = props->group_mass;
-//#ifdef WITH_MPI
-//  fof_calc_group_mass(props, s, num_groups_local, num_groups_prev, num_on_node,
-//                      first_on_node, group_mass);
-//  free(num_on_node);
-//  free(first_on_node);
-//#else
-//  fof_calc_group_mass(props, s, num_groups_local, 0, NULL, NULL, group_mass);
-//#endif
-//
-//  if (verbose)
-//    message("Black hole seeding took: %.3f %s.",
-//            clocks_from_ticks(getticks() - tic_seeding), clocks_getunit());
-//
-//  /* Dump group data. */
-//  if (dump_results) {
-//    fof_dump_group_data(props, output_file_name, s, num_groups_local,
-//                        high_group_sizes);
-//  }
-//
-//  /* Seed black holes */
-//  if (seed_black_holes) {
-//    fof_seed_black_holes(props, bh_props, constants, cosmo, s, num_groups_local,
-//                         high_group_sizes);
-//  }
-
-  /* Free the left-overs */
-  //swift_free("fof_high_group_sizes", high_group_sizes);
-=======
   /* Set default group ID for all particles */
   for (size_t i = 0; i < nr_gparts; i++) gparts[i].group_id = group_id_default;
 
@@ -3030,13 +2752,10 @@
     fof_seed_black_holes(props, bh_props, constants, cosmo, s, num_groups_local,
                          high_group_sizes);
   }
-#endif
-
-    /* Free the left-overs */
-#ifndef WITH_FOF_TIMING
+
+  /* Free the left-overs */
   swift_free("fof_high_group_sizes", high_group_sizes);
-#endif
->>>>>>> 4c00b54b
+#endif /* #ifndef WITH_FOF_TIMING */
   swift_free("fof_group_index", props->group_index);
   swift_free("fof_group_size", props->group_size);
   swift_free("fof_group_mass", props->group_mass);
