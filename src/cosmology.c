--- conflicted
+++ resolved
@@ -657,13 +657,6 @@
   c->time_end = 0.;
 }
 
-double cosmology_get_scale_factor(const struct cosmology *c,
-                                  const integertime_t ti) {
-
-  const double log_a = c->log_a_begin + ti * c->time_base;
-  return exp(log_a);
-}
-
 /**
  * @brief Computes the cosmology factor that enters the drift operator.
  *
@@ -996,8 +989,8 @@
  * @param t time since the big bang
  * @return The scale factor.
  */
-double cosmology_get_scale_factor_from_time(const struct cosmology *c,
-                                            const double t) {
+double cosmology_get_scale_factor(const struct cosmology *c,
+                                  const double t) {
 
   /* Use a bisection search on the whole table to find the
      interval where the time lies */
@@ -1123,12 +1116,9 @@
   io_write_attribute_d(h_grp, "Omega_k", c->Omega_k);
   io_write_attribute_d(h_grp, "Omega_lambda", c->Omega_lambda);
   io_write_attribute_d(h_grp, "Omega_nu", c->Omega_nu);
-<<<<<<< HEAD
   io_write_attribute_d(h_grp, "Omega_g", c->Omega_g);
-=======
   io_write_attribute_d(h_grp, "T_CMB_0 [internal units]", c->T_CMB_0);
   io_write_attribute_d(h_grp, "T_CMB_0 [K]", c->T_CMB_0_K);
->>>>>>> 3435ea75
   io_write_attribute_d(h_grp, "w_0", c->w_0);
   io_write_attribute_d(h_grp, "w_a", c->w_a);
   io_write_attribute_d(h_grp, "w", c->w);
