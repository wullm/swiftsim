/*******************************************************************************
 * This file is part of SWIFT.
 * Copyright (c) 2012 Pedro Gonnet (pedro.gonnet@durham.ac.uk),
 *                    Matthieu Schaller (matthieu.schaller@durham.ac.uk)
 * Copyright (c) 2015 Peter W. Draper (p.w.draper@durham.ac.uk)
 *
 * This program is free software: you can redistribute it and/or modify
 * it under the terms of the GNU Lesser General Public License as published
 * by the Free Software Foundation, either version 3 of the License, or
 * (at your option) any later version.
 *
 * This program is distributed in the hope that it will be useful,
 * but WITHOUT ANY WARRANTY; without even the implied warranty of
 * MERCHANTABILITY or FITNESS FOR A PARTICULAR PURPOSE.  See the
 * GNU General Public License for more details.
 *
 * You should have received a copy of the GNU Lesser General Public License
 * along with this program.  If not, see <http://www.gnu.org/licenses/>.
 *
 ******************************************************************************/

#ifndef SWIFT_TOOL_H
#define SWIFT_TOOL_H

/* Config parameters. */
#include "../config.h"

/* Includes. */
#include "cell.h"
#include "part.h"
#include "runner.h"

void factor(int value, int *f1, int *f2);
void density_dump(int N);
void pairs_single_grav(double *dim, long long int pid,
<<<<<<< HEAD
                       struct gpart *__restrict__ gparts,
                       const struct part *parts, int N, int periodic);
=======
                       struct gpart *restrict parts, int N, int periodic);
>>>>>>> af186ddb
void pairs_single_density(double *dim, long long int pid,
                          struct part *restrict parts, int N, int periodic);

void pairs_all_density(struct runner *r, struct cell *ci, struct cell *cj);
void self_all_density(struct runner *r, struct cell *ci);

void pairs_n2(double *dim, struct part *restrict parts, int N, int periodic);

double random_uniform(double a, double b);
void shuffle_particles(struct part *parts, const int count);

#endif /* SWIFT_TOOL_H */<|MERGE_RESOLUTION|>--- conflicted
+++ resolved
@@ -33,12 +33,8 @@
 void factor(int value, int *f1, int *f2);
 void density_dump(int N);
 void pairs_single_grav(double *dim, long long int pid,
-<<<<<<< HEAD
-                       struct gpart *__restrict__ gparts,
-                       const struct part *parts, int N, int periodic);
-=======
-                       struct gpart *restrict parts, int N, int periodic);
->>>>>>> af186ddb
+                       struct gpart *restrict gparts, const struct part *parts,
+                       int N, int periodic);
 void pairs_single_density(double *dim, long long int pid,
                           struct part *restrict parts, int N, int periodic);
 
