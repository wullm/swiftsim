
# This file is part of SWIFT.
# Copyright (c) 2012 Pedro Gonnet (pedro.gonnet@durham.ac.uk),
#                    Matthieu Schaller (matthieu.schaller@durham.ac.uk).
#
# This program is free software: you can redistribute it and/or modify
# it under the terms of the GNU General Public License as published by
# the Free Software Foundation, either version 3 of the License, or
# (at your option) any later version.
#
# This program is distributed in the hope that it will be useful,
# but WITHOUT ANY WARRANTY; without even the implied warranty of
# MERCHANTABILITY or FITNESS FOR A PARTICULAR PURPOSE.  See the
# GNU General Public License for more details.
#
# You should have received a copy of the GNU General Public License
# along with this program.  If not, see <http://www.gnu.org/licenses/>.

# Add the debug flag to the whole thing
AM_CFLAGS = -DTIMER -DCOUNTER $(HDF5_CPPFLAGS)

# Assign a "safe" version number
AM_LDFLAGS = $(LAPACK_LIBS) $(BLAS_LIBS) $(HDF5_LDFLAGS) -version-info 0:0:0 # -fsanitize=address

# The git command, if available.
GIT_CMD = @GIT_CMD@

# Build the libswiftsim library
lib_LTLIBRARIES = libswiftsim.la
# Build a MPI-enabled version too?
if HAVEMPI
lib_LTLIBRARIES += libswiftsim_mpi.la
endif

# List required headers
include_HEADERS = space.h runner.h queue.h task.h lock.h cell.h part.h const.h \
    engine.h swift.h serial_io.h timers.h debug.h scheduler.h proxy.h parallel_io.h \
    common_io.h single_io.h multipole.h map.h tools.h partition.h clocks.h parser.h \
    physical_constants.h physical_constants_cgs.h potentials.h

# Common source files
AM_SOURCES = space.c runner.c queue.c task.c cell.c engine.c \
    serial_io.c timers.c debug.c scheduler.c proxy.c parallel_io.c \
    units.c common_io.c single_io.c multipole.c version.c map.c \
<<<<<<< HEAD
    kernel.c tools.c part.c partition.c clocks.c parser.c potentials.c \
    physical_constants.c
=======
    kernel_hydro.c kernel_gravity.c tools.c part.c partition.c clocks.c parser.c
>>>>>>> 4effc52c

# Include files for distribution, not installation.
nobase_noinst_HEADERS = approx_math.h atomic.h cycle.h error.h inline.h kernel_hydro.h kernel_gravity.h \
		 vector.h runner_doiact.h runner_doiact_grav.h units.h intrinsics.h minmax.h \
		 gravity.h gravity_io.h \
		 gravity/Default/gravity.h gravity/Default/gravity_iact.h gravity/Default/gravity_io.h \
		 gravity/Default/gravity_debug.h gravity/Default/gravity_part.h  \
	 	 hydro.h hydro_io.h \
		 hydro/Minimal/hydro.h hydro/Minimal/hydro_iact.h hydro/Minimal/hydro_io.h \
                 hydro/Minimal/hydro_debug.h hydro/Minimal/hydro_part.h \
		 hydro/Default/hydro.h hydro/Default/hydro_iact.h hydro/Default/hydro_io.h \
                 hydro/Default/hydro_debug.h hydro/Default/hydro_part.h \
		 hydro/Gadget2/hydro.h hydro/Gadget2/hydro_iact.h hydro/Gadget2/hydro_io.h \
                 hydro/Gadget2/hydro_debug.h hydro/Gadget2/hydro_part.h \
		 hydro/Gizmo/hydro.h hydro/Gizmo/hydro_iact.h hydro/Gizmo/hydro_io.h \
                 hydro/Gizmo/hydro_debug.h hydro/Gizmo/hydro_part.h \
	         riemann.h \
		 riemann/riemann_hllc.h riemann/riemann_trrs.h riemann/riemann_exact.h

# Sources and flags for regular library
libswiftsim_la_SOURCES = $(AM_SOURCES)

# Sources and flags for MPI library
libswiftsim_mpi_la_SOURCES = $(AM_SOURCES)
libswiftsim_mpi_la_CFLAGS = $(AM_CFLAGS) -DWITH_MPI $(METIS_INCS)
libswiftsim_mpi_la_SHORTNAME = mpi


# Versioning. If any sources change then update the version.h file with
# the current git revision and package version.
# May have a checkout without a version.h file and no git command (tar/zip
# download), allow that, but make sure we know it.
version.h: version.h.in $(AM_SOURCES) $(include_HEADERS) $(noinst_HEADERS)
	if test "X$(GIT_CMD)" != "X"; then \
	    GIT_REVISION=`$(GIT_CMD) describe --abbrev=8  --always --tags --dirty`; \
	    GIT_BRANCH=`$(GIT_CMD) branch | sed -n 's/^\* \(.*\)/\1/p'`; \
	    sed -e "s,@PACKAGE_VERSION\@,$(PACKAGE_VERSION)," \
	        -e "s,@GIT_REVISION\@,$${GIT_REVISION}," \
	        -e "s|@GIT_BRANCH\@|$${GIT_BRANCH}|" version.h.in > version.h; \
	else \
	    if test ! -f version.h; then \
	        sed -e "s,@PACKAGE_VERSION\@,$(PACKAGE_VERSION)," \
	            -e "s,@GIT_REVISION\@,unknown," \
		    -e "s,@GIT_BRANCH\@,unknown," version.h.in > version.h; \
	    fi; \
	fi

#  Make sure version.h is built first.
BUILT_SOURCES = version.h

#  And distribute the built files.
EXTRA_DIST = version.h version.h.in<|MERGE_RESOLUTION|>--- conflicted
+++ resolved
@@ -42,12 +42,8 @@
 AM_SOURCES = space.c runner.c queue.c task.c cell.c engine.c \
     serial_io.c timers.c debug.c scheduler.c proxy.c parallel_io.c \
     units.c common_io.c single_io.c multipole.c version.c map.c \
-<<<<<<< HEAD
     kernel.c tools.c part.c partition.c clocks.c parser.c potentials.c \
     physical_constants.c
-=======
-    kernel_hydro.c kernel_gravity.c tools.c part.c partition.c clocks.c parser.c
->>>>>>> 4effc52c
 
 # Include files for distribution, not installation.
 nobase_noinst_HEADERS = approx_math.h atomic.h cycle.h error.h inline.h kernel_hydro.h kernel_gravity.h \
