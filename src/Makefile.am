--- conflicted
+++ resolved
@@ -72,7 +72,6 @@
 EAGLE_FEEDBACK_SOURCES += feedback/EAGLE/feedback.c
 endif
 
-<<<<<<< HEAD
 # cosmology models
 COSMOLOGY_SOURCES =
 if COSMO_WITH_NEUTRINOS
@@ -95,7 +94,7 @@
 if WITH_CLASS_INTERFACE
 DELTA_F_SOURCES += neutrino/class_interface.c
 AM_CFLAGS += $(CLASS_INCS)		# interface with CLASS
-=======
+
 # source files for GRACKLE cooling
 GRACKLE_COOLING_SOURCES =
 if HAVEGRACKLECOOLING
@@ -107,7 +106,6 @@
 if HAVEGEARFEEDBACK
 GEAR_FEEDBACK_SOURCES += feedback/GEAR/stellar_evolution.c feedback/GEAR/feedback.c \
 	feedback/GEAR/initial_mass_function.c feedback/GEAR/supernovae_ia.c feedback/GEAR/supernovae_ii.c
->>>>>>> 6def8f27
 endif
 
 # Common source files
@@ -128,12 +126,8 @@
     chemistry.c restart.c mesh_gravity.c velociraptor_interface.c \
     outputlist.c velociraptor_dummy.c logger_io.c memuse.c mpiuse.c memuse_rnodes.c fof.c \
     hashmap.c pressure_floor.c \
-<<<<<<< HEAD
-    $(EAGLE_COOLING_SOURCES) $(EAGLE_FEEDBACK_SOURCES) $(COSMOLOGY_SOURCES) $(DELTA_F_SOURCES)
-=======
-    $(EAGLE_COOLING_SOURCES) $(EAGLE_FEEDBACK_SOURCES) \
+    $(EAGLE_COOLING_SOURCES) $(EAGLE_FEEDBACK_SOURCES) $(COSMOLOGY_SOURCES) $(DELTA_F_SOURCES) \
     $(GRACKLE_COOLING_SOURCES) $(GEAR_FEEDBACK_SOURCES)
->>>>>>> 6def8f27
 
 # Include files for distribution, not installation.
 nobase_noinst_HEADERS = align.h approx_math.h atomic.h barrier.h cycle.h error.h inline.h kernel_hydro.h kernel_gravity.h \
