--- conflicted
+++ resolved
@@ -41,11 +41,7 @@
 AM_SOURCES = space.c runner.c queue.c task.c cell.c engine.c \
     serial_io.c timers.c debug.c scheduler.c proxy.c parallel_io.c \
     units.c common_io.c single_io.c multipole.c version.c map.c \
-<<<<<<< HEAD
-    kernel.c tools.c partition.c
-=======
-    kernel.c tools.c part.c
->>>>>>> 33492737
+    kernel.c tools.c part.c partition.c
 
 # Include files for distribution, not installation.
 noinst_HEADERS = atomic.h cycle.h error.h inline.h kernel.h vector.h \
