--- conflicted
+++ resolved
@@ -53,6 +53,7 @@
 static const float explicit_tolerance = 0.05;
 static const float newton_tolerance = 1.0e-2;
 static const float bisection_tolerance = 1.0e-6;
+static const float rounding_tolerance = 1.0e-5;
 static const double bracket_factor = 1.0488088481701; // = sqrt(1.1) to match EAGLE
 
 // Flag used for printing cooling rate contribution from each 
@@ -142,23 +143,12 @@
   /* Check for minimal energy */
   u_0 = max(u_0, hydro_properties->minimal_internal_energy);
 
-<<<<<<< HEAD
-  double u_old = (u_start + hydro_du_dt * dt_therm) * cooling->internal_energy_scale;
-  if (u_old < hydro_properties->minimal_internal_energy*cooling->internal_energy_scale) u_old = hydro_properties->minimal_internal_energy*cooling->internal_energy_scale; 
-
-  dt *= units_cgs_conversion_factor(us, UNIT_CONV_TIME);
-
-  u = u_old;
-  double u_ini = u_old;
-
-=======
   /* Convert to CGS units */
   const double u_start_cgs = u_start * cooling->internal_energy_scale;
   const double u_0_cgs = u_0 * cooling->internal_energy_scale;
   const double dt_cgs = dt * units_cgs_conversion_factor(us, UNIT_CONV_TIME);
   
   /* Get this particle's abundance ratios */
->>>>>>> 5bc4c0b2
   float abundance_ratio[chemistry_element_count + 2];
   abundance_ratio_to_solar(p, cooling, abundance_ratio);
 
@@ -191,36 +181,6 @@
   double u_final_cgs;
   double dummy;
 
-<<<<<<< HEAD
-    if (fabs(ratefact * LambdaNet * dt) < explicit_tolerance * u_old) {
-      // if cooling rate is small, take the explicit solution
-      u = u_old + ratefact * LambdaNet * dt;
-    } else {
-      float logu;
-
-      if (dt > 0) {
-        // newton method
-        double logu_ini = log(u_ini);
-        int bisection_flag = 0;
-        logu = newton_iter(logu_ini, u_ini, n_h_i, d_n_h, He_i, d_He, LambdaTune,
-                           p, cosmo, cooling, phys_const, abundance_ratio, dt,
-                           &bisection_flag);
-        if (bisection_flag == 1) {
-          // newton method didn't work, so revert to bisection
-          logu = bisection_iter(logu_ini, u_ini, n_h_i, d_n_h, He_i, d_He,
-                                LambdaTune, p, cosmo, cooling, phys_const,
-                                abundance_ratio, dt);
-        }
-        u = exp(logu);
-      }
-    }
-  }
-  float delta_u = u - u_start*cooling->internal_energy_scale;    /* need to be safe for an extra half step ?? !! */
-  if (u_start*cooling->internal_energy_scale + 2.5*delta_u < hydro_properties->minimal_internal_energy*cooling->internal_energy_scale) {
-    if (p->id == eagle_debug_particle_id) message("particle id %llu caught by cooling rate check", p->id);
-    u = (1.0 - 1./2.5) * (hydro_properties->minimal_internal_energy*cooling->internal_energy_scale  + u_start*cooling->internal_energy_scale);
-    //delta_u = (hydro_properties->minimal_internal_energy - u_start)*cooling->internal_energy_scale / 2.5;
-=======
   /* First try an explicit integration (note we ignore the derivative) */
   const double LambdaNet =
     LambdaTune / (dt_cgs * ratefact) +
@@ -249,31 +209,25 @@
     
     /* Undo the log */
     u_final_cgs = exp(log_u_final_cgs);
->>>>>>> 5bc4c0b2
   }
   
   /* Expected change in energy over the next kick step (assuming no change in dt) */
   const double delta_u_cgs = u_final_cgs - u_start_cgs;
 
-<<<<<<< HEAD
-  // Calculate du/dt
-  float cooling_du_dt = 0.0;
-  if (dt_therm > 0) {
-    cooling_du_dt = (u/cooling->internal_energy_scale - u_start) / dt_therm ;
-    //cooling_du_dt = delta_u/(cooling->internal_energy_scale*dt_therm);
-=======
   /* Convert back to internal units */
   double delta_u = delta_u_cgs / cooling->internal_energy_scale;
   
   /* Check whether we may end up below the minimal energy after 
      this step 1/2 kick + a full drift step with a step twice as long */
-  if (u_start + 2.5 * delta_u < hydro_properties->minimal_internal_energy) {
-
-    delta_u = (hydro_properties->minimal_internal_energy - u_start) / 2.5;
-
-    if (p->id == eagle_debug_particle_id) 
-      message("particle id %llu caught by cooling rate check", p->id);
->>>>>>> 5bc4c0b2
+  if (u_start + 1.5 * delta_u < hydro_properties->minimal_internal_energy) {
+
+    delta_u = (hydro_properties->minimal_internal_energy - u_start) / 1.5;
+    message("particle id %llu caught by first cooling rate check", p->id);
+  }
+  if (u_start + 2.5 * delta_u_cgs/cooling->internal_energy_scale < 0) {
+
+    delta_u = -u_start / (2.5 + rounding_tolerance);
+    message("particle id %llu caught by second cooling rate check", p->id);
   }
 
   /* Turn this into a rate of change */
@@ -320,8 +274,8 @@
   // #ifdef SWIFT_DEBUG_CHECKS
   //   if (dz > 0) {
   //     error(
-  //         " formulation of helium reionization expects dz<0, whereas you have
-  //         " "dz=%e\n", dz);
+  //         "formulation of helium reionization expects dz<0, whereas you have"
+  //         " dz=%e\n", dz);
   //   }
   // #endif
 
