/*******************************************************************************
 * This file is part of SWIFT.
 * Copyright (c) 2016 Matthieu Schaller (matthieu.schaller@durham.ac.uk)
 *               2018 Loic Hausammann (loic.hausammann@epfl.ch)
 *
 * This program is free software: you can redistribute it and/or modify
 * it under the terms of the GNU Lesser General Public License as published
 * by the Free Software Foundation, either version 3 of the License, or
 * (at your option) any later version.
 *
 * This program is distributed in the hope that it will be useful,
 * but WITHOUT ANY WARRANTY; without even the implied warranty of
 * MERCHANTABILITY or FITNESS FOR A PARTICULAR PURPOSE.  See the
 * GNU General Public License for more details.
 *
 * You should have received a copy of the GNU Lesser General Public License
 * along with this program.  If not, see <http://www.gnu.org/licenses/>.
 *
 ******************************************************************************/

/* Before including this file, define FUNCTION, which is the
   name of the interaction function. This creates the interaction functions
   runner_dopair_FUNCTION, runner_doself_FUNCTION and runner_dosub_FUNCTION
   calling the pairwise interaction function runner_iact_FUNCTION. */

#define PASTE(x, y) x##_##y

#define _DOSELF1_STARS(f) PASTE(runner_doself_stars, f)
#define DOSELF1_STARS _DOSELF1_STARS(FUNCTION)

#define _DO_NONSYM_PAIR1_STARS(f) PASTE(runner_do_nonsym_pair_stars, f)
#define DO_NONSYM_PAIR1_STARS _DO_NONSYM_PAIR1_STARS(FUNCTION)

#define _DOPAIR1_STARS(f) PASTE(runner_dopair_stars, f)
#define DOPAIR1_STARS _DOPAIR1_STARS(FUNCTION)

#define _DOPAIR1_SUBSET_STARS(f) PASTE(runner_dopair_subset_stars, f)
#define DOPAIR1_SUBSET_STARS _DOPAIR1_SUBSET_STARS(FUNCTION)

#define _DOSELF1_SUBSET_STARS(f) PASTE(runner_doself_subset_stars, f)
#define DOSELF1_SUBSET_STARS _DOSELF1_SUBSET_STARS(FUNCTION)

#define _DOSELF1_SUBSET_BRANCH_STARS(f) \
  PASTE(runner_doself_subset_branch_stars, f)
#define DOSELF1_SUBSET_BRANCH_STARS _DOSELF1_SUBSET_BRANCH_STARS(FUNCTION)

#define _DOPAIR1_SUBSET_BRANCH_STARS(f) \
  PASTE(runner_dopair_subset_branch_stars, f)
#define DOPAIR1_SUBSET_BRANCH_STARS _DOPAIR1_SUBSET_BRANCH_STARS(FUNCTION)

#define _DOSUB_SUBSET_STARS(f) PASTE(runner_dosub_subset_stars, f)
#define DOSUB_SUBSET_STARS _DOSUB_SUBSET_STARS(FUNCTION)

#define _DOSELF1_BRANCH_STARS(f) PASTE(runner_doself_branch_stars, f)
#define DOSELF1_BRANCH_STARS _DOSELF1_BRANCH_STARS(FUNCTION)

#define _DOPAIR1_BRANCH_STARS(f) PASTE(runner_dopair_branch_stars, f)
#define DOPAIR1_BRANCH_STARS _DOPAIR1_BRANCH_STARS(FUNCTION)

#define _DOSUB_PAIR1_STARS(f) PASTE(runner_dosub_pair_stars, f)
#define DOSUB_PAIR1_STARS _DOSUB_PAIR1_STARS(FUNCTION)

#define _DOSUB_SELF1_STARS(f) PASTE(runner_dosub_self_stars, f)
#define DOSUB_SELF1_STARS _DOSUB_SELF1_STARS(FUNCTION)

#define _IACT_STARS(f) PASTE(runner_iact_nonsym_stars, f)
#define IACT_STARS _IACT_STARS(FUNCTION)

/**
 * @brief Calculate the number density of #part around the #spart
 *
 * @param r runner task
 * @param c cell
 * @param timer 1 if the time is to be recorded.
 */
void DOSELF1_STARS(struct runner *r, struct cell *c, int timer) {

#ifdef SWIFT_DEBUG_CHECKS
  if (c->nodeID != engine_rank) error("Should be run on a different node");
#endif

  const struct engine *e = r->e;
  const struct cosmology *cosmo = e->cosmology;

  /* Anything to do here? */
  if (!cell_is_active_stars(c, e)) return;
  if (c->hydro.count == 0 && c->stars.count == 0) return;

  /* Cosmological terms */
  const float a = cosmo->a;
  const float H = cosmo->H;

  const int scount = c->stars.count;
  const int count = c->hydro.count;
  struct spart *restrict sparts = c->stars.parts;
  struct part *restrict parts = c->hydro.parts;

  /* Loop over the sparts in ci. */
  for (int sid = 0; sid < scount; sid++) {

    /* Get a hold of the ith spart in ci. */
    struct spart *restrict si = &sparts[sid];
    const float hi = si->h;
    const float hig2 = hi * hi * kernel_gamma2;
    const float six[3] = {(float)(si->x[0] - c->loc[0]),
                          (float)(si->x[1] - c->loc[1]),
                          (float)(si->x[2] - c->loc[2])};

    /* Loop over the parts in cj. */
    for (int pjd = 0; pjd < count; pjd++) {

      /* Get a pointer to the jth particle. */
      struct part *restrict pj = &parts[pjd];
      const float hj = pj->h;

      /* Compute the pairwise distance. */
      const float pjx[3] = {(float)(pj->x[0] - c->loc[0]),
                            (float)(pj->x[1] - c->loc[1]),
                            (float)(pj->x[2] - c->loc[2])};
      float dx[3] = {six[0] - pjx[0], six[1] - pjx[1], six[2] - pjx[2]};
      const float r2 = dx[0] * dx[0] + dx[1] * dx[1] + dx[2] * dx[2];

#ifdef SWIFT_DEBUG_CHECKS
      /* Check that particles have been drifted to the current time */
      if (pj->ti_drift != e->ti_current)
        error("Particle pj not drifted to current time");
#endif

      if (r2 > 0.f && r2 < hig2) {
        IACT_STARS(r2, dx, hi, hj, si, pj, a, H);
      }
    } /* loop over the parts in ci. */
  }   /* loop over the sparts in ci. */
}

/**
 * @brief Calculate the number density of cj #part around the ci #spart
 *
 * @param r runner task
 * @param ci The first #cell
 * @param cj The second #cell
 */
void DO_NONSYM_PAIR1_STARS(struct runner *r, struct cell *restrict ci,
                           struct cell *restrict cj) {

#ifdef SWIFT_DEBUG_CHECKS
<<<<<<< HEAD
#ifdef ONLY_LOCAL
  if (ci->nodeID != engine_rank) error("Should be run on a different node");
=======
#ifdef UPDATE_STARS
  if (ci->nodeID != engine_rank) error("Should be run on a different node");
#else
  if (cj->nodeID != engine_rank) error("Should be run on a different node");
>>>>>>> e64b67bc
#endif
#endif

  const struct engine *e = r->e;
  const struct cosmology *cosmo = e->cosmology;

  /* Anything to do here? */
  if (!cell_is_active_stars(ci, e)) return;

  const int scount_i = ci->stars.count;
  const int count_j = cj->hydro.count;
  struct spart *restrict sparts_i = ci->stars.parts;
  struct part *restrict parts_j = cj->hydro.parts;

  /* Cosmological terms */
  const float a = cosmo->a;
  const float H = cosmo->H;

  /* Get the relative distance between the pairs, wrapping. */
  double shift[3] = {0.0, 0.0, 0.0};
  for (int k = 0; k < 3; k++) {
    if (cj->loc[k] - ci->loc[k] < -e->s->dim[k] / 2)
      shift[k] = e->s->dim[k];
    else if (cj->loc[k] - ci->loc[k] > e->s->dim[k] / 2)
      shift[k] = -e->s->dim[k];
  }

  /* Loop over the sparts in ci. */
  for (int sid = 0; sid < scount_i; sid++) {

    /* Get a hold of the ith spart in ci. */
    struct spart *restrict si = &sparts_i[sid];
    const float hi = si->h;
    const float hig2 = hi * hi * kernel_gamma2;
    const float six[3] = {(float)(si->x[0] - (cj->loc[0] + shift[0])),
                          (float)(si->x[1] - (cj->loc[1] + shift[1])),
                          (float)(si->x[2] - (cj->loc[2] + shift[2]))};

    /* Loop over the parts in cj. */
    for (int pjd = 0; pjd < count_j; pjd++) {

      /* Get a pointer to the jth particle. */
      struct part *restrict pj = &parts_j[pjd];
      const float hj = pj->h;

      /* Compute the pairwise distance. */
      const float pjx[3] = {(float)(pj->x[0] - cj->loc[0]),
                            (float)(pj->x[1] - cj->loc[1]),
                            (float)(pj->x[2] - cj->loc[2])};
      float dx[3] = {six[0] - pjx[0], six[1] - pjx[1], six[2] - pjx[2]};
      const float r2 = dx[0] * dx[0] + dx[1] * dx[1] + dx[2] * dx[2];

#ifdef SWIFT_DEBUG_CHECKS
      /* Check that particles have been drifted to the current time */
      if (pj->ti_drift != e->ti_current)
        error("Particle pj not drifted to current time");
#endif

      if (r2 < hig2) IACT_STARS(r2, dx, hi, hj, si, pj, a, H);

    } /* loop over the parts in cj. */
  }   /* loop over the parts in ci. */
}

void DOPAIR1_STARS(struct runner *r, struct cell *restrict ci,
                   struct cell *restrict cj, int timer) {

<<<<<<< HEAD
#ifdef ONLY_LOCAL
  const int ci_local = ci->nodeID == engine_rank;
  const int cj_local = cj->nodeID == engine_rank;
#else
  const int ci_local = 1;
  const int cj_local = 1;
=======
#ifdef UPDATE_STARS
  const int ci_local = ci->nodeID == engine_rank;
  const int cj_local = cj->nodeID == engine_rank;
#else
  /* here we are updating the hydro -> switch ci, cj */
  const int ci_local = cj->nodeID == engine_rank;
  const int cj_local = ci->nodeID == engine_rank;
>>>>>>> e64b67bc
#endif
  if (ci_local && ci->stars.count != 0 && cj->hydro.count != 0)
    DO_NONSYM_PAIR1_STARS(r, ci, cj);
  if (cj_local && cj->stars.count != 0 && ci->hydro.count != 0)
    DO_NONSYM_PAIR1_STARS(r, cj, ci);
}

/**
 * @brief Compute the interactions between a cell pair, but only for the
 *      given indices in ci.
 *
 * Version using a brute-force algorithm.
 *
 * @param r The #runner.
 * @param ci The first #cell.
 * @param sparts_i The #part to interact with @c cj.
 * @param ind The list of indices of particles in @c ci to interact with.
 * @param scount The number of particles in @c ind.
 * @param cj The second #cell.
 * @param shift The shift vector to apply to the particles in ci.
 */
void DOPAIR1_SUBSET_STARS(struct runner *r, struct cell *restrict ci,
                          struct spart *restrict sparts_i, int *restrict ind,
                          int scount, struct cell *restrict cj,
                          const double *shift) {

#ifdef SWIFT_DEBUG_CHECKS
  if (ci->nodeID != engine_rank) error("Should be run on a different node");
#endif
  const struct engine *e = r->e;
  const struct cosmology *cosmo = e->cosmology;

  const int count_j = cj->hydro.count;
  struct part *restrict parts_j = cj->hydro.parts;

  /* Cosmological terms */
  const float a = cosmo->a;
  const float H = cosmo->H;

  /* Loop over the parts_i. */
  for (int pid = 0; pid < scount; pid++) {

    /* Get a hold of the ith part in ci. */
    struct spart *restrict spi = &sparts_i[ind[pid]];
    double spix[3];
    for (int k = 0; k < 3; k++) spix[k] = spi->x[k] - shift[k];
    const float hi = spi->h;
    const float hig2 = hi * hi * kernel_gamma2;

#ifdef SWIFT_DEBUG_CHECKS
    if (!spart_is_active(spi, e))
      error("Trying to correct smoothing length of inactive particle !");
#endif

    /* Loop over the parts in cj. */
    for (int pjd = 0; pjd < count_j; pjd++) {

      /* Get a pointer to the jth particle. */
      struct part *restrict pj = &parts_j[pjd];

      /* Compute the pairwise distance. */
      float r2 = 0.0f;
      float dx[3];
      for (int k = 0; k < 3; k++) {
        dx[k] = spix[k] - pj->x[k];
        r2 += dx[k] * dx[k];
      }

#ifdef SWIFT_DEBUG_CHECKS
      /* Check that particles have been drifted to the current time */
      if (pj->ti_drift != e->ti_current)
        error("Particle pj not drifted to current time");
#endif
      /* Hit or miss? */
      if (r2 < hig2) {
        IACT_STARS(r2, dx, hi, pj->h, spi, pj, a, H);
      }
    } /* loop over the parts in cj. */
  }   /* loop over the parts in ci. */
}

/**
 * @brief Compute the interactions between a cell pair, but only for the
 *      given indices in ci.
 *
 * @param r The #runner.
 * @param ci The first #cell.
 * @param sparts The #spart to interact.
 * @param ind The list of indices of particles in @c ci to interact with.
 * @param scount The number of particles in @c ind.
 */
void DOSELF1_SUBSET_STARS(struct runner *r, struct cell *restrict ci,
                          struct spart *restrict sparts, int *restrict ind,
                          int scount) {

#ifdef SWIFT_DEBUG_CHECKS
  if (ci->nodeID != engine_rank) error("Should be run on a different node");
#endif

  const struct engine *e = r->e;
  const struct cosmology *cosmo = e->cosmology;

  /* Cosmological terms */
  const float a = cosmo->a;
  const float H = cosmo->H;

  const int count_i = ci->hydro.count;
  struct part *restrict parts_j = ci->hydro.parts;

  /* Loop over the parts in ci. */
  for (int spid = 0; spid < scount; spid++) {

    /* Get a hold of the ith part in ci. */
    struct spart *spi = &sparts[ind[spid]];
    const float spix[3] = {(float)(spi->x[0] - ci->loc[0]),
                           (float)(spi->x[1] - ci->loc[1]),
                           (float)(spi->x[2] - ci->loc[2])};
    const float hi = spi->h;
    const float hig2 = hi * hi * kernel_gamma2;

#ifdef SWIFT_DEBUG_CHECKS
    if (!spart_is_active(spi, e))
      error("Inactive particle in subset function!");
#endif

    /* Loop over the parts in cj. */
    for (int pjd = 0; pjd < count_i; pjd++) {

      /* Get a pointer to the jth particle. */
      struct part *restrict pj = &parts_j[pjd];
      const float hj = pj->h;

      /* Compute the pairwise distance. */
      const float pjx[3] = {(float)(pj->x[0] - ci->loc[0]),
                            (float)(pj->x[1] - ci->loc[1]),
                            (float)(pj->x[2] - ci->loc[2])};
      float dx[3] = {spix[0] - pjx[0], spix[1] - pjx[1], spix[2] - pjx[2]};
      const float r2 = dx[0] * dx[0] + dx[1] * dx[1] + dx[2] * dx[2];

#ifdef SWIFT_DEBUG_CHECKS
      /* Check that particles have been drifted to the current time */
      if (pj->ti_drift != e->ti_current)
        error("Particle pj not drifted to current time");
#endif

      /* Hit or miss? */
      if (r2 > 0.f && r2 < hig2) {
        IACT_STARS(r2, dx, hi, hj, spi, pj, a, H);
      }
    } /* loop over the parts in cj. */
  }   /* loop over the parts in ci. */
}

/**
 * @brief Determine which version of DOSELF1_SUBSET_STARS needs to be called
 * depending on the optimisation level.
 *
 * @param r The #runner.
 * @param ci The first #cell.
 * @param sparts The #spart to interact.
 * @param ind The list of indices of particles in @c ci to interact with.
 * @param scount The number of particles in @c ind.
 */
void DOSELF1_SUBSET_BRANCH_STARS(struct runner *r, struct cell *restrict ci,
                                 struct spart *restrict sparts,
                                 int *restrict ind, int scount) {

  DOSELF1_SUBSET_STARS(r, ci, sparts, ind, scount);
}

/**
 * @brief Determine which version of DOPAIR1_SUBSET_STARS needs to be called
 * depending on the orientation of the cells or whether DOPAIR1_SUBSET_STARS
 * needs to be called at all.
 *
 * @param r The #runner.
 * @param ci The first #cell.
 * @param sparts_i The #spart to interact with @c cj.
 * @param ind The list of indices of particles in @c ci to interact with.
 * @param scount The number of particles in @c ind.
 * @param cj The second #cell.
 */
void DOPAIR1_SUBSET_BRANCH_STARS(struct runner *r, struct cell *restrict ci,
                                 struct spart *restrict sparts_i,
                                 int *restrict ind, int scount,
                                 struct cell *restrict cj) {

  const struct engine *e = r->e;

  /* Get the relative distance between the pairs, wrapping. */
  double shift[3] = {0.0, 0.0, 0.0};
  for (int k = 0; k < 3; k++) {
    if (cj->loc[k] - ci->loc[k] < -e->s->dim[k] / 2)
      shift[k] = e->s->dim[k];
    else if (cj->loc[k] - ci->loc[k] > e->s->dim[k] / 2)
      shift[k] = -e->s->dim[k];
  }

  DOPAIR1_SUBSET_STARS(r, ci, sparts_i, ind, scount, cj, shift);
}

void DOSUB_SUBSET_STARS(struct runner *r, struct cell *ci, struct spart *sparts,
                        int *ind, int scount, struct cell *cj, int sid,
                        int gettimer) {

  const struct engine *e = r->e;
  struct space *s = e->s;

  /* Should we even bother? */
  if (!cell_is_active_stars(ci, e) &&
      (cj == NULL || !cell_is_active_stars(cj, e)))
    return;

  /* Find out in which sub-cell of ci the parts are. */
  struct cell *sub = NULL;
  if (ci->split) {
    for (int k = 0; k < 8; k++) {
      if (ci->progeny[k] != NULL) {
        if (&sparts[ind[0]] >= &ci->progeny[k]->stars.parts[0] &&
            &sparts[ind[0]] <
                &ci->progeny[k]->stars.parts[ci->progeny[k]->stars.count]) {
          sub = ci->progeny[k];
          break;
        }
      }
    }
  }

  /* Is this a single cell? */
  if (cj == NULL) {

    /* Recurse? */
    if (cell_can_recurse_in_self_stars_task(ci)) {

      /* Loop over all progeny. */
      DOSUB_SUBSET_STARS(r, sub, sparts, ind, scount, NULL, -1, 0);
      for (int j = 0; j < 8; j++)
        if (ci->progeny[j] != sub && ci->progeny[j] != NULL)
          DOSUB_SUBSET_STARS(r, sub, sparts, ind, scount, ci->progeny[j], -1,
                             0);

    }

    /* Otherwise, compute self-interaction. */
    else
      DOSELF1_SUBSET_BRANCH_STARS(r, ci, sparts, ind, scount);
  } /* self-interaction. */

  /* Otherwise, it's a pair interaction. */
  else {

    /* Recurse? */
    if (cell_can_recurse_in_pair_stars_task(ci) &&
        cell_can_recurse_in_pair_stars_task(cj)) {

      /* Get the type of pair if not specified explicitly. */
      double shift[3] = {0.0, 0.0, 0.0};
      sid = space_getsid(s, &ci, &cj, shift);

      /* Different types of flags. */
      switch (sid) {

        /* Regular sub-cell interactions of a single cell. */
        case 0: /* (  1 ,  1 ,  1 ) */
          if (ci->progeny[7] == sub && cj->progeny[0] != NULL)
            DOSUB_SUBSET_STARS(r, ci->progeny[7], sparts, ind, scount,
                               cj->progeny[0], -1, 0);
          if (ci->progeny[7] != NULL && cj->progeny[0] == sub)
            DOSUB_SUBSET_STARS(r, cj->progeny[0], sparts, ind, scount,
                               ci->progeny[7], -1, 0);
          break;

        case 1: /* (  1 ,  1 ,  0 ) */
          if (ci->progeny[6] == sub && cj->progeny[0] != NULL)
            DOSUB_SUBSET_STARS(r, ci->progeny[6], sparts, ind, scount,
                               cj->progeny[0], -1, 0);
          if (ci->progeny[6] != NULL && cj->progeny[0] == sub)
            DOSUB_SUBSET_STARS(r, cj->progeny[0], sparts, ind, scount,
                               ci->progeny[6], -1, 0);
          if (ci->progeny[6] == sub && cj->progeny[1] != NULL)
            DOSUB_SUBSET_STARS(r, ci->progeny[6], sparts, ind, scount,
                               cj->progeny[1], -1, 0);
          if (ci->progeny[6] != NULL && cj->progeny[1] == sub)
            DOSUB_SUBSET_STARS(r, cj->progeny[1], sparts, ind, scount,
                               ci->progeny[6], -1, 0);
          if (ci->progeny[7] == sub && cj->progeny[0] != NULL)
            DOSUB_SUBSET_STARS(r, ci->progeny[7], sparts, ind, scount,
                               cj->progeny[0], -1, 0);
          if (ci->progeny[7] != NULL && cj->progeny[0] == sub)
            DOSUB_SUBSET_STARS(r, cj->progeny[0], sparts, ind, scount,
                               ci->progeny[7], -1, 0);
          if (ci->progeny[7] == sub && cj->progeny[1] != NULL)
            DOSUB_SUBSET_STARS(r, ci->progeny[7], sparts, ind, scount,
                               cj->progeny[1], -1, 0);
          if (ci->progeny[7] != NULL && cj->progeny[1] == sub)
            DOSUB_SUBSET_STARS(r, cj->progeny[1], sparts, ind, scount,
                               ci->progeny[7], -1, 0);
          break;

        case 2: /* (  1 ,  1 , -1 ) */
          if (ci->progeny[6] == sub && cj->progeny[1] != NULL)
            DOSUB_SUBSET_STARS(r, ci->progeny[6], sparts, ind, scount,
                               cj->progeny[1], -1, 0);
          if (ci->progeny[6] != NULL && cj->progeny[1] == sub)
            DOSUB_SUBSET_STARS(r, cj->progeny[1], sparts, ind, scount,
                               ci->progeny[6], -1, 0);
          break;

        case 3: /* (  1 ,  0 ,  1 ) */
          if (ci->progeny[5] == sub && cj->progeny[0] != NULL)
            DOSUB_SUBSET_STARS(r, ci->progeny[5], sparts, ind, scount,
                               cj->progeny[0], -1, 0);
          if (ci->progeny[5] != NULL && cj->progeny[0] == sub)
            DOSUB_SUBSET_STARS(r, cj->progeny[0], sparts, ind, scount,
                               ci->progeny[5], -1, 0);
          if (ci->progeny[5] == sub && cj->progeny[2] != NULL)
            DOSUB_SUBSET_STARS(r, ci->progeny[5], sparts, ind, scount,
                               cj->progeny[2], -1, 0);
          if (ci->progeny[5] != NULL && cj->progeny[2] == sub)
            DOSUB_SUBSET_STARS(r, cj->progeny[2], sparts, ind, scount,
                               ci->progeny[5], -1, 0);
          if (ci->progeny[7] == sub && cj->progeny[0] != NULL)
            DOSUB_SUBSET_STARS(r, ci->progeny[7], sparts, ind, scount,
                               cj->progeny[0], -1, 0);
          if (ci->progeny[7] != NULL && cj->progeny[0] == sub)
            DOSUB_SUBSET_STARS(r, cj->progeny[0], sparts, ind, scount,
                               ci->progeny[7], -1, 0);
          if (ci->progeny[7] == sub && cj->progeny[2] != NULL)
            DOSUB_SUBSET_STARS(r, ci->progeny[7], sparts, ind, scount,
                               cj->progeny[2], -1, 0);
          if (ci->progeny[7] != NULL && cj->progeny[2] == sub)
            DOSUB_SUBSET_STARS(r, cj->progeny[2], sparts, ind, scount,
                               ci->progeny[7], -1, 0);
          break;

        case 4: /* (  1 ,  0 ,  0 ) */
          if (ci->progeny[4] == sub && cj->progeny[0] != NULL)
            DOSUB_SUBSET_STARS(r, ci->progeny[4], sparts, ind, scount,
                               cj->progeny[0], -1, 0);
          if (ci->progeny[4] != NULL && cj->progeny[0] == sub)
            DOSUB_SUBSET_STARS(r, cj->progeny[0], sparts, ind, scount,
                               ci->progeny[4], -1, 0);
          if (ci->progeny[4] == sub && cj->progeny[1] != NULL)
            DOSUB_SUBSET_STARS(r, ci->progeny[4], sparts, ind, scount,
                               cj->progeny[1], -1, 0);
          if (ci->progeny[4] != NULL && cj->progeny[1] == sub)
            DOSUB_SUBSET_STARS(r, cj->progeny[1], sparts, ind, scount,
                               ci->progeny[4], -1, 0);
          if (ci->progeny[4] == sub && cj->progeny[2] != NULL)
            DOSUB_SUBSET_STARS(r, ci->progeny[4], sparts, ind, scount,
                               cj->progeny[2], -1, 0);
          if (ci->progeny[4] != NULL && cj->progeny[2] == sub)
            DOSUB_SUBSET_STARS(r, cj->progeny[2], sparts, ind, scount,
                               ci->progeny[4], -1, 0);
          if (ci->progeny[4] == sub && cj->progeny[3] != NULL)
            DOSUB_SUBSET_STARS(r, ci->progeny[4], sparts, ind, scount,
                               cj->progeny[3], -1, 0);
          if (ci->progeny[4] != NULL && cj->progeny[3] == sub)
            DOSUB_SUBSET_STARS(r, cj->progeny[3], sparts, ind, scount,
                               ci->progeny[4], -1, 0);
          if (ci->progeny[5] == sub && cj->progeny[0] != NULL)
            DOSUB_SUBSET_STARS(r, ci->progeny[5], sparts, ind, scount,
                               cj->progeny[0], -1, 0);
          if (ci->progeny[5] != NULL && cj->progeny[0] == sub)
            DOSUB_SUBSET_STARS(r, cj->progeny[0], sparts, ind, scount,
                               ci->progeny[5], -1, 0);
          if (ci->progeny[5] == sub && cj->progeny[1] != NULL)
            DOSUB_SUBSET_STARS(r, ci->progeny[5], sparts, ind, scount,
                               cj->progeny[1], -1, 0);
          if (ci->progeny[5] != NULL && cj->progeny[1] == sub)
            DOSUB_SUBSET_STARS(r, cj->progeny[1], sparts, ind, scount,
                               ci->progeny[5], -1, 0);
          if (ci->progeny[5] == sub && cj->progeny[2] != NULL)
            DOSUB_SUBSET_STARS(r, ci->progeny[5], sparts, ind, scount,
                               cj->progeny[2], -1, 0);
          if (ci->progeny[5] != NULL && cj->progeny[2] == sub)
            DOSUB_SUBSET_STARS(r, cj->progeny[2], sparts, ind, scount,
                               ci->progeny[5], -1, 0);
          if (ci->progeny[5] == sub && cj->progeny[3] != NULL)
            DOSUB_SUBSET_STARS(r, ci->progeny[5], sparts, ind, scount,
                               cj->progeny[3], -1, 0);
          if (ci->progeny[5] != NULL && cj->progeny[3] == sub)
            DOSUB_SUBSET_STARS(r, cj->progeny[3], sparts, ind, scount,
                               ci->progeny[5], -1, 0);
          if (ci->progeny[6] == sub && cj->progeny[0] != NULL)
            DOSUB_SUBSET_STARS(r, ci->progeny[6], sparts, ind, scount,
                               cj->progeny[0], -1, 0);
          if (ci->progeny[6] != NULL && cj->progeny[0] == sub)
            DOSUB_SUBSET_STARS(r, cj->progeny[0], sparts, ind, scount,
                               ci->progeny[6], -1, 0);
          if (ci->progeny[6] == sub && cj->progeny[1] != NULL)
            DOSUB_SUBSET_STARS(r, ci->progeny[6], sparts, ind, scount,
                               cj->progeny[1], -1, 0);
          if (ci->progeny[6] != NULL && cj->progeny[1] == sub)
            DOSUB_SUBSET_STARS(r, cj->progeny[1], sparts, ind, scount,
                               ci->progeny[6], -1, 0);
          if (ci->progeny[6] == sub && cj->progeny[2] != NULL)
            DOSUB_SUBSET_STARS(r, ci->progeny[6], sparts, ind, scount,
                               cj->progeny[2], -1, 0);
          if (ci->progeny[6] != NULL && cj->progeny[2] == sub)
            DOSUB_SUBSET_STARS(r, cj->progeny[2], sparts, ind, scount,
                               ci->progeny[6], -1, 0);
          if (ci->progeny[6] == sub && cj->progeny[3] != NULL)
            DOSUB_SUBSET_STARS(r, ci->progeny[6], sparts, ind, scount,
                               cj->progeny[3], -1, 0);
          if (ci->progeny[6] != NULL && cj->progeny[3] == sub)
            DOSUB_SUBSET_STARS(r, cj->progeny[3], sparts, ind, scount,
                               ci->progeny[6], -1, 0);
          if (ci->progeny[7] == sub && cj->progeny[0] != NULL)
            DOSUB_SUBSET_STARS(r, ci->progeny[7], sparts, ind, scount,
                               cj->progeny[0], -1, 0);
          if (ci->progeny[7] != NULL && cj->progeny[0] == sub)
            DOSUB_SUBSET_STARS(r, cj->progeny[0], sparts, ind, scount,
                               ci->progeny[7], -1, 0);
          if (ci->progeny[7] == sub && cj->progeny[1] != NULL)
            DOSUB_SUBSET_STARS(r, ci->progeny[7], sparts, ind, scount,
                               cj->progeny[1], -1, 0);
          if (ci->progeny[7] != NULL && cj->progeny[1] == sub)
            DOSUB_SUBSET_STARS(r, cj->progeny[1], sparts, ind, scount,
                               ci->progeny[7], -1, 0);
          if (ci->progeny[7] == sub && cj->progeny[2] != NULL)
            DOSUB_SUBSET_STARS(r, ci->progeny[7], sparts, ind, scount,
                               cj->progeny[2], -1, 0);
          if (ci->progeny[7] != NULL && cj->progeny[2] == sub)
            DOSUB_SUBSET_STARS(r, cj->progeny[2], sparts, ind, scount,
                               ci->progeny[7], -1, 0);
          if (ci->progeny[7] == sub && cj->progeny[3] != NULL)
            DOSUB_SUBSET_STARS(r, ci->progeny[7], sparts, ind, scount,
                               cj->progeny[3], -1, 0);
          if (ci->progeny[7] != NULL && cj->progeny[3] == sub)
            DOSUB_SUBSET_STARS(r, cj->progeny[3], sparts, ind, scount,
                               ci->progeny[7], -1, 0);
          break;

        case 5: /* (  1 ,  0 , -1 ) */
          if (ci->progeny[4] == sub && cj->progeny[1] != NULL)
            DOSUB_SUBSET_STARS(r, ci->progeny[4], sparts, ind, scount,
                               cj->progeny[1], -1, 0);
          if (ci->progeny[4] != NULL && cj->progeny[1] == sub)
            DOSUB_SUBSET_STARS(r, cj->progeny[1], sparts, ind, scount,
                               ci->progeny[4], -1, 0);
          if (ci->progeny[4] == sub && cj->progeny[3] != NULL)
            DOSUB_SUBSET_STARS(r, ci->progeny[4], sparts, ind, scount,
                               cj->progeny[3], -1, 0);
          if (ci->progeny[4] != NULL && cj->progeny[3] == sub)
            DOSUB_SUBSET_STARS(r, cj->progeny[3], sparts, ind, scount,
                               ci->progeny[4], -1, 0);
          if (ci->progeny[6] == sub && cj->progeny[1] != NULL)
            DOSUB_SUBSET_STARS(r, ci->progeny[6], sparts, ind, scount,
                               cj->progeny[1], -1, 0);
          if (ci->progeny[6] != NULL && cj->progeny[1] == sub)
            DOSUB_SUBSET_STARS(r, cj->progeny[1], sparts, ind, scount,
                               ci->progeny[6], -1, 0);
          if (ci->progeny[6] == sub && cj->progeny[3] != NULL)
            DOSUB_SUBSET_STARS(r, ci->progeny[6], sparts, ind, scount,
                               cj->progeny[3], -1, 0);
          if (ci->progeny[6] != NULL && cj->progeny[3] == sub)
            DOSUB_SUBSET_STARS(r, cj->progeny[3], sparts, ind, scount,
                               ci->progeny[6], -1, 0);
          break;

        case 6: /* (  1 , -1 ,  1 ) */
          if (ci->progeny[5] == sub && cj->progeny[2] != NULL)
            DOSUB_SUBSET_STARS(r, ci->progeny[5], sparts, ind, scount,
                               cj->progeny[2], -1, 0);
          if (ci->progeny[5] != NULL && cj->progeny[2] == sub)
            DOSUB_SUBSET_STARS(r, cj->progeny[2], sparts, ind, scount,
                               ci->progeny[5], -1, 0);
          break;

        case 7: /* (  1 , -1 ,  0 ) */
          if (ci->progeny[4] == sub && cj->progeny[2] != NULL)
            DOSUB_SUBSET_STARS(r, ci->progeny[4], sparts, ind, scount,
                               cj->progeny[2], -1, 0);
          if (ci->progeny[4] != NULL && cj->progeny[2] == sub)
            DOSUB_SUBSET_STARS(r, cj->progeny[2], sparts, ind, scount,
                               ci->progeny[4], -1, 0);
          if (ci->progeny[4] == sub && cj->progeny[3] != NULL)
            DOSUB_SUBSET_STARS(r, ci->progeny[4], sparts, ind, scount,
                               cj->progeny[3], -1, 0);
          if (ci->progeny[4] != NULL && cj->progeny[3] == sub)
            DOSUB_SUBSET_STARS(r, cj->progeny[3], sparts, ind, scount,
                               ci->progeny[4], -1, 0);
          if (ci->progeny[5] == sub && cj->progeny[2] != NULL)
            DOSUB_SUBSET_STARS(r, ci->progeny[5], sparts, ind, scount,
                               cj->progeny[2], -1, 0);
          if (ci->progeny[5] != NULL && cj->progeny[2] == sub)
            DOSUB_SUBSET_STARS(r, cj->progeny[2], sparts, ind, scount,
                               ci->progeny[5], -1, 0);
          if (ci->progeny[5] == sub && cj->progeny[3] != NULL)
            DOSUB_SUBSET_STARS(r, ci->progeny[5], sparts, ind, scount,
                               cj->progeny[3], -1, 0);
          if (ci->progeny[5] != NULL && cj->progeny[3] == sub)
            DOSUB_SUBSET_STARS(r, cj->progeny[3], sparts, ind, scount,
                               ci->progeny[5], -1, 0);
          break;

        case 8: /* (  1 , -1 , -1 ) */
          if (ci->progeny[4] == sub && cj->progeny[3] != NULL)
            DOSUB_SUBSET_STARS(r, ci->progeny[4], sparts, ind, scount,
                               cj->progeny[3], -1, 0);
          if (ci->progeny[4] != NULL && cj->progeny[3] == sub)
            DOSUB_SUBSET_STARS(r, cj->progeny[3], sparts, ind, scount,
                               ci->progeny[4], -1, 0);
          break;

        case 9: /* (  0 ,  1 ,  1 ) */
          if (ci->progeny[3] == sub && cj->progeny[0] != NULL)
            DOSUB_SUBSET_STARS(r, ci->progeny[3], sparts, ind, scount,
                               cj->progeny[0], -1, 0);
          if (ci->progeny[3] != NULL && cj->progeny[0] == sub)
            DOSUB_SUBSET_STARS(r, cj->progeny[0], sparts, ind, scount,
                               ci->progeny[3], -1, 0);
          if (ci->progeny[3] == sub && cj->progeny[4] != NULL)
            DOSUB_SUBSET_STARS(r, ci->progeny[3], sparts, ind, scount,
                               cj->progeny[4], -1, 0);
          if (ci->progeny[3] != NULL && cj->progeny[4] == sub)
            DOSUB_SUBSET_STARS(r, cj->progeny[4], sparts, ind, scount,
                               ci->progeny[3], -1, 0);
          if (ci->progeny[7] == sub && cj->progeny[0] != NULL)
            DOSUB_SUBSET_STARS(r, ci->progeny[7], sparts, ind, scount,
                               cj->progeny[0], -1, 0);
          if (ci->progeny[7] != NULL && cj->progeny[0] == sub)
            DOSUB_SUBSET_STARS(r, cj->progeny[0], sparts, ind, scount,
                               ci->progeny[7], -1, 0);
          if (ci->progeny[7] == sub && cj->progeny[4] != NULL)
            DOSUB_SUBSET_STARS(r, ci->progeny[7], sparts, ind, scount,
                               cj->progeny[4], -1, 0);
          if (ci->progeny[7] != NULL && cj->progeny[4] == sub)
            DOSUB_SUBSET_STARS(r, cj->progeny[4], sparts, ind, scount,
                               ci->progeny[7], -1, 0);
          break;

        case 10: /* (  0 ,  1 ,  0 ) */
          if (ci->progeny[2] == sub && cj->progeny[0] != NULL)
            DOSUB_SUBSET_STARS(r, ci->progeny[2], sparts, ind, scount,
                               cj->progeny[0], -1, 0);
          if (ci->progeny[2] != NULL && cj->progeny[0] == sub)
            DOSUB_SUBSET_STARS(r, cj->progeny[0], sparts, ind, scount,
                               ci->progeny[2], -1, 0);
          if (ci->progeny[2] == sub && cj->progeny[1] != NULL)
            DOSUB_SUBSET_STARS(r, ci->progeny[2], sparts, ind, scount,
                               cj->progeny[1], -1, 0);
          if (ci->progeny[2] != NULL && cj->progeny[1] == sub)
            DOSUB_SUBSET_STARS(r, cj->progeny[1], sparts, ind, scount,
                               ci->progeny[2], -1, 0);
          if (ci->progeny[2] == sub && cj->progeny[4] != NULL)
            DOSUB_SUBSET_STARS(r, ci->progeny[2], sparts, ind, scount,
                               cj->progeny[4], -1, 0);
          if (ci->progeny[2] != NULL && cj->progeny[4] == sub)
            DOSUB_SUBSET_STARS(r, cj->progeny[4], sparts, ind, scount,
                               ci->progeny[2], -1, 0);
          if (ci->progeny[2] == sub && cj->progeny[5] != NULL)
            DOSUB_SUBSET_STARS(r, ci->progeny[2], sparts, ind, scount,
                               cj->progeny[5], -1, 0);
          if (ci->progeny[2] != NULL && cj->progeny[5] == sub)
            DOSUB_SUBSET_STARS(r, cj->progeny[5], sparts, ind, scount,
                               ci->progeny[2], -1, 0);
          if (ci->progeny[3] == sub && cj->progeny[0] != NULL)
            DOSUB_SUBSET_STARS(r, ci->progeny[3], sparts, ind, scount,
                               cj->progeny[0], -1, 0);
          if (ci->progeny[3] != NULL && cj->progeny[0] == sub)
            DOSUB_SUBSET_STARS(r, cj->progeny[0], sparts, ind, scount,
                               ci->progeny[3], -1, 0);
          if (ci->progeny[3] == sub && cj->progeny[1] != NULL)
            DOSUB_SUBSET_STARS(r, ci->progeny[3], sparts, ind, scount,
                               cj->progeny[1], -1, 0);
          if (ci->progeny[3] != NULL && cj->progeny[1] == sub)
            DOSUB_SUBSET_STARS(r, cj->progeny[1], sparts, ind, scount,
                               ci->progeny[3], -1, 0);
          if (ci->progeny[3] == sub && cj->progeny[4] != NULL)
            DOSUB_SUBSET_STARS(r, ci->progeny[3], sparts, ind, scount,
                               cj->progeny[4], -1, 0);
          if (ci->progeny[3] != NULL && cj->progeny[4] == sub)
            DOSUB_SUBSET_STARS(r, cj->progeny[4], sparts, ind, scount,
                               ci->progeny[3], -1, 0);
          if (ci->progeny[3] == sub && cj->progeny[5] != NULL)
            DOSUB_SUBSET_STARS(r, ci->progeny[3], sparts, ind, scount,
                               cj->progeny[5], -1, 0);
          if (ci->progeny[3] != NULL && cj->progeny[5] == sub)
            DOSUB_SUBSET_STARS(r, cj->progeny[5], sparts, ind, scount,
                               ci->progeny[3], -1, 0);
          if (ci->progeny[6] == sub && cj->progeny[0] != NULL)
            DOSUB_SUBSET_STARS(r, ci->progeny[6], sparts, ind, scount,
                               cj->progeny[0], -1, 0);
          if (ci->progeny[6] != NULL && cj->progeny[0] == sub)
            DOSUB_SUBSET_STARS(r, cj->progeny[0], sparts, ind, scount,
                               ci->progeny[6], -1, 0);
          if (ci->progeny[6] == sub && cj->progeny[1] != NULL)
            DOSUB_SUBSET_STARS(r, ci->progeny[6], sparts, ind, scount,
                               cj->progeny[1], -1, 0);
          if (ci->progeny[6] != NULL && cj->progeny[1] == sub)
            DOSUB_SUBSET_STARS(r, cj->progeny[1], sparts, ind, scount,
                               ci->progeny[6], -1, 0);
          if (ci->progeny[6] == sub && cj->progeny[4] != NULL)
            DOSUB_SUBSET_STARS(r, ci->progeny[6], sparts, ind, scount,
                               cj->progeny[4], -1, 0);
          if (ci->progeny[6] != NULL && cj->progeny[4] == sub)
            DOSUB_SUBSET_STARS(r, cj->progeny[4], sparts, ind, scount,
                               ci->progeny[6], -1, 0);
          if (ci->progeny[6] == sub && cj->progeny[5] != NULL)
            DOSUB_SUBSET_STARS(r, ci->progeny[6], sparts, ind, scount,
                               cj->progeny[5], -1, 0);
          if (ci->progeny[6] != NULL && cj->progeny[5] == sub)
            DOSUB_SUBSET_STARS(r, cj->progeny[5], sparts, ind, scount,
                               ci->progeny[6], -1, 0);
          if (ci->progeny[7] == sub && cj->progeny[0] != NULL)
            DOSUB_SUBSET_STARS(r, ci->progeny[7], sparts, ind, scount,
                               cj->progeny[0], -1, 0);
          if (ci->progeny[7] != NULL && cj->progeny[0] == sub)
            DOSUB_SUBSET_STARS(r, cj->progeny[0], sparts, ind, scount,
                               ci->progeny[7], -1, 0);
          if (ci->progeny[7] == sub && cj->progeny[1] != NULL)
            DOSUB_SUBSET_STARS(r, ci->progeny[7], sparts, ind, scount,
                               cj->progeny[1], -1, 0);
          if (ci->progeny[7] != NULL && cj->progeny[1] == sub)
            DOSUB_SUBSET_STARS(r, cj->progeny[1], sparts, ind, scount,
                               ci->progeny[7], -1, 0);
          if (ci->progeny[7] == sub && cj->progeny[4] != NULL)
            DOSUB_SUBSET_STARS(r, ci->progeny[7], sparts, ind, scount,
                               cj->progeny[4], -1, 0);
          if (ci->progeny[7] != NULL && cj->progeny[4] == sub)
            DOSUB_SUBSET_STARS(r, cj->progeny[4], sparts, ind, scount,
                               ci->progeny[7], -1, 0);
          if (ci->progeny[7] == sub && cj->progeny[5] != NULL)
            DOSUB_SUBSET_STARS(r, ci->progeny[7], sparts, ind, scount,
                               cj->progeny[5], -1, 0);
          if (ci->progeny[7] != NULL && cj->progeny[5] == sub)
            DOSUB_SUBSET_STARS(r, cj->progeny[5], sparts, ind, scount,
                               ci->progeny[7], -1, 0);
          break;

        case 11: /* (  0 ,  1 , -1 ) */
          if (ci->progeny[2] == sub && cj->progeny[1] != NULL)
            DOSUB_SUBSET_STARS(r, ci->progeny[2], sparts, ind, scount,
                               cj->progeny[1], -1, 0);
          if (ci->progeny[2] != NULL && cj->progeny[1] == sub)
            DOSUB_SUBSET_STARS(r, cj->progeny[1], sparts, ind, scount,
                               ci->progeny[2], -1, 0);
          if (ci->progeny[2] == sub && cj->progeny[5] != NULL)
            DOSUB_SUBSET_STARS(r, ci->progeny[2], sparts, ind, scount,
                               cj->progeny[5], -1, 0);
          if (ci->progeny[2] != NULL && cj->progeny[5] == sub)
            DOSUB_SUBSET_STARS(r, cj->progeny[5], sparts, ind, scount,
                               ci->progeny[2], -1, 0);
          if (ci->progeny[6] == sub && cj->progeny[1] != NULL)
            DOSUB_SUBSET_STARS(r, ci->progeny[6], sparts, ind, scount,
                               cj->progeny[1], -1, 0);
          if (ci->progeny[6] != NULL && cj->progeny[1] == sub)
            DOSUB_SUBSET_STARS(r, cj->progeny[1], sparts, ind, scount,
                               ci->progeny[6], -1, 0);
          if (ci->progeny[6] == sub && cj->progeny[5] != NULL)
            DOSUB_SUBSET_STARS(r, ci->progeny[6], sparts, ind, scount,
                               cj->progeny[5], -1, 0);
          if (ci->progeny[6] != NULL && cj->progeny[5] == sub)
            DOSUB_SUBSET_STARS(r, cj->progeny[5], sparts, ind, scount,
                               ci->progeny[6], -1, 0);
          break;

        case 12: /* (  0 ,  0 ,  1 ) */
          if (ci->progeny[1] == sub && cj->progeny[0] != NULL)
            DOSUB_SUBSET_STARS(r, ci->progeny[1], sparts, ind, scount,
                               cj->progeny[0], -1, 0);
          if (ci->progeny[1] != NULL && cj->progeny[0] == sub)
            DOSUB_SUBSET_STARS(r, cj->progeny[0], sparts, ind, scount,
                               ci->progeny[1], -1, 0);
          if (ci->progeny[1] == sub && cj->progeny[2] != NULL)
            DOSUB_SUBSET_STARS(r, ci->progeny[1], sparts, ind, scount,
                               cj->progeny[2], -1, 0);
          if (ci->progeny[1] != NULL && cj->progeny[2] == sub)
            DOSUB_SUBSET_STARS(r, cj->progeny[2], sparts, ind, scount,
                               ci->progeny[1], -1, 0);
          if (ci->progeny[1] == sub && cj->progeny[4] != NULL)
            DOSUB_SUBSET_STARS(r, ci->progeny[1], sparts, ind, scount,
                               cj->progeny[4], -1, 0);
          if (ci->progeny[1] != NULL && cj->progeny[4] == sub)
            DOSUB_SUBSET_STARS(r, cj->progeny[4], sparts, ind, scount,
                               ci->progeny[1], -1, 0);
          if (ci->progeny[1] == sub && cj->progeny[6] != NULL)
            DOSUB_SUBSET_STARS(r, ci->progeny[1], sparts, ind, scount,
                               cj->progeny[6], -1, 0);
          if (ci->progeny[1] != NULL && cj->progeny[6] == sub)
            DOSUB_SUBSET_STARS(r, cj->progeny[6], sparts, ind, scount,
                               ci->progeny[1], -1, 0);
          if (ci->progeny[3] == sub && cj->progeny[0] != NULL)
            DOSUB_SUBSET_STARS(r, ci->progeny[3], sparts, ind, scount,
                               cj->progeny[0], -1, 0);
          if (ci->progeny[3] != NULL && cj->progeny[0] == sub)
            DOSUB_SUBSET_STARS(r, cj->progeny[0], sparts, ind, scount,
                               ci->progeny[3], -1, 0);
          if (ci->progeny[3] == sub && cj->progeny[2] != NULL)
            DOSUB_SUBSET_STARS(r, ci->progeny[3], sparts, ind, scount,
                               cj->progeny[2], -1, 0);
          if (ci->progeny[3] != NULL && cj->progeny[2] == sub)
            DOSUB_SUBSET_STARS(r, cj->progeny[2], sparts, ind, scount,
                               ci->progeny[3], -1, 0);
          if (ci->progeny[3] == sub && cj->progeny[4] != NULL)
            DOSUB_SUBSET_STARS(r, ci->progeny[3], sparts, ind, scount,
                               cj->progeny[4], -1, 0);
          if (ci->progeny[3] != NULL && cj->progeny[4] == sub)
            DOSUB_SUBSET_STARS(r, cj->progeny[4], sparts, ind, scount,
                               ci->progeny[3], -1, 0);
          if (ci->progeny[3] == sub && cj->progeny[6] != NULL)
            DOSUB_SUBSET_STARS(r, ci->progeny[3], sparts, ind, scount,
                               cj->progeny[6], -1, 0);
          if (ci->progeny[3] != NULL && cj->progeny[6] == sub)
            DOSUB_SUBSET_STARS(r, cj->progeny[6], sparts, ind, scount,
                               ci->progeny[3], -1, 0);
          if (ci->progeny[5] == sub && cj->progeny[0] != NULL)
            DOSUB_SUBSET_STARS(r, ci->progeny[5], sparts, ind, scount,
                               cj->progeny[0], -1, 0);
          if (ci->progeny[5] != NULL && cj->progeny[0] == sub)
            DOSUB_SUBSET_STARS(r, cj->progeny[0], sparts, ind, scount,
                               ci->progeny[5], -1, 0);
          if (ci->progeny[5] == sub && cj->progeny[2] != NULL)
            DOSUB_SUBSET_STARS(r, ci->progeny[5], sparts, ind, scount,
                               cj->progeny[2], -1, 0);
          if (ci->progeny[5] != NULL && cj->progeny[2] == sub)
            DOSUB_SUBSET_STARS(r, cj->progeny[2], sparts, ind, scount,
                               ci->progeny[5], -1, 0);
          if (ci->progeny[5] == sub && cj->progeny[4] != NULL)
            DOSUB_SUBSET_STARS(r, ci->progeny[5], sparts, ind, scount,
                               cj->progeny[4], -1, 0);
          if (ci->progeny[5] != NULL && cj->progeny[4] == sub)
            DOSUB_SUBSET_STARS(r, cj->progeny[4], sparts, ind, scount,
                               ci->progeny[5], -1, 0);
          if (ci->progeny[5] == sub && cj->progeny[6] != NULL)
            DOSUB_SUBSET_STARS(r, ci->progeny[5], sparts, ind, scount,
                               cj->progeny[6], -1, 0);
          if (ci->progeny[5] != NULL && cj->progeny[6] == sub)
            DOSUB_SUBSET_STARS(r, cj->progeny[6], sparts, ind, scount,
                               ci->progeny[5], -1, 0);
          if (ci->progeny[7] == sub && cj->progeny[0] != NULL)
            DOSUB_SUBSET_STARS(r, ci->progeny[7], sparts, ind, scount,
                               cj->progeny[0], -1, 0);
          if (ci->progeny[7] != NULL && cj->progeny[0] == sub)
            DOSUB_SUBSET_STARS(r, cj->progeny[0], sparts, ind, scount,
                               ci->progeny[7], -1, 0);
          if (ci->progeny[7] == sub && cj->progeny[2] != NULL)
            DOSUB_SUBSET_STARS(r, ci->progeny[7], sparts, ind, scount,
                               cj->progeny[2], -1, 0);
          if (ci->progeny[7] != NULL && cj->progeny[2] == sub)
            DOSUB_SUBSET_STARS(r, cj->progeny[2], sparts, ind, scount,
                               ci->progeny[7], -1, 0);
          if (ci->progeny[7] == sub && cj->progeny[4] != NULL)
            DOSUB_SUBSET_STARS(r, ci->progeny[7], sparts, ind, scount,
                               cj->progeny[4], -1, 0);
          if (ci->progeny[7] != NULL && cj->progeny[4] == sub)
            DOSUB_SUBSET_STARS(r, cj->progeny[4], sparts, ind, scount,
                               ci->progeny[7], -1, 0);
          if (ci->progeny[7] == sub && cj->progeny[6] != NULL)
            DOSUB_SUBSET_STARS(r, ci->progeny[7], sparts, ind, scount,
                               cj->progeny[6], -1, 0);
          if (ci->progeny[7] != NULL && cj->progeny[6] == sub)
            DOSUB_SUBSET_STARS(r, cj->progeny[6], sparts, ind, scount,
                               ci->progeny[7], -1, 0);
          break;
      }

    }

    /* Otherwise, compute the pair directly. */
    else if (cell_is_active_stars(ci, e) || cell_is_active_stars(cj, e)) {

      /* Do any of the cells need to be drifted first? */
      if (!cell_are_part_drifted(cj, e)) error("Cell should be drifted!");

      DOPAIR1_SUBSET_BRANCH_STARS(r, ci, sparts, ind, scount, cj);
    }

  } /* otherwise, pair interaction. */
}

/**
 * @brief Determine which version of DOSELF1_STARS needs to be called depending
 * on the optimisation level.
 *
 * @param r #runner
 * @param c #cell c
 *
 */
void DOSELF1_BRANCH_STARS(struct runner *r, struct cell *c) {

  const struct engine *restrict e = r->e;

  /* Anything to do here? */
  if (!cell_is_active_stars(c, e)) return;

  /* Did we mess up the recursion? */
  if (c->stars.h_max_old * kernel_gamma > c->dmin)
    error("Cell smaller than smoothing length");

  DOSELF1_STARS(r, c, 1);
}

#define RUNNER_CHECK_SORT(TYPE, PART, cj, ci, sid)                          \
  ({                                                                        \
    const struct entry *restrict sort_j = cj->TYPE.sort[sid];               \
                                                                            \
    for (int pjd = 0; pjd < cj->TYPE.count; pjd++) {                        \
      const struct PART *p = &cj->TYPE.parts[sort_j[pjd].i];                \
      if (PART##_is_inhibited(p, e)) continue;                              \
                                                                            \
      const float d = p->x[0] * runner_shift[sid][0] +                      \
                      p->x[1] * runner_shift[sid][1] +                      \
                      p->x[2] * runner_shift[sid][2];                       \
      if ((fabsf(d - sort_j[pjd].d) - cj->TYPE.dx_max_sort) >               \
              1.0e-4 * max(fabsf(d), cj->TYPE.dx_max_sort_old) &&           \
          (fabsf(d - sort_j[pjd].d) - cj->TYPE.dx_max_sort) >               \
              cj->width[0] * 1.0e-10)                                       \
        error(                                                              \
            "particle shift diff exceeds dx_max_sort in cell cj. "          \
            "cj->nodeID=%d "                                                \
            "ci->nodeID=%d d=%e sort_j[pjd].d=%e cj->" #TYPE                \
            ".dx_max_sort=%e "                                              \
            "cj->" #TYPE ".dx_max_sort_old=%e, %i",                         \
            cj->nodeID, ci->nodeID, d, sort_j[pjd].d, cj->TYPE.dx_max_sort, \
            cj->TYPE.dx_max_sort_old, cj->cellID);                          \
    }                                                                       \
  })

/**
 * @brief Determine which version of DOPAIR1_STARS needs to be called depending
 * on the orientation of the cells or whether DOPAIR1_STARS needs to be called
 * at all.
 *
 * @param r #runner
 * @param ci #cell ci
 * @param cj #cell cj
 *
 */
void DOPAIR1_BRANCH_STARS(struct runner *r, struct cell *ci, struct cell *cj) {

  const struct engine *restrict e = r->e;
  const int ci_active = cell_is_active_stars(ci, e);
  const int cj_active = cell_is_active_stars(cj, e);
<<<<<<< HEAD
#ifdef ONLY_LOCAL
  const int ci_local = ci->nodeID == engine_rank;
  const int cj_local = cj->nodeID == engine_rank;
#else
  const int ci_local = 1;
  const int cj_local = 1;
=======
#ifdef UPDATE_STARS
  const int ci_local = ci->nodeID == engine_rank;
  const int cj_local = cj->nodeID == engine_rank;
#else
  /* here we are updating the hydro -> switch ci, cj */
  const int ci_local = cj->nodeID == engine_rank;
  const int cj_local = ci->nodeID == engine_rank;
>>>>>>> e64b67bc
#endif
  const int do_ci =
      (ci->stars.count != 0 && cj->hydro.count != 0 && ci_active && ci_local);
  const int do_cj =
      (cj->stars.count != 0 && ci->hydro.count != 0 && cj_active && cj_local);

  /* Anything to do here? */
  if (!do_ci && !do_cj) return;

  /* Get the sort ID. */
  double shift[3] = {0.0, 0.0, 0.0};
  const int sid = space_getsid(e->s, &ci, &cj, shift);

  /* Check that cells are drifted. */
  if (do_ci &&
      (!cell_are_spart_drifted(ci, e) || !cell_are_part_drifted(cj, e)))
    error("Interacting undrifted cells.");

  /* Have the cells been sorted? */
  if (do_ci && (!(ci->stars.sorted & (1 << sid)) ||
                ci->stars.dx_max_sort_old > space_maxreldx * ci->dmin))
    error("Interacting unsorted cells.");

  if (do_ci && (!(cj->hydro.sorted & (1 << sid)) ||
                cj->hydro.dx_max_sort_old > space_maxreldx * cj->dmin))
    error("Interacting unsorted cells.");

  if (do_cj &&
      (!cell_are_part_drifted(ci, e) || !cell_are_spart_drifted(cj, e)))
    error("Interacting undrifted cells.");

  /* Have the cells been sorted? */
  if (do_cj && (!(ci->hydro.sorted & (1 << sid)) ||
                ci->hydro.dx_max_sort_old > space_maxreldx * ci->dmin))
    error("Interacting unsorted cells.");

  if (do_cj && (!(cj->stars.sorted & (1 << sid)) ||
                cj->stars.dx_max_sort_old > space_maxreldx * cj->dmin))
    error("Interacting unsorted cells.");

#ifdef SWIFT_DEBUG_CHECKS
  if (do_ci) {
    RUNNER_CHECK_SORT(hydro, part, cj, ci, sid);
    RUNNER_CHECK_SORT(stars, spart, ci, cj, sid);
  }

  if (do_cj) {
    RUNNER_CHECK_SORT(hydro, part, ci, cj, sid);
    RUNNER_CHECK_SORT(stars, spart, cj, ci, sid);
  }
#endif /* SWIFT_DEBUG_CHECKS */

  DOPAIR1_STARS(r, ci, cj, 1);
}

/**
 * @brief Compute grouped sub-cell interactions for pairs
 *
 * @param r The #runner.
 * @param ci The first #cell.
 * @param cj The second #cell.
 * @param sid The direction linking the cells
 * @param gettimer Do we have a timer ?
 *
 * @todo Hard-code the sid on the recursive calls to avoid the
 * redundant computations to find the sid on-the-fly.
 */
void DOSUB_PAIR1_STARS(struct runner *r, struct cell *ci, struct cell *cj,
                       int sid, int gettimer) {

  struct space *s = r->e->s;
  const struct engine *e = r->e;

  /* Should we even bother? */
  int should_do = ci->stars.count != 0 && cj->hydro.count != 0 &&
                  cell_is_active_stars(ci, e);
  should_do |= cj->stars.count != 0 && ci->hydro.count != 0 &&
               cell_is_active_stars(cj, e);
  if (!should_do) return;

  /* Get the type of pair if not specified explicitly. */
  double shift[3];
  sid = space_getsid(s, &ci, &cj, shift);

  /* Recurse? */
  if (cell_can_recurse_in_pair_stars_task(ci) &&
      cell_can_recurse_in_pair_stars_task(cj)) {

    /* Different types of flags. */
    switch (sid) {

      /* Regular sub-cell interactions of a single cell. */
      case 0: /* (  1 ,  1 ,  1 ) */
        if (ci->progeny[7] != NULL && cj->progeny[0] != NULL)
          DOSUB_PAIR1_STARS(r, ci->progeny[7], cj->progeny[0], -1, 0);
        break;

      case 1: /* (  1 ,  1 ,  0 ) */
        if (ci->progeny[6] != NULL && cj->progeny[0] != NULL)
          DOSUB_PAIR1_STARS(r, ci->progeny[6], cj->progeny[0], -1, 0);
        if (ci->progeny[6] != NULL && cj->progeny[1] != NULL)
          DOSUB_PAIR1_STARS(r, ci->progeny[6], cj->progeny[1], -1, 0);
        if (ci->progeny[7] != NULL && cj->progeny[0] != NULL)
          DOSUB_PAIR1_STARS(r, ci->progeny[7], cj->progeny[0], -1, 0);
        if (ci->progeny[7] != NULL && cj->progeny[1] != NULL)
          DOSUB_PAIR1_STARS(r, ci->progeny[7], cj->progeny[1], -1, 0);
        break;

      case 2: /* (  1 ,  1 , -1 ) */
        if (ci->progeny[6] != NULL && cj->progeny[1] != NULL)
          DOSUB_PAIR1_STARS(r, ci->progeny[6], cj->progeny[1], -1, 0);
        break;

      case 3: /* (  1 ,  0 ,  1 ) */
        if (ci->progeny[5] != NULL && cj->progeny[0] != NULL)
          DOSUB_PAIR1_STARS(r, ci->progeny[5], cj->progeny[0], -1, 0);
        if (ci->progeny[5] != NULL && cj->progeny[2] != NULL)
          DOSUB_PAIR1_STARS(r, ci->progeny[5], cj->progeny[2], -1, 0);
        if (ci->progeny[7] != NULL && cj->progeny[0] != NULL)
          DOSUB_PAIR1_STARS(r, ci->progeny[7], cj->progeny[0], -1, 0);
        if (ci->progeny[7] != NULL && cj->progeny[2] != NULL)
          DOSUB_PAIR1_STARS(r, ci->progeny[7], cj->progeny[2], -1, 0);
        break;

      case 4: /* (  1 ,  0 ,  0 ) */
        if (ci->progeny[4] != NULL && cj->progeny[0] != NULL)
          DOSUB_PAIR1_STARS(r, ci->progeny[4], cj->progeny[0], -1, 0);
        if (ci->progeny[4] != NULL && cj->progeny[1] != NULL)
          DOSUB_PAIR1_STARS(r, ci->progeny[4], cj->progeny[1], -1, 0);
        if (ci->progeny[4] != NULL && cj->progeny[2] != NULL)
          DOSUB_PAIR1_STARS(r, ci->progeny[4], cj->progeny[2], -1, 0);
        if (ci->progeny[4] != NULL && cj->progeny[3] != NULL)
          DOSUB_PAIR1_STARS(r, ci->progeny[4], cj->progeny[3], -1, 0);
        if (ci->progeny[5] != NULL && cj->progeny[0] != NULL)
          DOSUB_PAIR1_STARS(r, ci->progeny[5], cj->progeny[0], -1, 0);
        if (ci->progeny[5] != NULL && cj->progeny[1] != NULL)
          DOSUB_PAIR1_STARS(r, ci->progeny[5], cj->progeny[1], -1, 0);
        if (ci->progeny[5] != NULL && cj->progeny[2] != NULL)
          DOSUB_PAIR1_STARS(r, ci->progeny[5], cj->progeny[2], -1, 0);
        if (ci->progeny[5] != NULL && cj->progeny[3] != NULL)
          DOSUB_PAIR1_STARS(r, ci->progeny[5], cj->progeny[3], -1, 0);
        if (ci->progeny[6] != NULL && cj->progeny[0] != NULL)
          DOSUB_PAIR1_STARS(r, ci->progeny[6], cj->progeny[0], -1, 0);
        if (ci->progeny[6] != NULL && cj->progeny[1] != NULL)
          DOSUB_PAIR1_STARS(r, ci->progeny[6], cj->progeny[1], -1, 0);
        if (ci->progeny[6] != NULL && cj->progeny[2] != NULL)
          DOSUB_PAIR1_STARS(r, ci->progeny[6], cj->progeny[2], -1, 0);
        if (ci->progeny[6] != NULL && cj->progeny[3] != NULL)
          DOSUB_PAIR1_STARS(r, ci->progeny[6], cj->progeny[3], -1, 0);
        if (ci->progeny[7] != NULL && cj->progeny[0] != NULL)
          DOSUB_PAIR1_STARS(r, ci->progeny[7], cj->progeny[0], -1, 0);
        if (ci->progeny[7] != NULL && cj->progeny[1] != NULL)
          DOSUB_PAIR1_STARS(r, ci->progeny[7], cj->progeny[1], -1, 0);
        if (ci->progeny[7] != NULL && cj->progeny[2] != NULL)
          DOSUB_PAIR1_STARS(r, ci->progeny[7], cj->progeny[2], -1, 0);
        if (ci->progeny[7] != NULL && cj->progeny[3] != NULL)
          DOSUB_PAIR1_STARS(r, ci->progeny[7], cj->progeny[3], -1, 0);
        break;

      case 5: /* (  1 ,  0 , -1 ) */
        if (ci->progeny[4] != NULL && cj->progeny[1] != NULL)
          DOSUB_PAIR1_STARS(r, ci->progeny[4], cj->progeny[1], -1, 0);
        if (ci->progeny[4] != NULL && cj->progeny[3] != NULL)
          DOSUB_PAIR1_STARS(r, ci->progeny[4], cj->progeny[3], -1, 0);
        if (ci->progeny[6] != NULL && cj->progeny[1] != NULL)
          DOSUB_PAIR1_STARS(r, ci->progeny[6], cj->progeny[1], -1, 0);
        if (ci->progeny[6] != NULL && cj->progeny[3] != NULL)
          DOSUB_PAIR1_STARS(r, ci->progeny[6], cj->progeny[3], -1, 0);
        break;

      case 6: /* (  1 , -1 ,  1 ) */
        if (ci->progeny[5] != NULL && cj->progeny[2] != NULL)
          DOSUB_PAIR1_STARS(r, ci->progeny[5], cj->progeny[2], -1, 0);
        break;

      case 7: /* (  1 , -1 ,  0 ) */
        if (ci->progeny[4] != NULL && cj->progeny[2] != NULL)
          DOSUB_PAIR1_STARS(r, ci->progeny[4], cj->progeny[2], -1, 0);
        if (ci->progeny[4] != NULL && cj->progeny[3] != NULL)
          DOSUB_PAIR1_STARS(r, ci->progeny[4], cj->progeny[3], -1, 0);
        if (ci->progeny[5] != NULL && cj->progeny[2] != NULL)
          DOSUB_PAIR1_STARS(r, ci->progeny[5], cj->progeny[2], -1, 0);
        if (ci->progeny[5] != NULL && cj->progeny[3] != NULL)
          DOSUB_PAIR1_STARS(r, ci->progeny[5], cj->progeny[3], -1, 0);
        break;

      case 8: /* (  1 , -1 , -1 ) */
        if (ci->progeny[4] != NULL && cj->progeny[3] != NULL)
          DOSUB_PAIR1_STARS(r, ci->progeny[4], cj->progeny[3], -1, 0);
        break;

      case 9: /* (  0 ,  1 ,  1 ) */
        if (ci->progeny[3] != NULL && cj->progeny[0] != NULL)
          DOSUB_PAIR1_STARS(r, ci->progeny[3], cj->progeny[0], -1, 0);
        if (ci->progeny[3] != NULL && cj->progeny[4] != NULL)
          DOSUB_PAIR1_STARS(r, ci->progeny[3], cj->progeny[4], -1, 0);
        if (ci->progeny[7] != NULL && cj->progeny[0] != NULL)
          DOSUB_PAIR1_STARS(r, ci->progeny[7], cj->progeny[0], -1, 0);
        if (ci->progeny[7] != NULL && cj->progeny[4] != NULL)
          DOSUB_PAIR1_STARS(r, ci->progeny[7], cj->progeny[4], -1, 0);
        break;

      case 10: /* (  0 ,  1 ,  0 ) */
        if (ci->progeny[2] != NULL && cj->progeny[0] != NULL)
          DOSUB_PAIR1_STARS(r, ci->progeny[2], cj->progeny[0], -1, 0);
        if (ci->progeny[2] != NULL && cj->progeny[1] != NULL)
          DOSUB_PAIR1_STARS(r, ci->progeny[2], cj->progeny[1], -1, 0);
        if (ci->progeny[2] != NULL && cj->progeny[4] != NULL)
          DOSUB_PAIR1_STARS(r, ci->progeny[2], cj->progeny[4], -1, 0);
        if (ci->progeny[2] != NULL && cj->progeny[5] != NULL)
          DOSUB_PAIR1_STARS(r, ci->progeny[2], cj->progeny[5], -1, 0);
        if (ci->progeny[3] != NULL && cj->progeny[0] != NULL)
          DOSUB_PAIR1_STARS(r, ci->progeny[3], cj->progeny[0], -1, 0);
        if (ci->progeny[3] != NULL && cj->progeny[1] != NULL)
          DOSUB_PAIR1_STARS(r, ci->progeny[3], cj->progeny[1], -1, 0);
        if (ci->progeny[3] != NULL && cj->progeny[4] != NULL)
          DOSUB_PAIR1_STARS(r, ci->progeny[3], cj->progeny[4], -1, 0);
        if (ci->progeny[3] != NULL && cj->progeny[5] != NULL)
          DOSUB_PAIR1_STARS(r, ci->progeny[3], cj->progeny[5], -1, 0);
        if (ci->progeny[6] != NULL && cj->progeny[0] != NULL)
          DOSUB_PAIR1_STARS(r, ci->progeny[6], cj->progeny[0], -1, 0);
        if (ci->progeny[6] != NULL && cj->progeny[1] != NULL)
          DOSUB_PAIR1_STARS(r, ci->progeny[6], cj->progeny[1], -1, 0);
        if (ci->progeny[6] != NULL && cj->progeny[4] != NULL)
          DOSUB_PAIR1_STARS(r, ci->progeny[6], cj->progeny[4], -1, 0);
        if (ci->progeny[6] != NULL && cj->progeny[5] != NULL)
          DOSUB_PAIR1_STARS(r, ci->progeny[6], cj->progeny[5], -1, 0);
        if (ci->progeny[7] != NULL && cj->progeny[0] != NULL)
          DOSUB_PAIR1_STARS(r, ci->progeny[7], cj->progeny[0], -1, 0);
        if (ci->progeny[7] != NULL && cj->progeny[1] != NULL)
          DOSUB_PAIR1_STARS(r, ci->progeny[7], cj->progeny[1], -1, 0);
        if (ci->progeny[7] != NULL && cj->progeny[4] != NULL)
          DOSUB_PAIR1_STARS(r, ci->progeny[7], cj->progeny[4], -1, 0);
        if (ci->progeny[7] != NULL && cj->progeny[5] != NULL)
          DOSUB_PAIR1_STARS(r, ci->progeny[7], cj->progeny[5], -1, 0);
        break;

      case 11: /* (  0 ,  1 , -1 ) */
        if (ci->progeny[2] != NULL && cj->progeny[1] != NULL)
          DOSUB_PAIR1_STARS(r, ci->progeny[2], cj->progeny[1], -1, 0);
        if (ci->progeny[2] != NULL && cj->progeny[5] != NULL)
          DOSUB_PAIR1_STARS(r, ci->progeny[2], cj->progeny[5], -1, 0);
        if (ci->progeny[6] != NULL && cj->progeny[1] != NULL)
          DOSUB_PAIR1_STARS(r, ci->progeny[6], cj->progeny[1], -1, 0);
        if (ci->progeny[6] != NULL && cj->progeny[5] != NULL)
          DOSUB_PAIR1_STARS(r, ci->progeny[6], cj->progeny[5], -1, 0);
        break;

      case 12: /* (  0 ,  0 ,  1 ) */
        if (ci->progeny[1] != NULL && cj->progeny[0] != NULL)
          DOSUB_PAIR1_STARS(r, ci->progeny[1], cj->progeny[0], -1, 0);
        if (ci->progeny[1] != NULL && cj->progeny[2] != NULL)
          DOSUB_PAIR1_STARS(r, ci->progeny[1], cj->progeny[2], -1, 0);
        if (ci->progeny[1] != NULL && cj->progeny[4] != NULL)
          DOSUB_PAIR1_STARS(r, ci->progeny[1], cj->progeny[4], -1, 0);
        if (ci->progeny[1] != NULL && cj->progeny[6] != NULL)
          DOSUB_PAIR1_STARS(r, ci->progeny[1], cj->progeny[6], -1, 0);
        if (ci->progeny[3] != NULL && cj->progeny[0] != NULL)
          DOSUB_PAIR1_STARS(r, ci->progeny[3], cj->progeny[0], -1, 0);
        if (ci->progeny[3] != NULL && cj->progeny[2] != NULL)
          DOSUB_PAIR1_STARS(r, ci->progeny[3], cj->progeny[2], -1, 0);
        if (ci->progeny[3] != NULL && cj->progeny[4] != NULL)
          DOSUB_PAIR1_STARS(r, ci->progeny[3], cj->progeny[4], -1, 0);
        if (ci->progeny[3] != NULL && cj->progeny[6] != NULL)
          DOSUB_PAIR1_STARS(r, ci->progeny[3], cj->progeny[6], -1, 0);
        if (ci->progeny[5] != NULL && cj->progeny[0] != NULL)
          DOSUB_PAIR1_STARS(r, ci->progeny[5], cj->progeny[0], -1, 0);
        if (ci->progeny[5] != NULL && cj->progeny[2] != NULL)
          DOSUB_PAIR1_STARS(r, ci->progeny[5], cj->progeny[2], -1, 0);
        if (ci->progeny[5] != NULL && cj->progeny[4] != NULL)
          DOSUB_PAIR1_STARS(r, ci->progeny[5], cj->progeny[4], -1, 0);
        if (ci->progeny[5] != NULL && cj->progeny[6] != NULL)
          DOSUB_PAIR1_STARS(r, ci->progeny[5], cj->progeny[6], -1, 0);
        if (ci->progeny[7] != NULL && cj->progeny[0] != NULL)
          DOSUB_PAIR1_STARS(r, ci->progeny[7], cj->progeny[0], -1, 0);
        if (ci->progeny[7] != NULL && cj->progeny[2] != NULL)
          DOSUB_PAIR1_STARS(r, ci->progeny[7], cj->progeny[2], -1, 0);
        if (ci->progeny[7] != NULL && cj->progeny[4] != NULL)
          DOSUB_PAIR1_STARS(r, ci->progeny[7], cj->progeny[4], -1, 0);
        if (ci->progeny[7] != NULL && cj->progeny[6] != NULL)
          DOSUB_PAIR1_STARS(r, ci->progeny[7], cj->progeny[6], -1, 0);
        break;
    }

  }

  /* Otherwise, compute the pair directly. */
  else {

<<<<<<< HEAD
#ifdef ONLY_LOCAL
    const int ci_local = ci->nodeID == engine_rank;
    const int cj_local = cj->nodeID == engine_rank;
#else
    const int ci_local = 1;
    const int cj_local = 1;
=======
#ifdef UPDATE_STARS
    const int ci_local = ci->nodeID == engine_rank;
    const int cj_local = cj->nodeID == engine_rank;
#else
  /* here we are updating the hydro -> switch ci, cj */
    const int ci_local = cj->nodeID == engine_rank;
    const int cj_local = ci->nodeID == engine_rank;
>>>>>>> e64b67bc
#endif
    const int do_ci = ci->stars.count != 0 && cj->hydro.count != 0 &&
                      cell_is_active_stars(ci, e) && ci_local;
    const int do_cj = cj->stars.count != 0 && ci->hydro.count != 0 &&
                      cell_is_active_stars(cj, e) && cj_local;

    if (do_ci) {

      /* Make sure both cells are drifted to the current timestep. */
      if (!cell_are_spart_drifted(ci, e))
        error("Interacting undrifted cells (sparts).");

      if (!cell_are_part_drifted(cj, e))
        error("Interacting undrifted cells (parts).");

      /* Do any of the cells need to be sorted first? */
      if (!(ci->stars.sorted & (1 << sid)) ||
          ci->stars.dx_max_sort_old > ci->dmin * space_maxreldx)
        error("Interacting unsorted cell (sparts).");

      if (!(cj->hydro.sorted & (1 << sid)) ||
          cj->hydro.dx_max_sort_old > cj->dmin * space_maxreldx)
        error("Interacting unsorted cell (parts).");
    }

    if (do_cj) {

      /* Make sure both cells are drifted to the current timestep. */
      if (!cell_are_part_drifted(ci, e))
        error("Interacting undrifted cells (parts).");

      if (!cell_are_spart_drifted(cj, e))
        error("Interacting undrifted cells (sparts).");

      /* Do any of the cells need to be sorted first? */
      if (!(ci->hydro.sorted & (1 << sid)) ||
          ci->hydro.dx_max_sort_old > ci->dmin * space_maxreldx)
        error("Interacting unsorted cell (parts).");

      if (!(cj->stars.sorted & (1 << sid)) ||
          cj->stars.dx_max_sort_old > cj->dmin * space_maxreldx)
        error("Interacting unsorted cell (sparts).");
    }

    if (do_ci || do_cj) DOPAIR1_BRANCH_STARS(r, ci, cj);
  }
}

/**
 * @brief Compute grouped sub-cell interactions for self tasks
 *
 * @param r The #runner.
 * @param ci The first #cell.
 * @param gettimer Do we have a timer ?
 */
void DOSUB_SELF1_STARS(struct runner *r, struct cell *ci, int gettimer) {

  /* Should we even bother? */
  if (ci->hydro.count == 0 || ci->stars.count == 0 ||
      !cell_is_active_stars(ci, r->e))
    return;

  /* Recurse? */
  if (cell_can_recurse_in_self_stars_task(ci)) {

    /* Loop over all progeny. */
    for (int k = 0; k < 8; k++)
      if (ci->progeny[k] != NULL) {
        DOSUB_SELF1_STARS(r, ci->progeny[k], 0);
        for (int j = k + 1; j < 8; j++)
          if (ci->progeny[j] != NULL)
            DOSUB_PAIR1_STARS(r, ci->progeny[k], ci->progeny[j], -1, 0);
      }
  }

  /* Otherwise, compute self-interaction. */
  else {

    /* Drift the cell to the current timestep if needed. */
    if (!cell_are_spart_drifted(ci, r->e)) error("Interacting undrifted cell.");

    DOSELF1_BRANCH_STARS(r, ci);
  }
}<|MERGE_RESOLUTION|>--- conflicted
+++ resolved
@@ -144,15 +144,10 @@
                            struct cell *restrict cj) {
 
 #ifdef SWIFT_DEBUG_CHECKS
-<<<<<<< HEAD
-#ifdef ONLY_LOCAL
-  if (ci->nodeID != engine_rank) error("Should be run on a different node");
-=======
 #ifdef UPDATE_STARS
   if (ci->nodeID != engine_rank) error("Should be run on a different node");
 #else
   if (cj->nodeID != engine_rank) error("Should be run on a different node");
->>>>>>> e64b67bc
 #endif
 #endif
 
@@ -220,14 +215,6 @@
 void DOPAIR1_STARS(struct runner *r, struct cell *restrict ci,
                    struct cell *restrict cj, int timer) {
 
-<<<<<<< HEAD
-#ifdef ONLY_LOCAL
-  const int ci_local = ci->nodeID == engine_rank;
-  const int cj_local = cj->nodeID == engine_rank;
-#else
-  const int ci_local = 1;
-  const int cj_local = 1;
-=======
 #ifdef UPDATE_STARS
   const int ci_local = ci->nodeID == engine_rank;
   const int cj_local = cj->nodeID == engine_rank;
@@ -235,7 +222,6 @@
   /* here we are updating the hydro -> switch ci, cj */
   const int ci_local = cj->nodeID == engine_rank;
   const int cj_local = ci->nodeID == engine_rank;
->>>>>>> e64b67bc
 #endif
   if (ci_local && ci->stars.count != 0 && cj->hydro.count != 0)
     DO_NONSYM_PAIR1_STARS(r, ci, cj);
@@ -1072,14 +1058,6 @@
   const struct engine *restrict e = r->e;
   const int ci_active = cell_is_active_stars(ci, e);
   const int cj_active = cell_is_active_stars(cj, e);
-<<<<<<< HEAD
-#ifdef ONLY_LOCAL
-  const int ci_local = ci->nodeID == engine_rank;
-  const int cj_local = cj->nodeID == engine_rank;
-#else
-  const int ci_local = 1;
-  const int cj_local = 1;
-=======
 #ifdef UPDATE_STARS
   const int ci_local = ci->nodeID == engine_rank;
   const int cj_local = cj->nodeID == engine_rank;
@@ -1087,7 +1065,6 @@
   /* here we are updating the hydro -> switch ci, cj */
   const int ci_local = cj->nodeID == engine_rank;
   const int cj_local = ci->nodeID == engine_rank;
->>>>>>> e64b67bc
 #endif
   const int do_ci =
       (ci->stars.count != 0 && cj->hydro.count != 0 && ci_active && ci_local);
@@ -1377,14 +1354,6 @@
   /* Otherwise, compute the pair directly. */
   else {
 
-<<<<<<< HEAD
-#ifdef ONLY_LOCAL
-    const int ci_local = ci->nodeID == engine_rank;
-    const int cj_local = cj->nodeID == engine_rank;
-#else
-    const int ci_local = 1;
-    const int cj_local = 1;
-=======
 #ifdef UPDATE_STARS
     const int ci_local = ci->nodeID == engine_rank;
     const int cj_local = cj->nodeID == engine_rank;
@@ -1392,7 +1361,6 @@
   /* here we are updating the hydro -> switch ci, cj */
     const int ci_local = cj->nodeID == engine_rank;
     const int cj_local = ci->nodeID == engine_rank;
->>>>>>> e64b67bc
 #endif
     const int do_ci = ci->stars.count != 0 && cj->hydro.count != 0 &&
                       cell_is_active_stars(ci, e) && ci_local;
