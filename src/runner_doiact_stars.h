--- conflicted
+++ resolved
@@ -987,13 +987,8 @@
 
       /* Do any of the cells need to be drifted first? */
       if (cell_is_active_stars(ci, e)) {
-<<<<<<< HEAD
-	if (!cell_are_spart_drifted(ci, e)) error("Cell should be drifted!");
-	if (!cell_are_part_drifted(cj, e)) error("Cell should be drifted!");
-=======
         if (!cell_are_spart_drifted(ci, e)) error("Cell should be drifted!");
         if (!cell_are_part_drifted(cj, e)) error("Cell should be drifted!");
->>>>>>> 49276852
       }
 
       DOPAIR1_SUBSET_BRANCH_STARS(r, ci, sparts, ind, scount, cj);
@@ -1044,18 +1039,12 @@
             "cj->nodeID=%d "                                                \
             "ci->nodeID=%d d=%e sort_j[pjd].d=%e cj->" #TYPE                \
             ".dx_max_sort=%e "                                              \
-<<<<<<< HEAD
-            "cj->" #TYPE ".dx_max_sort_old=%e, %i",                         \
-            cj->nodeID, ci->nodeID, d, sort_j[pjd].d, cj->TYPE.dx_max_sort, \
-            cj->TYPE.dx_max_sort_old, cj->cellID);                          \
-=======
             "cj->" #TYPE                                                    \
             ".dx_max_sort_old=%e, cellID=%i super->cellID=%i"               \
             "cj->depth=%d cj->maxdepth=%d",                                 \
             cj->nodeID, ci->nodeID, d, sort_j[pjd].d, cj->TYPE.dx_max_sort, \
             cj->TYPE.dx_max_sort_old, cj->cellID, cj->hydro.super->cellID,  \
             cj->depth, cj->maxdepth);                                       \
->>>>>>> 49276852
     }                                                                       \
   })
 
@@ -1157,15 +1146,9 @@
 
   /* Should we even bother? */
   const int should_do_ci = ci->stars.count != 0 && cj->hydro.count != 0 &&
-<<<<<<< HEAD
-                  cell_is_active_stars(ci, e);
-  const int should_do_cj = cj->stars.count != 0 && ci->hydro.count != 0 &&
-               cell_is_active_stars(cj, e);
-=======
                            cell_is_active_stars(ci, e);
   const int should_do_cj = cj->stars.count != 0 && ci->hydro.count != 0 &&
                            cell_is_active_stars(cj, e);
->>>>>>> 49276852
   if (!should_do_ci && !should_do_cj) return;
 
   /* Get the type of pair if not specified explicitly. */
@@ -1448,10 +1431,7 @@
   if (ci->nodeID != engine_rank)
     error("This function should not be called on foreign cells");
 #endif
-<<<<<<< HEAD
-=======
-
->>>>>>> 49276852
+
   /* Should we even bother? */
   if (ci->hydro.count == 0 || ci->stars.count == 0 ||
       !cell_is_active_stars(ci, r->e))
