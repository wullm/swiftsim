--- conflicted
+++ resolved
@@ -49,71 +49,6 @@
 #include "mpiuse.h"
 
 /* Task type names. */
-<<<<<<< HEAD
-const char *taskID_names[task_type_count] = {"none",
-                                             "sort",
-                                             "self",
-                                             "pair",
-                                             "sub_self",
-                                             "sub_pair",
-                                             "init_grav",
-                                             "init_grav_out",
-                                             "ghost_in",
-                                             "ghost",
-                                             "ghost_out",
-                                             "extra_ghost",
-                                             "drift_part",
-                                             "drift_spart",
-                                             "drift_bpart",
-                                             "drift_gpart",
-                                             "drift_gpart_out",
-                                             "end_hydro_force",
-                                             "kick1",
-                                             "kick2",
-                                             "timestep",
-                                             "timestep_limiter",
-                                             "timestep_sync",
-                                             "send",
-                                             "recv",
-                                             "grav_long_range",
-                                             "grav_mm",
-                                             "grav_down_in",
-                                             "grav_down",
-                                             "grav_mesh",
-                                             "grav_end_force",
-                                             "cooling",
-                                             "star_formation",
-                                             "star_formation_in",
-                                             "star_formation_out",
-                                             "logger",
-                                             "stars_in",
-                                             "stars_out",
-                                             "stars_ghost_in",
-                                             "stars_ghost",
-                                             "stars_ghost_out",
-                                             "stars_sort",
-                                             "stars_resort",
-                                             "bh_in",
-                                             "bh_out",
-                                             "bh_density_ghost",
-                                             "bh_swallow_ghost1",
-                                             "bh_swallow_ghost2",
-                                             "bh_swallow_ghost3",
-                                             "fof_self",
-                                             "fof_pair",
-                                             "weight"};
-
-/* Sub-task type names. */
-const char *subtaskID_names[task_subtype_count] = {
-    "none",        "density",      "gradient",       "force",
-    "limiter",     "grav",         "external_grav",  "tend_part",
-    "tend_gpart",  "tend_spart",   "tend_bpart",     "xv",
-    "rho",         "part_swallow", "bpart_merger",   "gpart",
-    "multipole",   "spart",        "stars_density",  "stars_feedback",
-    "sf_count",    "bpart_rho",    "bpart_swallow",  "bpart_feedback",
-    "bh_density",  "bh_swallow",   "do_gas_swallow", "do_bh_swallow",
-    "bh_feedback", "weight"};
-=======
 const char *taskID_names[task_type_count] = {
     "none",
     "sort",
@@ -169,6 +104,7 @@
     "bh_swallow_ghost3",
     "fof_self",
     "fof_pair",
+    "weight",
     "sink_in",
     "sink_out",
     "rt_in",
@@ -208,20 +144,16 @@
     "do_gas_swallow",
     "do_bh_swallow",
     "bh_feedback",
+    "weight",
     "sink",
     "rt_inject",
     "sink_compute_formation",
 };
->>>>>>> 3435ea75
 
 const char *task_category_names[task_category_count] = {
     "drift",       "sort",    "hydro",          "gravity", "feedback",
     "black holes", "cooling", "star formation", "limiter", "time integration",
-<<<<<<< HEAD
-    "mpi",         "fof",     "others",         "weight"};
-=======
-    "mpi",         "fof",     "others",         "sink"};
->>>>>>> 3435ea75
+    "mpi",         "fof",     "others",     "weight",    "sink"};
 
 #ifdef WITH_MPI
 /* MPI communicators for the subtypes. */
