--- conflicted
+++ resolved
@@ -21,8 +21,4 @@
 #include "part_type.h"
 
 const char* part_type_names[swift_type_count] = {
-<<<<<<< HEAD
-    "Gas", "DM", "DM_background", "Dummy", "Stars", "BH", "Neutrino"};
-=======
-    "Gas", "DM", "DMBackground", "Dummy", "Stars", "BH"};
->>>>>>> a85a07cf
+    "Gas", "DM", "DMBackground", "Dummy", "Stars", "BH", "Neutrino"};